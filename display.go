// display.go
package main

import (
	"fmt"
	"io"
	"log"
	"time"

	"github.com/nsf/termbox-go"
)

func display() {
	termbox.Clear(termbox.ColorWhite, termbox.ColorBlack)
	headstr := fmt.Sprintf(" MariaDB Replication Monitor and Health Checker version %s ", repmgrVersion)
	if interactive == false {
		headstr += " |  Mode: Automatic "
	} else {
		headstr += " |  Mode: Interactive "
	}
	printfTb(0, 0, termbox.ColorWhite, termbox.ColorBlack|termbox.AttrReverse|termbox.AttrBold, headstr)
<<<<<<< HEAD
	if master != nil {
		master.refresh()

		printfTb(0, 2, termbox.ColorWhite|termbox.AttrBold, termbox.ColorBlack, "%15s %6s %7s %20s %20s %12s", "Master Host", "Port", "Status", "Current GTID", "Binlog Position", "Strict Mode")
		printfTb(0, 3, termbox.ColorWhite, termbox.ColorBlack, "%15s %6s %7s %20s %20s %12s", master.Host, master.Port, master.State, master.CurrentGtid.Sprint(), master.BinlogPos.Sprint(), master.Strict)
		printfTb(0, 5, termbox.ColorWhite|termbox.AttrBold, termbox.ColorBlack, "%15s %6s %7s %12s %20s %20s %30s %6s %3s", "Slave Host", "Port", "Status", "Using GTID", "Current GTID", "Slave GTID", "Replication Health", "Delay", "RO")
	}
	tlog.Line = 6
	for _, slave := range slaves {

		slave.refresh()
		printfTb(0, tlog.Line, termbox.ColorWhite, termbox.ColorBlack, "%15s %6s %7s %12s %20s %20s %30s %6d %3s", slave.Host, slave.Port, slave.State, slave.UsingGtid, slave.CurrentGtid.Sprint(), slave.SlaveGtid.Sprint(), slave.healthCheck(), slave.Delay.Int64, slave.ReadOnly)
		tlog.Line++
	}
	tlog.Line++
	f := false
	for _, server := range servers {
		if server.State == stateUnconn || server.State == stateFailed {
			if f == false {
				printfTb(0, tlog.Line, termbox.ColorWhite|termbox.AttrBold, termbox.ColorBlack, "%15s %6s %41s %20s %12s", "Standalone Host", "Port", "Current GTID", "Binlog Position", "Strict Mode")
				f = true
				tlog.Line++
			}
			server.refresh()
			printfTb(0, tlog.Line, termbox.ColorWhite|termbox.AttrBold, termbox.ColorBlack, "%15s %6s %41s %20s %12s", "Master Host", "Port", "Current GTID", "Binlog Position", "Strict Mode")
			if server.CurrentGtid != nil {
				printfTb(0, tlog.Line, termbox.ColorWhite, termbox.ColorBlack, "%15s %6s %41s %20s %12s", server.Host, server.Port, server.CurrentGtid.Sprint(), server.BinlogPos.Sprint(), server.Strict)
			} else {
				printfTb(0, tlog.Line, termbox.ColorWhite, termbox.ColorBlack, "%15s %6s %41s %20s %12s", server.Host, server.Port, "FAILED", "FAILED", server.Strict)
			}
			tlog.Line++
=======
	printfTb(0, 2, termbox.ColorWhite|termbox.AttrBold, termbox.ColorBlack, "%15s %6s %15s %12s %20s %20s %30s %6s %3s", "Host", "Port", "Status", "Using GTID", "Current GTID", "Slave GTID", "Replication Health", "Delay", "RO")
	tlog.Line = 3
	for _, server := range servers {
		server.refresh()
		var gtidCurr string
		var gtidSlave string
		if server.CurrentGtid != nil {
			gtidCurr = server.CurrentGtid.Sprint()
		} else {
			gtidCurr = ""
>>>>>>> fc7cd863
		}
		if server.SlaveGtid != nil {
			gtidSlave = server.SlaveGtid.Sprint()
		} else {
			gtidSlave = ""
		}
		repHeal := server.healthCheck()
		printfTb(0, tlog.Line, termbox.ColorWhite, termbox.ColorBlack, "%15s %6s %15s %12s %20s %20s %30s %6d %3s", server.Host, server.Port, server.State, server.UsingGtid, gtidCurr, gtidSlave, repHeal, server.Delay.Int64, server.ReadOnly)
		tlog.Line++
	}
	tlog.Line++
	if master != nil {
		if master.State != stateFailed {
			printTb(0, tlog.Line, termbox.ColorWhite, termbox.ColorBlack, " Ctrl-Q to quit, Ctrl-S to switchover")
		} else {
			printTb(0, tlog.Line, termbox.ColorWhite, termbox.ColorBlack, " Ctrl-Q to quit, Ctrl-F to failover")
		}
	}
	tlog.Line = tlog.Line + 3
	tlog.Print()
	if !daemon {
		termbox.Flush()
		_, newlen := termbox.Size()
		if newlen == 0 {
			// pass
		} else if newlen > termlength {
			termlength = newlen
			tlog.Len = termlength - 9 - (len(hostList) * 3)
			tlog.Extend()
		} else if newlen < termlength {
			termlength = newlen
			tlog.Len = termlength - 9 - (len(hostList) * 3)
			tlog.Shrink()
		}
	}
}

func printTb(x, y int, fg, bg termbox.Attribute, msg string) {
	for _, c := range msg {
		termbox.SetCell(x, y, c, fg, bg)
		x++
	}
}

func printfTb(x, y int, fg, bg termbox.Attribute, format string, args ...interface{}) {
	s := fmt.Sprintf(format, args...)
	printTb(x, y, fg, bg, s)
}

func logprint(msg ...interface{}) {
	stamp := fmt.Sprint(time.Now().Format("2006/01/02 15:04:05"))
	if logfile != "" {
		s := fmt.Sprint(stamp, " ", fmt.Sprintln(msg...))
		io.WriteString(logPtr, fmt.Sprint(s))
	}
	if tlog.Len > 0 {
		tlog.Add(fmt.Sprintln(msg...))
	} else {
		log.Println(msg...)
	}
}

func logprintf(format string, args ...interface{}) {
	if logfile != "" {
		f := fmt.Sprintln(fmt.Sprint(time.Now().Format("2006/01/02 15:04:05")), format)
		io.WriteString(logPtr, fmt.Sprintf(f, args...))
	}
	if tlog.Len > 0 {
		tlog.Add(fmt.Sprintf(format, args...))
	} else {
		log.Printf(format, args...)
	}
}<|MERGE_RESOLUTION|>--- conflicted
+++ resolved
@@ -19,39 +19,6 @@
 		headstr += " |  Mode: Interactive "
 	}
 	printfTb(0, 0, termbox.ColorWhite, termbox.ColorBlack|termbox.AttrReverse|termbox.AttrBold, headstr)
-<<<<<<< HEAD
-	if master != nil {
-		master.refresh()
-
-		printfTb(0, 2, termbox.ColorWhite|termbox.AttrBold, termbox.ColorBlack, "%15s %6s %7s %20s %20s %12s", "Master Host", "Port", "Status", "Current GTID", "Binlog Position", "Strict Mode")
-		printfTb(0, 3, termbox.ColorWhite, termbox.ColorBlack, "%15s %6s %7s %20s %20s %12s", master.Host, master.Port, master.State, master.CurrentGtid.Sprint(), master.BinlogPos.Sprint(), master.Strict)
-		printfTb(0, 5, termbox.ColorWhite|termbox.AttrBold, termbox.ColorBlack, "%15s %6s %7s %12s %20s %20s %30s %6s %3s", "Slave Host", "Port", "Status", "Using GTID", "Current GTID", "Slave GTID", "Replication Health", "Delay", "RO")
-	}
-	tlog.Line = 6
-	for _, slave := range slaves {
-
-		slave.refresh()
-		printfTb(0, tlog.Line, termbox.ColorWhite, termbox.ColorBlack, "%15s %6s %7s %12s %20s %20s %30s %6d %3s", slave.Host, slave.Port, slave.State, slave.UsingGtid, slave.CurrentGtid.Sprint(), slave.SlaveGtid.Sprint(), slave.healthCheck(), slave.Delay.Int64, slave.ReadOnly)
-		tlog.Line++
-	}
-	tlog.Line++
-	f := false
-	for _, server := range servers {
-		if server.State == stateUnconn || server.State == stateFailed {
-			if f == false {
-				printfTb(0, tlog.Line, termbox.ColorWhite|termbox.AttrBold, termbox.ColorBlack, "%15s %6s %41s %20s %12s", "Standalone Host", "Port", "Current GTID", "Binlog Position", "Strict Mode")
-				f = true
-				tlog.Line++
-			}
-			server.refresh()
-			printfTb(0, tlog.Line, termbox.ColorWhite|termbox.AttrBold, termbox.ColorBlack, "%15s %6s %41s %20s %12s", "Master Host", "Port", "Current GTID", "Binlog Position", "Strict Mode")
-			if server.CurrentGtid != nil {
-				printfTb(0, tlog.Line, termbox.ColorWhite, termbox.ColorBlack, "%15s %6s %41s %20s %12s", server.Host, server.Port, server.CurrentGtid.Sprint(), server.BinlogPos.Sprint(), server.Strict)
-			} else {
-				printfTb(0, tlog.Line, termbox.ColorWhite, termbox.ColorBlack, "%15s %6s %41s %20s %12s", server.Host, server.Port, "FAILED", "FAILED", server.Strict)
-			}
-			tlog.Line++
-=======
 	printfTb(0, 2, termbox.ColorWhite|termbox.AttrBold, termbox.ColorBlack, "%15s %6s %15s %12s %20s %20s %30s %6s %3s", "Host", "Port", "Status", "Using GTID", "Current GTID", "Slave GTID", "Replication Health", "Delay", "RO")
 	tlog.Line = 3
 	for _, server := range servers {
@@ -62,7 +29,6 @@
 			gtidCurr = server.CurrentGtid.Sprint()
 		} else {
 			gtidCurr = ""
->>>>>>> fc7cd863
 		}
 		if server.SlaveGtid != nil {
 			gtidSlave = server.SlaveGtid.Sprint()
