--- conflicted
+++ resolved
@@ -1,9 +1,4 @@
-<<<<<<< HEAD
-replication-manager
-*~
-=======
 *~
 replication-manager
 *.rpm
-*.deb
->>>>>>> fc7cd863
+*.deb