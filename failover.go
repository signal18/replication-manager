--- conflicted
+++ resolved
@@ -163,15 +163,11 @@
 			if err != nil {
 				logprintf("ERROR: Could not set old master as read-only, %s", err)
 			}
-<<<<<<< HEAD
-
-=======
 		} else {
 			err = dbhelper.SetReadOnly(oldMaster.Conn, false)
 			if err != nil {
 				logprintf("ERROR: Could not set old master as read-write, %s", err)
 			}
->>>>>>> ef549d42
 		}
 		_, err = oldMaster.Conn.Exec(fmt.Sprintf("SET GLOBAL max_connections=%s", maxConn))
 		// Add the old master to the slaves list
