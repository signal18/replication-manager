// replication-manager - Replication Manager Monitoring and CLI for MariaDB and MySQL
// Copyright 2017-2021 SIGNAL18 CLOUD SAS
// Authors: Guillaume Lefranc <guillaume@signal18.io>
//          Stephane Varoqui  <svaroqui@gmail.com>
// This source code is licensed under the GNU General Public License, version 3.
// Redistribution/Reuse of this code is permitted under the GNU v3 license, as
// an additional term, ALL code must carry the original Author(s) credit in comment form.
// See LICENSE in this directory for the integral text.

package config

import (
	"context"
	"database/sql"
	"encoding/json"
	"errors"
	"fmt"
	"io/ioutil"

	"os"
	"reflect"
	"strconv"
	"strings"
	"time"

	masker "github.com/ggwhite/go-masker"
	"github.com/go-git/go-git/v5"
	git_https "github.com/go-git/go-git/v5/plumbing/transport/http"
	vault "github.com/hashicorp/vault/api"
	auth "github.com/hashicorp/vault/api/auth/approle"
	"github.com/signal18/replication-manager/share"
	"github.com/signal18/replication-manager/utils/crypto"
	"github.com/signal18/replication-manager/utils/misc"
	log "github.com/sirupsen/logrus"

	"github.com/spf13/viper"
)

type Config struct {
	Version                                   string                 `mapstructure:"-" toml:"-" json:"version"`
	FullVersion                               string                 `mapstructure:"-" toml:"-" json:"fullVersion"`
	GoOS                                      string                 `mapstructure:"goos" toml:"-" json:"goOS"`
	GoArch                                    string                 `mapstructure:"goarch" toml:"-" json:"goArch"`
	WithTarball                               string                 `mapstructure:"-" toml:"-" json:"withTarball"`
	WithEmbed                                 string                 `mapstructure:"-" toml:"-" json:"withEmbed"`
	MemProfile                                string                 `mapstructure:"-" toml:"-" json:"-"`
	Include                                   string                 `mapstructure:"include" toml:"-" json:"-"`
	BaseDir                                   string                 `mapstructure:"monitoring-basedir" toml:"monitoring-basedir" json:"monitoringBasedir"`
	WorkingDir                                string                 `mapstructure:"monitoring-datadir" toml:"monitoring-datadir" json:"monitoringDatadir"`
	ShareDir                                  string                 `mapstructure:"monitoring-sharedir" toml:"monitoring-sharedir" json:"monitoringSharedir"`
	ConfDir                                   string                 `mapstructure:"monitoring-confdir" toml:"monitoring-confdir" json:"monitoringConfdir"`
	ConfRewrite                               bool                   `mapstructure:"monitoring-save-config" toml:"monitoring-save-config" json:"monitoringSaveConfig"`
	MonitoringSSLCert                         string                 `mapstructure:"monitoring-ssl-cert" toml:"monitoring-ssl-cert" json:"monitoringSSLCert"`
	MonitoringSSLKey                          string                 `mapstructure:"monitoring-ssl-key" toml:"monitoring-ssl-key" json:"monitoringSSLKey"`
	MonitoringKeyPath                         string                 `mapstructure:"monitoring-key-path" toml:"monitoring-key-path" json:"monitoringKeyPath"`
	MonitoringTicker                          int64                  `mapstructure:"monitoring-ticker" toml:"monitoring-ticker" json:"monitoringTicker"`
	MonitorWaitRetry                          int64                  `mapstructure:"monitoring-wait-retry" toml:"monitoring-wait-retry" json:"monitoringWaitRetry"`
	Socket                                    string                 `mapstructure:"monitoring-socket" toml:"monitoring-socket" json:"monitoringSocket"`
	TunnelHost                                string                 `mapstructure:"monitoring-tunnel-host" toml:"monitoring-tunnel-host" json:"monitoringTunnelHost"`
	TunnelCredential                          string                 `mapstructure:"monitoring-tunnel-credential" toml:"monitoring-tunnel-credential" json:"monitoringTunnelCredential"`
	TunnelKeyPath                             string                 `mapstructure:"monitoring-tunnel-key-path" toml:"monitoring-tunnel-key-path" json:"monitoringTunnelKeyPath"`
	MonitorAddress                            string                 `mapstructure:"monitoring-address" toml:"monitoring-address" json:"monitoringAddress"`
	MonitorWriteHeartbeat                     bool                   `mapstructure:"monitoring-write-heartbeat" toml:"monitoring-write-heartbeat" json:"monitoringWriteHeartbeat"`
	MonitorPause                              bool                   `mapstructure:"monitoring-pause" toml:"monitoring-pause" json:"monitoringPause"`
	MonitorWriteHeartbeatCredential           string                 `mapstructure:"monitoring-write-heartbeat-credential" toml:"monitoring-write-heartbeat-credential" json:"monitoringWriteHeartbeatCredential"`
	MonitorVariableDiff                       bool                   `mapstructure:"monitoring-variable-diff" toml:"monitoring-variable-diff" json:"monitoringVariableDiff"`
	MonitorSchemaChange                       bool                   `mapstructure:"monitoring-schema-change" toml:"monitoring-schema-change" json:"monitoringSchemaChange"`
	MonitorQueryRules                         bool                   `mapstructure:"monitoring-query-rules" toml:"monitoring-query-rules" json:"monitoringQueryRules"`
	MonitorSchemaChangeScript                 string                 `mapstructure:"monitoring-schema-change-script" toml:"monitoring-schema-change-script" json:"monitoringSchemaChangeScript"`
	MonitorCheckGrants                        bool                   `mapstructure:"monitoring-check-grants" toml:"monitoring-check-grants" json:"monitoringCheckGrants"`
	MonitorProcessList                        bool                   `mapstructure:"monitoring-processlist" toml:"monitoring-processlist" json:"monitoringProcesslist"`
	MonitorQueries                            bool                   `mapstructure:"monitoring-queries" toml:"monitoring-queries" json:"monitoringQueries"`
	MonitorPFS                                bool                   `mapstructure:"monitoring-performance-schema" toml:"monitoring-performance-schema" json:"monitoringPerformanceSchema"`
	MonitorPlugins                            bool                   `mapstructure:"monitoring-plugins" toml:"monitoring-plugins" json:"monitoringPlugins"`
	MonitorInnoDBStatus                       bool                   `mapstructure:"monitoring-innodb-status" toml:"monitoring-innodb-status" json:"monitoringInnoDBStatus"`
	MonitorLongQueryWithProcess               bool                   `mapstructure:"monitoring-long-query-with-process" toml:"monitoring-long-query-with-process" json:"monitoringLongQueryWithProcess"`
	MonitorLongQueryTime                      int                    `mapstructure:"monitoring-long-query-time" toml:"monitoring-long-query-time" json:"monitoringLongQueryTime"`
	MonitorLongQueryScript                    string                 `mapstructure:"monitoring-long-query-script" toml:"monitoring-long-query-script" json:"monitoringLongQueryScript"`
	MonitorLongQueryWithTable                 bool                   `mapstructure:"monitoring-long-query-with-table" toml:"monitoring-long-query-with-table" json:"monitoringLongQueryWithTable"`
	MonitorLongQueryLogLength                 int                    `mapstructure:"monitoring-long-query-log-length" toml:"monitoring-long-query-log-length" json:"monitoringLongQueryLogLength"`
	MonitorErrorLogLength                     int                    `mapstructure:"monitoring-erreur-log-length" toml:"monitoring-erreur-log-length" json:"monitoringErreurLogLength"`
	MonitorCapture                            bool                   `mapstructure:"monitoring-capture" toml:"monitoring-capture" json:"monitoringCapture"`
	MonitorCaptureFileKeep                    int                    `mapstructure:"monitoring-capture-file-keep" toml:"monitoring-capture-file-keep" json:"monitoringCaptureFileKeep"`
	MonitorDiskUsage                          bool                   `mapstructure:"monitoring-disk-usage" toml:"monitoring-disk-usage" json:"monitoringDiskUsage"`
	MonitorDiskUsagePct                       int                    `mapstructure:"monitoring-disk-usage-pct" toml:"monitoring-disk-usage-pct" json:"monitoringDiskUsagePct"`
	MonitorCaptureTrigger                     string                 `mapstructure:"monitoring-capture-trigger" toml:"monitoring-capture-trigger" json:"monitoringCaptureTrigger"`
	MonitorIgnoreError                        string                 `mapstructure:"monitoring-ignore-errors" toml:"monitoring-ignore-errors" json:"monitoringIgnoreErrors"`
	MonitorTenant                             string                 `mapstructure:"monitoring-tenant" toml:"monitoring-tenant" json:"monitoringTenant"`
	MonitoringAlertTrigger                    string                 `mapstructure:"monitoring-alert-trigger" toml:"monitoring-alert-trigger" json:"monitoringAlertTrigger"`
	Interactive                               bool                   `mapstructure:"interactive" toml:"-" json:"interactive"`
	Verbose                                   bool                   `mapstructure:"verbose" toml:"verbose" json:"verbose"`
	LogFile                                   string                 `mapstructure:"log-file" toml:"log-file" json:"logFile"`
	LogSyslog                                 bool                   `mapstructure:"log-syslog" toml:"log-syslog" json:"logSyslog"`
	LogLevel                                  int                    `mapstructure:"log-level" toml:"log-level" json:"logLevel"`
	LogRotateMaxSize                          int                    `mapstructure:"log-rotate-max-size" toml:"log-rotate-max-size" json:"logRotateMaxSize"`
	LogRotateMaxBackup                        int                    `mapstructure:"log-rotate-max-backup" toml:"log-rotate-max-backup" json:"logRotateMaxBackup"`
	LogRotateMaxAge                           int                    `mapstructure:"log-rotate-max-age" toml:"log-rotate-max-age" json:"logRotateMaxAge"`
	LogSST                                    bool                   `mapstructure:"log-sst" toml:"log-sst" json:"logSst"` // internal replication-manager sst
	LogHeartbeat                              bool                   `mapstructure:"log-heartbeat" toml:"log-heartbeat" json:"logHeartbeat"`
	LogSQLInMonitoring                        bool                   `mapstructure:"log-sql-in-monitoring"  toml:"log-sql-in-monitoring" json:"logSqlInMonitoring"`
	LogFailedElection                         bool                   `mapstructure:"log-failed-election"  toml:"log-failed-election" json:"logFailedElection"`
	LogGit                                    bool                   `mapstructure:"log-git" toml:"log-git" json:"logGit"`
	User                                      string                 `mapstructure:"db-servers-credential" toml:"db-servers-credential" json:"dbServersCredential"`
	Hosts                                     string                 `mapstructure:"db-servers-hosts" toml:"db-servers-hosts" json:"dbServersHosts"`
	HostsDelayed                              string                 `mapstructure:"replication-delayed-hosts" toml:"replication-delayed-hosts" json:"replicationDelayedHosts"`
	HostsDelayedTime                          int                    `mapstructure:"replication-delayed-time" toml:"replication-delayed-time" json:"replicationDelayedTime"`
	DBServersTLSUseGeneratedCertificate       bool                   `mapstructure:"db-servers-tls-use-generated-cert" toml:"db-servers-tls-use-generated-cert" json:"dbServersUseGeneratedCert"`
	HostsTLSCA                                string                 `mapstructure:"db-servers-tls-ca-cert" toml:"db-servers-tls-ca-cert" json:"dbServersTlsCaCert"`
	HostsTlsCliKey                            string                 `mapstructure:"db-servers-tls-client-key" toml:"db-servers-tls-client-key" json:"dbServersTlsClientKey"`
	HostsTlsCliCert                           string                 `mapstructure:"db-servers-tls-client-cert" toml:"db-servers-tls-client-cert" json:"dbServersTlsClientCert"`
	HostsTlsSrvKey                            string                 `mapstructure:"db-servers-tls-server-key" toml:"db-servers-tls-server-key" json:"dbServersTlsServerKey"`
	HostsTlsSrvCert                           string                 `mapstructure:"db-servers-tls-server-cert" toml:"db-servers-tls-server-cert" json:"dbServersTlsServerCert"`
	PrefMaster                                string                 `mapstructure:"db-servers-prefered-master" toml:"db-servers-prefered-master" json:"dbServersPreferedMaster"`
	BackupServers                             string                 `mapstructure:"db-servers-backup-hosts" toml:"db-servers-backup-hosts" json:"dbServersBackupHosts"`
	IgnoreSrv                                 string                 `mapstructure:"db-servers-ignored-hosts" toml:"db-servers-ignored-hosts" json:"dbServersIgnoredHosts"`
	IgnoreSrvRO                               string                 `mapstructure:"db-servers-ignored-readonly" toml:"db-servers-ignored-readonly" json:"dbServersIgnoredReadonly"`
	Timeout                                   int                    `mapstructure:"db-servers-connect-timeout" toml:"db-servers-connect-timeout" json:"dbServersConnectTimeout"`
	ReadTimeout                               int                    `mapstructure:"db-servers-read-timeout" toml:"db-servers-read-timeout" json:"dbServersReadTimeout"`
	DBServersLocality                         string                 `mapstructure:"db-servers-locality" toml:"db-servers-locality" json:"dbServersLocality"`
	PRXServersReadOnMaster                    bool                   `mapstructure:"proxy-servers-read-on-master" toml:"proxy-servers-read-on-master" json:"proxyServersReadOnMaster"`
	PRXServersReadOnMasterNoSlave             bool                   `mapstructure:"proxy-servers-read-on-master-no-slave" toml:"proxy-servers-read-on-master-no-slave" json:"proxyServersReadOnMasterNoSlave"`
	PRXServersBackendCompression              bool                   `mapstructure:"proxy-servers-backend-compression" toml:"proxy-servers-backend-compression" json:"proxyServersBackendCompression"`
	PRXServersBackendMaxReplicationLag        int                    `mapstructure:"proxy-servers-backend-max-replication-lag" toml:"proxy-servers-backend--max-replication-lag" json:"proxyServersBackendMaxReplicationLag"`
	PRXServersBackendMaxConnections           int                    `mapstructure:"proxy-servers-backend-max-connections" toml:"proxy-servers-backend--max-connections" json:"proxyServersBackendMaxConnections"`
	ClusterHead                               string                 `mapstructure:"cluster-head" toml:"cluster-head" json:"clusterHead"`
	ReplicationMultisourceHeadClusters        string                 `mapstructure:"replication-multisource-head-clusters" toml:"replication-multisource-head-clusters" json:"replicationMultisourceHeadClusters"`
	MasterConnectRetry                        int                    `mapstructure:"replication-master-connect-retry" toml:"replication-master-connect-retry" json:"replicationMasterConnectRetry"`
	RplUser                                   string                 `mapstructure:"replication-credential" toml:"replication-credential" json:"replicationCredential"`
	ReplicationErrorScript                    string                 `mapstructure:"replication-error-script" toml:"replication-error-script" json:"replicationErrorScript"`
	MasterConn                                string                 `mapstructure:"replication-source-name" toml:"replication-source-name" json:"replicationSourceName"`
	ReplicationSSL                            bool                   `mapstructure:"replication-use-ssl" toml:"replication-use-ssl" json:"replicationUseSsl"`
	ActivePassive                             bool                   `mapstructure:"replication-active-passive" toml:"replication-active-passive" json:"replicationActivePassive"`
	MultiMasterRing                           bool                   `mapstructure:"replication-multi-master-ring" toml:"replication-multi-master-ring" json:"replicationMultiMasterRing"`
	MultiMasterWsrep                          bool                   `mapstructure:"replication-multi-master-wsrep" toml:"replication-multi-master-wsrep" json:"replicationMultiMasterWsrep"`
	MultiMasterGrouprep                       bool                   `mapstructure:"replication-multi-master-grouprep" toml:"replication-multi-master-grouprep" json:"replicationMultiMasterGrouprep"`
	MultiMasterGrouprepPort                   int                    `mapstructure:"replication-multi-master-grouprep-port" toml:"replication-multi-master-grouprep-port" json:"replicationMultiMasterGrouprepPort"`
	MultiMasterWsrepSSTMethod                 string                 `mapstructure:"replication-multi-master-wsrep-sst-method" toml:"replication-multi-master-wsrep-sst-method" json:"replicationMultiMasterWsrepSSTMethod"`
	MultiMasterWsrepPort                      int                    `mapstructure:"replication-multi-master-wsrep-port" toml:"replication-multi-master-wsrep-port" json:"replicationMultiMasterWsrepPort"`
	MultiMaster                               bool                   `mapstructure:"replication-multi-master" toml:"replication-multi-master" json:"replicationMultiMaster"`
	MultiTierSlave                            bool                   `mapstructure:"replication-multi-tier-slave" toml:"replication-multi-tier-slave" json:"replicationMultiTierSlave"`
	MasterSlavePgStream                       bool                   `mapstructure:"replication-master-slave-pg-stream" toml:"replication-master-slave-pg-stream" json:"replicationMasterSlavePgStream"`
	MasterSlavePgLogical                      bool                   `mapstructure:"replication-master-slave-pg-logical" toml:"replication-master-slave-pg-logical" json:"replicationMasterSlavePgLogical"`
	ReplicationNoRelay                        bool                   `mapstructure:"replication-master-slave-never-relay" toml:"replication-master-slave-never-relay" json:"replicationMasterSlaveNeverRelay"`
	ReplicationRestartOnSQLErrorMatch         string                 `mapstructure:"replication-restart-on-sqlerror-match" toml:"replication-restart-on-sqlerror-match" json:"eeplicationRestartOnSqlLErrorMatch"`
	SwitchWaitKill                            int64                  `mapstructure:"switchover-wait-kill" toml:"switchover-wait-kill" json:"switchoverWaitKill"`
	SwitchWaitTrx                             int64                  `mapstructure:"switchover-wait-trx" toml:"switchover-wait-trx" json:"switchoverWaitTrx"`
	SwitchWaitWrite                           int                    `mapstructure:"switchover-wait-write-query" toml:"switchover-wait-write-query" json:"switchoverWaitWriteQuery"`
	SwitchGtidCheck                           bool                   `mapstructure:"switchover-at-equal-gtid" toml:"switchover-at-equal-gtid" json:"switchoverAtEqualGtid"`
	SwitchSync                                bool                   `mapstructure:"switchover-at-sync" toml:"switchover-at-sync" json:"switchoverAtSync"`
	SwitchMaxDelay                            int64                  `mapstructure:"switchover-max-slave-delay" toml:"switchover-max-slave-delay" json:"switchoverMaxSlaveDelay"`
	SwitchSlaveWaitCatch                      bool                   `mapstructure:"switchover-slave-wait-catch" toml:"switchover-slave-wait-catch" json:"switchoverSlaveWaitCatch"`
	SwitchSlaveWaitRouteChange                int                    `mapstructure:"switchover-wait-route-change" toml:"switchover-wait-route-change" json:"switchoverWaitRouteChange"`
	SwitchDecreaseMaxConn                     bool                   `mapstructure:"switchover-decrease-max-conn" toml:"switchover-decrease-max-conn" json:"switchoverDecreaseMaxConn"`
	SwitchDecreaseMaxConnValue                int64                  `mapstructure:"switchover-decrease-max-conn-value" toml:"switchover-decrease-max-conn-value" json:"switchoverDecreaseMaxConnValue"`
	FailLimit                                 int                    `mapstructure:"failover-limit" toml:"failover-limit" json:"failoverLimit"`
	PreScript                                 string                 `mapstructure:"failover-pre-script" toml:"failover-pre-script" json:"failoverPreScript"`
	PostScript                                string                 `mapstructure:"failover-post-script" toml:"failover-post-script" json:"failoverPostScript"`
	ReadOnly                                  bool                   `mapstructure:"failover-readonly-state" toml:"failover-readonly-state" json:"failoverReadOnlyState"`
	FailoverSemiSyncState                     bool                   `mapstructure:"failover-semisync-state" toml:"failover-semisync-state" json:"failoverSemisyncState"`
	SuperReadOnly                             bool                   `mapstructure:"failover-superreadonly-state" toml:"failover-superreadonly-state" json:"failoverSuperReadOnlyState"`
	FailTime                                  int64                  `mapstructure:"failover-time-limit" toml:"failover-time-limit" json:"failoverTimeLimit"`
	FailSync                                  bool                   `mapstructure:"failover-at-sync" toml:"failover-at-sync" json:"failoverAtSync"`
	FailEventScheduler                        bool                   `mapstructure:"failover-event-scheduler" toml:"failover-event-scheduler" json:"failoverEventScheduler"`
	FailEventStatus                           bool                   `mapstructure:"failover-event-status" toml:"failover-event-status" json:"failoverEventStatus"`
	FailRestartUnsafe                         bool                   `mapstructure:"failover-restart-unsafe" toml:"failover-restart-unsafe" json:"failoverRestartUnsafe"`
	FailResetTime                             int64                  `mapstructure:"failcount-reset-time" toml:"failover-reset-time" json:"failoverResetTime"`
	FailMode                                  string                 `mapstructure:"failover-mode" toml:"failover-mode" json:"failoverMode"`
	FailMaxDelay                              int64                  `mapstructure:"failover-max-slave-delay" toml:"failover-max-slave-delay" json:"failoverMaxSlaveDelay"`
	MaxFail                                   int                    `mapstructure:"failover-falsepositive-ping-counter" toml:"failover-falsepositive-ping-counter" json:"failoverFalsePositivePingCounter"`
	CheckFalsePositiveHeartbeat               bool                   `mapstructure:"failover-falsepositive-heartbeat" toml:"failover-falsepositive-heartbeat" json:"failoverFalsePositiveHeartbeat"`
	CheckFalsePositiveMaxscale                bool                   `mapstructure:"failover-falsepositive-maxscale" toml:"failover-falsepositive-maxscale" json:"failoverFalsePositiveMaxscale"`
	CheckFalsePositiveHeartbeatTimeout        int                    `mapstructure:"failover-falsepositive-heartbeat-timeout" toml:"failover-falsepositive-heartbeat-timeout" json:"failoverFalsePositiveHeartbeatTimeout"`
	CheckFalsePositiveMaxscaleTimeout         int                    `mapstructure:"failover-falsepositive-maxscale-timeout" toml:"failover-falsepositive-maxscale-timeout" json:"failoverFalsePositiveMaxscaleTimeout"`
	CheckFalsePositiveExternal                bool                   `mapstructure:"failover-falsepositive-external" toml:"failover-falsepositive-external" json:"failoverFalsePositiveExternal"`
	CheckFalsePositiveExternalPort            int                    `mapstructure:"failover-falsepositive-external-port" toml:"failover-falsepositive-external-port" json:"failoverFalsePositiveExternalPort"`
	FailoverLogFileKeep                       int                    `mapstructure:"failover-log-file-keep" toml:"failover-log-file-keep" json:"failoverLogFileKeep"`
	FailoverSwitchToPrefered                  bool                   `mapstructure:"failover-switch-to-prefered" toml:"failover-switch-to-prefered" json:"failoverSwithToPrefered"`
	Autorejoin                                bool                   `mapstructure:"autorejoin" toml:"autorejoin" json:"autorejoin"`
	Autoseed                                  bool                   `mapstructure:"autoseed" toml:"autoseed" json:"autoseed"`
	AutorejoinForceRestore                    bool                   `mapstructure:"autorejoin-force-restore" toml:"autorejoin-force-restore" json:"autorejoinForceRestore"`
	AutorejoinFlashback                       bool                   `mapstructure:"autorejoin-flashback" toml:"autorejoin-flashback" json:"autorejoinFlashback"`
	AutorejoinMysqldump                       bool                   `mapstructure:"autorejoin-mysqldump" toml:"autorejoin-mysqldump" json:"autorejoinMysqldump"`
	AutorejoinZFSFlashback                    bool                   `mapstructure:"autorejoin-zfs-flashback" toml:"autorejoin-zfs-flashback" json:"autorejoinZfsFlashback"`
	AutorejoinPhysicalBackup                  bool                   `mapstructure:"autorejoin-physical-backup" toml:"autorejoin-physical-backup" json:"autorejoinPhysicalBackup"`
	AutorejoinLogicalBackup                   bool                   `mapstructure:"autorejoin-logical-backup" toml:"autorejoin-logical-backup" json:"autorejoinLogicalBackup"`
	RejoinScript                              string                 `mapstructure:"autorejoin-script" toml:"autorejoin-script" json:"autorejoinScript"`
	AutorejoinBackupBinlog                    bool                   `mapstructure:"autorejoin-backup-binlog" toml:"autorejoin-backup-binlog" json:"autorejoinBackupBinlog"`
	AutorejoinSemisync                        bool                   `mapstructure:"autorejoin-flashback-on-sync" toml:"autorejoin-flashback-on-sync" json:"autorejoinFlashbackOnSync"`
	AutorejoinNoSemisync                      bool                   `mapstructure:"autorejoin-flashback-on-unsync" toml:"autorejoin-flashback-on-unsync" json:"autorejoinFlashbackOnUnsync"`
	AutorejoinSlavePositionalHeartbeat        bool                   `mapstructure:"autorejoin-slave-positional-heartbeat" toml:"autorejoin-slave-positional-heartbeat" json:"autorejoinSlavePositionalHeartbeat"`
	CheckType                                 string                 `mapstructure:"check-type" toml:"check-type" json:"checkType"`
	CheckReplFilter                           bool                   `mapstructure:"check-replication-filters" toml:"check-replication-filters" json:"checkReplicationFilters"`
	CheckBinFilter                            bool                   `mapstructure:"check-binlog-filters" toml:"check-binlog-filters" json:"checkBinlogFilters"`
	CheckGrants                               bool                   `mapstructure:"check-grants" toml:"check-grants" json:"checkGrants"`
	RplChecks                                 bool                   `mapstructure:"check-replication-state" toml:"check-replication-state" json:"checkReplicationState"`
	ForceSlaveHeartbeat                       bool                   `mapstructure:"force-slave-heartbeat" toml:"force-slave-heartbeat" json:"forceSlaveHeartbeat"`
	ForceSlaveHeartbeatTime                   int                    `mapstructure:"force-slave-heartbeat-time" toml:"force-slave-heartbeat-time" json:"forceSlaveHeartbeatTime"`
	ForceSlaveHeartbeatRetry                  int                    `mapstructure:"force-slave-heartbeat-retry" toml:"force-slave-heartbeat-retry" json:"forceSlaveHeartbeatRetry"`
	ForceSlaveGtid                            bool                   `mapstructure:"force-slave-gtid-mode" toml:"force-slave-gtid-mode" json:"forceSlaveGtidMode"`
	ForceSlaveGtidStrict                      bool                   `mapstructure:"force-slave-gtid-mode-strict" toml:"force-slave-gtid-mode-strict" json:"forceSlaveGtidModeStrict"`
	ForceSlaveNoGtid                          bool                   `mapstructure:"force-slave-no-gtid-mode" toml:"force-slave-no-gtid-mode" json:"forceSlaveNoGtidMode"`
	ForceSlaveSemisync                        bool                   `mapstructure:"force-slave-semisync" toml:"force-slave-semisync" json:"forceSlaveSemisync"`
	ForceSlaveReadOnly                        bool                   `mapstructure:"force-slave-readonly" toml:"force-slave-readonly" json:"forceSlaveReadonly"`
	ForceBinlogRow                            bool                   `mapstructure:"force-binlog-row" toml:"force-binlog-row" json:"forceBinlogRow"`
	ForceBinlogAnnotate                       bool                   `mapstructure:"force-binlog-annotate" toml:"force-binlog-annotate" json:"forceBinlogAnnotate"`
	ForceBinlogCompress                       bool                   `mapstructure:"force-binlog-compress" toml:"force-binlog-compress" json:"forceBinlogCompress"`
	ForceBinlogSlowqueries                    bool                   `mapstructure:"force-binlog-slowqueries" toml:"force-binlog-slowqueries" json:"forceBinlogSlowqueries"`
	ForceBinlogChecksum                       bool                   `mapstructure:"force-binlog-checksum" toml:"force-binlog-checksum" json:"forceBinlogChecksum"`
	ForceInmemoryBinlogCacheSize              bool                   `mapstructure:"force-inmemory-binlog-cache-size" toml:"force-inmemory-binlog-cache-size" json:"forceInmemoryBinlogCacheSize"`
	ForceDiskRelayLogSizeLimit                bool                   `mapstructure:"force-disk-relaylog-size-limit" toml:"force-disk-relaylog-size-limit" json:"forceDiskRelaylogSizeLimit"`
	ForceDiskRelayLogSizeLimitSize            uint64                 `mapstructure:"force-disk-relaylog-size-limit-size"  toml:"force-disk-relaylog-size-limit-size" json:"forceDiskRelaylogSizeLimitSize"`
	ForceSyncBinlog                           bool                   `mapstructure:"force-sync-binlog" toml:"force-sync-binlog" json:"forceSyncBinlog"`
	ForceSyncInnoDB                           bool                   `mapstructure:"force-sync-innodb" toml:"force-sync-innodb" json:"forceSyncInnodb"`
	ForceNoslaveBehind                        bool                   `mapstructure:"force-noslave-behind" toml:"force-noslave-behind" json:"forceNoslaveBehind"`
	Spider                                    bool                   `mapstructure:"spider" toml:"-" json:"-"`
	BindAddr                                  string                 `mapstructure:"http-bind-address" toml:"http-bind-address" json:"httpBindAdress"`
	HttpPort                                  string                 `mapstructure:"http-port" toml:"http-port" json:"httpPort"`
	HttpServ                                  bool                   `mapstructure:"http-server" toml:"http-server" json:"httpServer"`
	HttpRoot                                  string                 `mapstructure:"http-root" toml:"http-root" json:"httpRoot"`
	HttpAuth                                  bool                   `mapstructure:"http-auth" toml:"http-auth" json:"httpAuth"`
	HttpBootstrapButton                       bool                   `mapstructure:"http-bootstrap-button" toml:"http-bootstrap-button" json:"httpBootstrapButton"`
	SessionLifeTime                           int                    `mapstructure:"http-session-lifetime" toml:"http-session-lifetime" json:"httpSessionLifetime"`
	HttpRefreshInterval                       int                    `mapstructure:"http-refresh-interval" toml:"http-refresh-interval" json:"httpRefreshInterval"`
	Daemon                                    bool                   `mapstructure:"daemon" toml:"-" json:"-"`
	MailFrom                                  string                 `mapstructure:"mail-from" toml:"mail-from" json:"mailFrom"`
	MailTo                                    string                 `mapstructure:"mail-to" toml:"mail-to" json:"mailTo"`
	MailSMTPAddr                              string                 `mapstructure:"mail-smtp-addr" toml:"mail-smtp-addr" json:"mailSmtpAddr"`
	MailSMTPUser                              string                 `mapstructure:"mail-smtp-user" toml:"mail-smtp-user" json:"mailSmtpUser"`
	MailSMTPPassword                          string                 `mapstructure:"mail-smtp-password" toml:"mail-smtp-password" json:"mailSmtpPassword"`
	MailSMTPTLSSkipVerify                     bool                   `mapstructure:"mail-smtp-tls-skip-verify" toml:"mail-smtp-tls-skip-verify" json:"mailSmtpTlsSkipVerify"`
	SlackURL                                  string                 `mapstructure:"alert-slack-url" toml:"alert-slack-url" json:"alertSlackUrl"`
	SlackChannel                              string                 `mapstructure:"alert-slack-channel" toml:"alert-slack-channel" json:"alertSlackChannel"`
	SlackUser                                 string                 `mapstructure:"alert-slack-user" toml:"alert-slack-user" json:"alertSlackUser"`
	PushoverAppToken                          string                 `mapstructure:"alert-pushover-app-token" toml:"alert-pushover-app-token" json:"alertPushoverAppToken"`
	PushoverUserToken                         string                 `mapstructure:"alert-pushover-user-token" toml:"alert-pushover-user-token" json:"alertPushoverUserToken"`
	TeamsUrl                                  string                 `mapstructure:"alert-teams-url" toml:"alert-teams-url" json:"alertTeamsUrl"`
	Heartbeat                                 bool                   `mapstructure:"heartbeat-table" toml:"heartbeat-table" json:"heartbeatTable"`
	ExtProxyOn                                bool                   `mapstructure:"extproxy" toml:"extproxy" json:"extproxy"`
	ExtProxyVIP                               string                 `mapstructure:"extproxy-address" toml:"extproxy-address" json:"extproxyAddress"`
	MdbsProxyOn                               bool                   `mapstructure:"shardproxy" toml:"shardproxy" json:"shardproxy"`
	MdbsProxyHosts                            string                 `mapstructure:"shardproxy-servers" toml:"shardproxy-servers" json:"shardproxyServers"`
	MdbsJanitorWeights                        string                 `mapstructure:"shardproxy-janitor-weights" toml:"shardproxy-janitor-weights" json:"shardproxyJanitorWeights"`
	MdbsProxyCredential                       string                 `mapstructure:"shardproxy-credential" toml:"shardproxy-credential" json:"shardproxyCredential"`
	MdbsHostsIPV6                             string                 `mapstructure:"shardproxy-servers-ipv6" toml:"shardproxy-servers-ipv6" json:"shardproxyServers-ipv6"`
	MdbsProxyCopyGrants                       bool                   `mapstructure:"shardproxy-copy-grants" toml:"shardproxy-copy-grants" json:"shardproxyCopyGrants"`
	MdbsProxyLoadSystem                       bool                   `mapstructure:"shardproxy-load-system" toml:"shardproxy-load-system" json:"shardproxyLoadSystem"`
	MdbsUniversalTables                       string                 `mapstructure:"shardproxy-universal-tables" toml:"shardproxy-universal-tables" json:"shardproxyUniversalTables"`
	MdbsIgnoreTables                          string                 `mapstructure:"shardproxy-ignore-tables" toml:"shardproxy-ignore-tables" json:"shardproxyIgnoreTables"`
	MxsOn                                     bool                   `mapstructure:"maxscale" toml:"maxscale" json:"maxscale"`
	MxsHost                                   string                 `mapstructure:"maxscale-servers" toml:"maxscale-servers" json:"maxscaleServers"`
	MxsPort                                   string                 `mapstructure:"maxscale-port" toml:"maxscale-port" json:"maxscalePort"`
	MxsUser                                   string                 `mapstructure:"maxscale-user" toml:"maxscale-user" json:"maxscaleUser"`
	MxsPass                                   string                 `mapstructure:"maxscale-pass" toml:"maxscale-pass" json:"maxscalePass"`
	MxsHostsIPV6                              string                 `mapstructure:"maxscale-servers-ipv6" toml:"maxscale-servers-ipv6" json:"maxscaleServers-ipv6"`
	MxsJanitorWeights                         string                 `mapstructure:"maxscale-janitor-weights" toml:"maxscale-janitor-weights" json:"maxscaleJanitorWeights"`
	MxsWritePort                              int                    `mapstructure:"maxscale-write-port" toml:"maxscale-write-port" json:"maxscaleWritePort"`
	MxsReadPort                               int                    `mapstructure:"maxscale-read-port" toml:"maxscale-read-port" json:"maxscaleReadPort"`
	MxsReadWritePort                          int                    `mapstructure:"maxscale-read-write-port" toml:"maxscale-read-write-port" json:"maxscaleReadWritePort"`
	MxsMaxinfoPort                            int                    `mapstructure:"maxscale-maxinfo-port" toml:"maxscale-maxinfo-port" json:"maxscaleMaxinfoPort"`
	MxsBinlogOn                               bool                   `mapstructure:"maxscale-binlog" toml:"maxscale-binlog" json:"maxscaleBinlog"`
	MxsBinlogPort                             int                    `mapstructure:"maxscale-binlog-port" toml:"maxscale-binlog-port" json:"maxscaleBinlogPort"`
	MxsDisableMonitor                         bool                   `mapstructure:"maxscale-disable-monitor" toml:"maxscale-disable-monitor" json:"maxscaleDisableMonitor"`
	MxsGetInfoMethod                          string                 `mapstructure:"maxscale-get-info-method" toml:"maxscale-get-info-method" json:"maxscaleGetInfoMethod"`
	MxsServerMatchPort                        bool                   `mapstructure:"maxscale-server-match-port" toml:"maxscale-server-match-port" json:"maxscaleServerMatchPort"`
	MxsBinaryPath                             string                 `mapstructure:"maxscale-binary-path" toml:"maxscale-binary-path" json:"maxscalemBinaryPath"`
	MyproxyOn                                 bool                   `mapstructure:"myproxy" toml:"myproxy" json:"myproxy"`
	MyproxyPort                               int                    `mapstructure:"myproxy-port" toml:"myproxy-port" json:"myproxyPort"`
	MyproxyUser                               string                 `mapstructure:"myproxy-user" toml:"myproxy-user" json:"myproxyUser"`
	MyproxyPassword                           string                 `mapstructure:"myproxy-password" toml:"myproxy-password" json:"myproxyPassword"`
	HaproxyOn                                 bool                   `mapstructure:"haproxy" toml:"haproxy" json:"haproxy"`
	HaproxyDebug                              bool                   `mapstructure:"haproxy-debug" toml:"haproxy-debug" json:"haproxyDebug"`
	HaproxyUser                               string                 `mapstructure:"haproxy-user" toml:"haproxy-user" json:"haproxylUser"`
	HaproxyPassword                           string                 `mapstructure:"haproxy-password" toml:"haproxy-password" json:"haproxyPassword"`
	HaproxyMode                               string                 `mapstructure:"haproxy-mode" toml:"haproxy-mode" json:"haproxyMode"`
	HaproxyHosts                              string                 `mapstructure:"haproxy-servers" toml:"haproxy-servers" json:"haproxyServers"`
	HaproxyJanitorWeights                     string                 `mapstructure:"haproxy-janitor-weights" toml:"haproxy-janitor-weights" json:"haproxyJanitorWeights"`
	HaproxyWritePort                          int                    `mapstructure:"haproxy-write-port" toml:"haproxy-write-port" json:"haproxyWritePort"`
	HaproxyReadPort                           int                    `mapstructure:"haproxy-read-port" toml:"haproxy-read-port" json:"haproxyReadPort"`
	HaproxyStatPort                           int                    `mapstructure:"haproxy-stat-port" toml:"haproxy-stat-port" json:"haproxyStatPort"`
	HaproxyAPIPort                            int                    `mapstructure:"haproxy-api-port" toml:"haproxy-api-port" json:"haproxyAPIPort"`
	HaproxyWriteBindIp                        string                 `mapstructure:"haproxy-ip-write-bind" toml:"haproxy-ip-write-bind" json:"haproxyIpWriteBind"`
	HaproxyHostsIPV6                          string                 `mapstructure:"haproxy-servers-ipv6" toml:"haproxy-servers-ipv6" json:"haproxyServers-ipv6"`
	HaproxyReadBindIp                         string                 `mapstructure:"haproxy-ip-read-bind" toml:"haproxy-ip-read-bind" json:"haproxyIpReadBind"`
	HaproxyBinaryPath                         string                 `mapstructure:"haproxy-binary-path" toml:"haproxy-binary-path" json:"haproxyBinaryPath"`
	HaproxyAPIReadBackend                     string                 `mapstructure:"haproxy-api-read-backend"  toml:"haproxy-api-read-backend" json:"haproxyAPIReadBackend"`
	HaproxyAPIWriteBackend                    string                 `mapstructure:"haproxy-api-write-backend"  toml:"haproxy-api-write-backend" json:"haproxyAPIWriteBackend"`
	ProxysqlOn                                bool                   `mapstructure:"proxysql" toml:"proxysql" json:"proxysql"`
	ProxysqlDebug                             bool                   `mapstructure:"proxysql-debug" toml:"proxysql-debug" json:"proxysqlDebug"`
	ProxysqlSaveToDisk                        bool                   `mapstructure:"proxysql-save-to-disk" toml:"proxysql-save-to-disk" json:"proxysqlSaveToDisk"`
	ProxysqlHosts                             string                 `mapstructure:"proxysql-servers" toml:"proxysql-servers" json:"proxysqlServers"`
	ProxysqlHostsIPV6                         string                 `mapstructure:"proxysql-servers-ipv6" toml:"proxysql-servers-ipv6" json:"proxysqlServersIpv6"`
	ProxysqlJanitorWeights                    string                 `mapstructure:"proxysql-janitor-weights" toml:"proxysql-janitor-weights" json:"proxysqlJanitorWeights"`
	ProxysqlPort                              string                 `mapstructure:"proxysql-port" toml:"proxysql-port" json:"proxysqlPort"`
	ProxysqlAdminPort                         string                 `mapstructure:"proxysql-admin-port" toml:"proxysql-admin-port" json:"proxysqlAdminPort"`
	ProxysqlUser                              string                 `mapstructure:"proxysql-user" toml:"proxysql-user" json:"proxysqlUser"`
	ProxysqlPassword                          string                 `mapstructure:"proxysql-password" toml:"proxysql-password" json:"proxysqlPassword"`
	ProxysqlWriterHostgroup                   string                 `mapstructure:"proxysql-writer-hostgroup" toml:"proxysql-writer-hostgroup" json:"proxysqlWriterHostgroup"`
	ProxysqlReaderHostgroup                   string                 `mapstructure:"proxysql-reader-hostgroup" toml:"proxysql-reader-hostgroup" json:"proxysqlReaderHostgroup"`
	ProxysqlCopyGrants                        bool                   `mapstructure:"proxysql-bootstrap-users" toml:"proxysql-bootstarp-users" json:"proxysqlBootstrapyUsers"`
	ProxysqlBootstrap                         bool                   `mapstructure:"proxysql-bootstrap" toml:"proxysql-bootstrap" json:"proxysqlBootstrap"`
	ProxysqlBootstrapVariables                bool                   `mapstructure:"proxysql-bootstrap-variables" toml:"proxysql-bootstrap-variables" json:"proxysqlBootstrapVariables"`
	ProxysqlBootstrapHG                       bool                   `mapstructure:"proxysql-bootstrap-hostgroups" toml:"proxysql-bootstrap-hostgroups" json:"proxysqlBootstrapHostgroups"`
	ProxysqlBootstrapQueryRules               bool                   `mapstructure:"proxysql-bootstrap-query-rules" toml:"proxysql-bootstrap-query-rules" json:"proxysqlBootstrapQueryRules"`
	ProxysqlMultiplexing                      bool                   `mapstructure:"proxysql-multiplexing" toml:"proxysql-multiplexing" json:"proxysqlMultiplexing"`
	ProxysqlBinaryPath                        string                 `mapstructure:"proxysql-binary-path" toml:"proxysql-binary-path" json:"proxysqlBinaryPath"`
	ProxyJanitorDebug                         bool                   `mapstructure:"proxyjanitor-debug" toml:"proxyjanitor-debug" json:"proxyjanitorDebug"`
	ProxyJanitorHosts                         string                 `mapstructure:"proxyjanitor-servers" toml:"proxyjanitor-servers" json:"proxyjanitorServers"`
	ProxyJanitorHostsIPV6                     string                 `mapstructure:"proxyjanitor-servers-ipv6" toml:"proxyjanitor-servers-ipv6" json:"proxyjanitorServers-ipv6"`
	ProxyJanitorPort                          string                 `mapstructure:"proxyjanitor-port" toml:"proxyjanitor-port" json:"proxyjanitorPort"`
	ProxyJanitorAdminPort                     string                 `mapstructure:"proxyjanitor-admin-port" toml:"proxyjanitor-admin-port" json:"proxyjanitorAdminPort"`
	ProxyJanitorUser                          string                 `mapstructure:"proxyjanitor-user" toml:"proxyjanitor-user" json:"proxyjanitorUser"`
	ProxyJanitorPassword                      string                 `mapstructure:"proxyjanitor-password" toml:"proxyjanitor-password" json:"proxyjanitorPassword"`
	ProxyJanitorBinaryPath                    string                 `mapstructure:"proxyjanitor-binary-path" toml:"proxyjanitor-binary-path" json:"proxyjanitorBinaryPath"`
	MysqlRouterOn                             bool                   `mapstructure:"mysqlrouter" toml:"mysqlrouter" json:"mysqlrouter"`
	MysqlRouterHosts                          string                 `mapstructure:"mysqlrouter-servers" toml:"mysqlrouter-servers" json:"mysqlrouterServers"`
	MysqlRouterJanitorWeights                 string                 `mapstructure:"mysqlrouter-janitor-weights" toml:"mysqlrouter-janitor-weights" json:"mysqlrouterJanitorWeights"`
	MysqlRouterPort                           string                 `mapstructure:"mysqlrouter-port" toml:"mysqlrouter-port" json:"mysqlrouterPort"`
	MysqlRouterUser                           string                 `mapstructure:"mysqlrouter-user" toml:"mysqlrouter-user" json:"mysqlrouterUser"`
	MysqlRouterPass                           string                 `mapstructure:"mysqlrouter-pass" toml:"mysqlrouter-pass" json:"mysqlrouterPass"`
	MysqlRouterWritePort                      int                    `mapstructure:"mysqlrouter-write-port" toml:"mysqlrouter-write-port" json:"mysqlrouterWritePort"`
	MysqlRouterReadPort                       int                    `mapstructure:"mysqlrouter-read-port" toml:"mysqlrouter-read-port" json:"mysqlrouterReadPort"`
	MysqlRouterReadWritePort                  int                    `mapstructure:"mysqlrouter-read-write-port" toml:"mysqlrouter-read-write-port" json:"mysqlrouterReadWritePort"`
	SphinxOn                                  bool                   `mapstructure:"sphinx" toml:"sphinx" json:"sphinx"`
	SphinxHosts                               string                 `mapstructure:"sphinx-servers" toml:"sphinx-servers" json:"sphinxServers"`
	SphinxHostsIPV6                           string                 `mapstructure:"sphinx-servers-ipv6" toml:"sphinx-servers-ipv6" json:"sphinxServers-ipv6"`
	SphinxJanitorWeights                      string                 `mapstructure:"sphinx-janitor-weights" toml:"sphinx-janitor-weights" json:"sphinxJanitorWeights"`
	SphinxConfig                              string                 `mapstructure:"sphinx-config" toml:"sphinx-config" json:"sphinxConfig"`
	SphinxQLPort                              string                 `mapstructure:"sphinx-sql-port" toml:"sphinx-sql-port" json:"sphinxSqlPort"`
	SphinxPort                                string                 `mapstructure:"sphinx-port" toml:"sphinx-port" json:"sphinxPort"`
	RegistryConsul                            bool                   `mapstructure:"registry-consul" toml:"registry-consul" json:"registryConsul"`
	RegistryConsulCredential                  string                 `mapstructure:"registry-consul-credential" toml:"registry-consul-credential" json:"registryConsulCredential"`
	RegistryConsulToken                       string                 `mapstructure:"registry-consul-token" toml:"registry-consul-token" json:"registryConsulToken"`
	RegistryConsulHosts                       string                 `mapstructure:"registry-servers" toml:"registry-servers" json:"registryServers"`
	RegistryConsulJanitorWeights              string                 `mapstructure:"registry-janitor-weights" toml:"registry-janitor-weights" json:"registryJanitorWeights"`
	KeyPath                                   string                 `mapstructure:"keypath" toml:"-" json:"-"`
	Topology                                  string                 `mapstructure:"topology" toml:"-" json:"-"` // use by bootstrap
	GraphiteMetrics                           bool                   `mapstructure:"graphite-metrics" toml:"graphite-metrics" json:"graphiteMetrics"`
	GraphiteEmbedded                          bool                   `mapstructure:"graphite-embedded" toml:"graphite-embedded" json:"graphiteEmbedded"`
	GraphiteCarbonHost                        string                 `mapstructure:"graphite-carbon-host" toml:"graphite-carbon-host" json:"graphiteCarbonHost"`
	GraphiteCarbonPort                        int                    `mapstructure:"graphite-carbon-port" toml:"graphite-carbon-port" json:"graphiteCarbonPort"`
	GraphiteCarbonApiPort                     int                    `mapstructure:"graphite-carbon-api-port" toml:"graphite-carbon-api-port" json:"graphiteCarbonApiPort"`
	GraphiteCarbonServerPort                  int                    `mapstructure:"graphite-carbon-server-port" toml:"graphite-carbon-server-port" json:"graphiteCarbonServerPort"`
	GraphiteCarbonLinkPort                    int                    `mapstructure:"graphite-carbon-link-port" toml:"graphite-carbon-link-port" json:"graphiteCarbonLinkPort"`
	GraphiteCarbonPicklePort                  int                    `mapstructure:"graphite-carbon-pickle-port" toml:"graphite-carbon-pickle-port" json:"graphiteCarbonPicklePort"`
	GraphiteCarbonPprofPort                   int                    `mapstructure:"graphite-carbon-pprof-port" toml:"graphite-carbon-pprof-port" json:"graphiteCarbonPprofPort"`
	SysbenchBinaryPath                        string                 `mapstructure:"sysbench-binary-path" toml:"sysbench-binary-path" json:"sysbenchBinaryPath"`
	SysbenchTest                              string                 `mapstructure:"sysbench-test" toml:"sysbench-test" json:"sysbenchBinaryTest"`
	SysbenchV1                                bool                   `mapstructure:"sysbench-v1" toml:"sysbench-v1" json:"sysbenchV1"`
	SysbenchTime                              int                    `mapstructure:"sysbench-time" toml:"sysbench-time" json:"sysbenchTime"`
	SysbenchThreads                           int                    `mapstructure:"sysbench-threads" toml:"sysbench-threads" json:"sysbenchThreads"`
	SysbenchTables                            int                    `mapstructure:"sysbench-tables" toml:"sysbench-tables" json:"sysbenchTables"`
	SysbenchScale                             int                    `mapstructure:"sysbench-scale" toml:"sysbench-scale" json:"sysbenchScale"`
	Arbitration                               bool                   `mapstructure:"arbitration-external" toml:"arbitration-external" json:"arbitrationExternal"`
	ArbitrationSasSecret                      string                 `mapstructure:"arbitration-external-secret" toml:"arbitration-external-secret" json:"arbitrationExternalSecret"`
	ArbitrationSasHosts                       string                 `mapstructure:"arbitration-external-hosts" toml:"arbitration-external-hosts" json:"arbitrationExternalHosts"`
	ArbitrationSasUniqueId                    int                    `mapstructure:"arbitration-external-unique-id" toml:"arbitration-external-unique-id" json:"arbitrationExternalUniqueId"`
	ArbitrationPeerHosts                      string                 `mapstructure:"arbitration-peer-hosts" toml:"arbitration-peer-hosts" json:"arbitrationPeerHosts"`
	ArbitrationFailedMasterScript             string                 `mapstructure:"arbitration-failed-master-script" toml:"arbitration-failed-master-script" json:"arbitrationFailedMasterScript"`
	ArbitratorAddress                         string                 `mapstructure:"arbitrator-bind-address" toml:"arbitrator-bind-address" json:"arbitratorBindAddress"`
	ArbitratorDriver                          string                 `mapstructure:"arbitrator-driver" toml:"arbitrator-driver" json:"arbitratorDriver"`
	ArbitrationReadTimout                     int                    `mapstructure:"arbitration-read-timeout" toml:"arbitration-read-timeout" json:"arbitrationReadTimout"`
	SwitchoverCopyOldLeaderGtid               bool                   `toml:"-" json:"-"` //suspicious code
	Test                                      bool                   `mapstructure:"test" toml:"test" json:"test"`
	TestInjectTraffic                         bool                   `mapstructure:"test-inject-traffic" toml:"test-inject-traffic" json:"testInjectTraffic"`
	Enterprise                                bool                   `toml:"enterprise" json:"enterprise"` //used to talk to opensvc collector
	KubeConfig                                string                 `mapstructure:"kube-config" toml:"kube-config" json:"kubeConfig"`
	SlapOSConfig                              string                 `mapstructure:"slapos-config" toml:"slapos-config" json:"slaposConfig"`
	SlapOSDBPartitions                        string                 `mapstructure:"slapos-db-partitions" toml:"slapos-db-partitions" json:"slaposDbPartitions"`
	SlapOSProxySQLPartitions                  string                 `mapstructure:"slapos-proxysql-partitions" toml:"slapos-proxysql-partitions" json:"slaposProxysqlPartitions"`
	SlapOSHaProxyPartitions                   string                 `mapstructure:"slapos-haproxy-partitions" toml:"slapos-haproxy-partitions" json:"slaposHaproxyPartitions"`
	SlapOSMaxscalePartitions                  string                 `mapstructure:"slapos-maxscale-partitions" toml:"slapos-maxscale-partitions" json:"slaposMaxscalePartitions"`
	SlapOSShardProxyPartitions                string                 `mapstructure:"slapos-shardproxy-partitions" toml:"slapos-shardproxy-partitions" json:"slaposShardproxyPartitions"`
	SlapOSSphinxPartitions                    string                 `mapstructure:"slapos-sphinx-partitions" toml:"slapos-sphinx-partitions" json:"slaposSphinxPartitions"`
	ProvHost                                  string                 `mapstructure:"opensvc-host" toml:"opensvc-host" json:"opensvcHost"`
	OnPremiseSSH                              bool                   `mapstructure:"onpremise-ssh" toml:"onpremise-ssh" json:"onpremiseSsh"`
	OnPremiseSSHPort                          int                    `mapstructure:"onpremise-ssh-port" toml:"onpremise-ssh-port" json:"onpremiseSshPort"`
	OnPremiseSSHCredential                    string                 `mapstructure:"onpremise-ssh-credential" toml:"onpremise-ssh-credential" json:"onpremiseSshCredential"`
	OnPremiseSSHPrivateKey                    string                 `mapstructure:"onpremise-ssh-private-key" toml:"onpremise-ssh-private-key" json:"onpremiseSshPrivateKey"`
	OnPremiseSSHStartDbScript                 string                 `mapstructure:"onpremise-ssh-start-db-script" toml:"onpremise-ssh-start-db-script" json:"onpremiseSshStartDbScript"`
	OnPremiseSSHStartProxyScript              string                 `mapstructure:"onpremise-ssh-start-proxy-script" toml:"onpremise-ssh-start-proxy-script" json:"onpremiseSshStartProxyScript"`
	OnPremiseSSHDbJobScript                   string                 `mapstructure:"onpremise-ssh-db-job-script" toml:"onpremise-ssh-db-job-script" json:"onpremiseSshDbJobScript"`
	ProvOpensvcP12Certificate                 string                 `mapstructure:"opensvc-p12-certificate" toml:"opensvc-p12-certificate" json:"opensvcP12Certificate"`
	ProvOpensvcP12Secret                      string                 `mapstructure:"opensvc-p12-secret" toml:"opensvc-p12-secret" json:"opensvcP12Secret"`
	ProvOpensvcUseCollectorAPI                bool                   `mapstructure:"opensvc-use-collector-api" toml:"opensvc-use-collector-api" json:"opensvcUseCollectorApi"`
	ProvOpensvcCollectorAccount               string                 `mapstructure:"opensvc-collector-account" toml:"opensvc-collector-account" json:"opensvcCollectorAccount"`
	ProvRegister                              bool                   `mapstructure:"opensvc-register" toml:"opensvc-register" json:"opensvcRegister"`
	ProvAdminUser                             string                 `mapstructure:"opensvc-admin-user" toml:"opensvc-admin-user" json:"opensvcAdminUser"`
	ProvUser                                  string                 `mapstructure:"opensvc-user" toml:"opensvc-user" json:"opensvcUser"`
	ProvCodeApp                               string                 `mapstructure:"opensvc-codeapp" toml:"opensvc-codeapp" json:"opensvcCodeapp"`
	ProvSerialized                            bool                   `mapstructure:"prov-serialized" toml:"prov-serialized" json:"provSerialized"`
	ProvOrchestrator                          string                 `mapstructure:"prov-orchestrator" toml:"prov-orchestrator" json:"provOrchestrator"`
	ProvOrchestratorEnable                    string                 `mapstructure:"prov-orchestrator-enable" toml:"prov-orchestrator-enable" json:"provOrchestratorEnable"`
	ProvOrchestratorCluster                   string                 `mapstructure:"prov-orchestrator-cluster" toml:"prov-orchestrator-cluster" json:"provOrchestratorCluster"`
	ProvDBApplyDynamicConfig                  bool                   `mapstructure:"prov-db-apply-dynamic-config" toml:"prov-db-apply-dynamic-config" json:"provDBApplyDynamicConfig"`
	ProvDBClientBasedir                       string                 `mapstructure:"prov-db-client-basedir" toml:"prov-db-client-basedir" json:"provDbClientBasedir"`
	ProvDBBinaryBasedir                       string                 `mapstructure:"prov-db-binary-basedir" toml:"prov-db-binary-basedir" json:"provDbBinaryBasedir"`
	ProvType                                  string                 `mapstructure:"prov-db-service-type" toml:"prov-db-service-type" json:"provDbServiceType"`
	ProvAgents                                string                 `mapstructure:"prov-db-agents" toml:"prov-db-agents" json:"provDbAgents"`
	ProvMem                                   string                 `mapstructure:"prov-db-memory" toml:"prov-db-memory" json:"provDbMemory"`
	ProvMemSharedPct                          string                 `mapstructure:"prov-db-memory-shared-pct" toml:"prov-db-memory-shared-pct" json:"provDbMemorySharedPct"`
	ProvMemThreadedPct                        string                 `mapstructure:"prov-db-memory-threaded-pct" toml:"prov-db-memory-threaded-pct" json:"provDbMemoryThreadedPct"`
	ProvIops                                  string                 `mapstructure:"prov-db-disk-iops" toml:"prov-db-disk-iops" json:"provDbDiskIops"`
	ProvIopsLatency                           string                 `mapstructure:"prov-db-disk-iops-latency" toml:"prov-db-disk-iops-latency" json:"provDbDiskIopsLatency"`
	ProvExpireLogDays                         int                    `mapstructure:"prov-db-expire-log-days" toml:"prov-db-expire-log-days" json:"provDbExpireLogDays"`
	ProvMaxConnections                        int                    `mapstructure:"prov-db-max-connections" toml:"prov-db-max-connections" json:"provDbMaxConnections"`
	ProvCores                                 string                 `mapstructure:"prov-db-cpu-cores" toml:"prov-db-cpu-cores" json:"provDbCpuCores"`
	ProvTags                                  string                 `mapstructure:"prov-db-tags" toml:"prov-db-tags" json:"provDbTags"`
	ProvBinaryInTarball                       bool                   `mapstructure:"prov-db-binary-in-tarball" toml:"prov-db-binary-in-tarball" json:"provDbBinaryInTarball"`
	ProvBinaryTarballName                     string                 `mapstructure:"prov-db-binary-tarball-name" toml:"prov-db-binary-tarball-name" json:"provDbBinaryTarballName"`
	ProvDomain                                string                 `mapstructure:"prov-db-domain" toml:"prov-db-domain" json:"provDbDomain"`
	ProvDisk                                  string                 `mapstructure:"prov-db-disk-size" toml:"prov-db-disk-size" json:"provDbDiskSize"`
	ProvDiskSystemSize                        string                 `mapstructure:"prov-db-disk-system-size" toml:"prov-db-disk-system-size" json:"provDbDiskSystemSize"`
	ProvDiskTempSize                          string                 `mapstructure:"prov-db-disk-temp-size" toml:"prov-db-disk-temp-size" json:"provDbDiskTempSize"`
	ProvDiskDockerSize                        string                 `mapstructure:"prov-db-disk-docker-size" toml:"prov-db-disk-docker-size" json:"provDbDiskDockerSize"`
	ProvVolumeDocker                          string                 `mapstructure:"prov-db-volume-docker" toml:"prov-db-volume-docker" json:"provDbVolumeDocker"`
	ProvVolumeData                            string                 `mapstructure:"prov-db-volume-data" toml:"prov-db-volume-data" json:"provDbVolumeData"`
	ProvDiskFS                                string                 `mapstructure:"prov-db-disk-fs" toml:"prov-db-disk-fs" json:"provDbDiskFs"`
	ProvDiskFSCompress                        string                 `mapstructure:"prov-db-disk-fs-compress" toml:"prov-db-disk-fs-compress" json:"provDbDiskFsCompress"`
	ProvDiskPool                              string                 `mapstructure:"prov-db-disk-pool" toml:"prov-db-disk-pool" json:"provDbDiskPool"`
	ProvDiskDevice                            string                 `mapstructure:"prov-db-disk-device" toml:"prov-db-disk-device" json:"provDbDiskDevice"`
	ProvDiskType                              string                 `mapstructure:"prov-db-disk-type" toml:"prov-db-disk-type" json:"provDbDiskType"`
	ProvDiskSnapshot                          bool                   `mapstructure:"prov-db-disk-snapshot-prefered-master" toml:"prov-db-disk-snapshot-prefered-master" json:"provDbDiskSnapshotPreferedMaster"`
	ProvDiskSnapshotKeep                      int                    `mapstructure:"prov-db-disk-snapshot-keep" toml:"prov-db-disk-snapshot-keep" json:"provDbDiskSnapshotKeep"`
	ProvNetIface                              string                 `mapstructure:"prov-db-net-iface" toml:"prov-db-net-iface" json:"provDbNetIface"`
	ProvNetmask                               string                 `mapstructure:"prov-db-net-mask" toml:"prov-db-net-mask" json:"provDbNetMask"`
	ProvGateway                               string                 `mapstructure:"prov-db-net-gateway" toml:"prov-db-net-gateway" json:"provDbNetGateway"`
	ProvDbImg                                 string                 `mapstructure:"prov-db-docker-img" toml:"prov-db-docker-img" json:"provDbDockerImg"`
	ProvDatadirVersion                        string                 `mapstructure:"prov-db-datadir-version" toml:"prov-db-datadir-version" json:"provDbDatadirVersion"`
	ProvDBLoadSQL                             string                 `mapstructure:"prov-db-load-sql" toml:"prov-db-load-sql" json:"provDbLoadSql"`
	ProvDBLoadCSV                             string                 `mapstructure:"prov-db-load-csv" toml:"prov-db-load-csv" json:"provDbLoadCsv"`
	ProvProxType                              string                 `mapstructure:"prov-proxy-service-type" toml:"prov-proxy-service-type" json:"provProxyServiceType"`
	ProvProxAgents                            string                 `mapstructure:"prov-proxy-agents" toml:"prov-proxy-agents" json:"provProxyAgents"`
	ProvProxAgentsFailover                    string                 `mapstructure:"prov-proxy-agents-failover" toml:"prov-proxy-agents-failover" json:"provProxyAgentsFailover"`
	ProvProxMem                               string                 `mapstructure:"prov-proxy-memory" toml:"prov-proxy-memory" json:"provProxyMemory"`
	ProvProxCores                             string                 `mapstructure:"prov-proxy-cpu-cores" toml:"prov-proxy-cpu-cores" json:"provProxyCpuCores"`
	ProvProxDisk                              string                 `mapstructure:"prov-proxy-disk-size" toml:"prov-proxy-disk-size" json:"provProxyDiskSize"`
	ProvProxDiskFS                            string                 `mapstructure:"prov-proxy-disk-fs" toml:"prov-proxy-disk-fs" json:"provProxyDiskFs"`
	ProvProxDiskPool                          string                 `mapstructure:"prov-proxy-disk-pool" toml:"prov-proxy-disk-pool" json:"provProxyDiskPool"`
	ProvProxDiskDevice                        string                 `mapstructure:"prov-proxy-disk-device" toml:"prov-proxy-disk-device" json:"provProxyDiskDevice"`
	ProvProxDiskType                          string                 `mapstructure:"prov-proxy-disk-type" toml:"prov-proxy-disk-type" json:"provProxyDiskType"`
	ProvProxVolumeData                        string                 `mapstructure:"prov-proxy-volume-data" toml:"prov-proxy-volume-data" json:"provProxyVolumeData"`
	ProvProxNetIface                          string                 `mapstructure:"prov-proxy-net-iface" toml:"prov-proxy-net-iface" json:"provProxyNetIface"`
	ProvProxNetmask                           string                 `mapstructure:"prov-proxy-net-mask" toml:"prov-proxy-net-mask" json:"provProxyNetMask"`
	ProvProxGateway                           string                 `mapstructure:"prov-proxy-net-gateway" toml:"prov-proxy-net-gateway" json:"provProxyNetGateway"`
	ProvProxRouteAddr                         string                 `mapstructure:"prov-proxy-route-addr" toml:"prov-proxy-route-addr" json:"provProxyRouteAddr"`
	ProvProxRoutePort                         string                 `mapstructure:"prov-proxy-route-port" toml:"prov-proxy-route-port" json:"provProxyRoutePort"`
	ProvProxRouteMask                         string                 `mapstructure:"prov-proxy-route-mask" toml:"prov-proxy-route-mask" json:"provProxyRouteMask"`
	ProvProxRoutePolicy                       string                 `mapstructure:"prov-proxy-route-policy" toml:"prov-proxy-route-policy" json:"provProxyRoutePolicy"`
	ProvProxShardingImg                       string                 `mapstructure:"prov-proxy-docker-shardproxy-img" toml:"prov-proxy-docker-shardproxy-img" json:"provProxyDockerShardproxyImg"`
	ProvProxMaxscaleImg                       string                 `mapstructure:"prov-proxy-docker-maxscale-img" toml:"prov-proxy-docker-maxscale-img" json:"provProxyDockerMaxscaleImg"`
	ProvProxHaproxyImg                        string                 `mapstructure:"prov-proxy-docker-haproxy-img" toml:"prov-proxy-docker-haproxy-img" json:"provProxyDockerHaproxyImg"`
	ProvProxProxysqlImg                       string                 `mapstructure:"prov-proxy-docker-proxysql-img" toml:"prov-proxy-docker-proxysql-img" json:"provProxyDockerProxysqlImg"`
	ProvProxMysqlRouterImg                    string                 `mapstructure:"prov-proxy-docker-mysqlrouter-img" toml:"prov-proxy-docker-mysqlrouter-img" json:"provProxyDockerMysqlrouterImg"`
	ProvProxTags                              string                 `mapstructure:"prov-proxy-tags" toml:"prov-proxy-tags" json:"provProxyTags"`
	ProvSphinxAgents                          string                 `mapstructure:"prov-sphinx-agents" toml:"prov-sphinx-agents" json:"provSphinxAgents"`
	ProvSphinxImg                             string                 `mapstructure:"prov-sphinx-docker-img" toml:"prov-sphinx-docker-img" json:"provSphinxDockerImg"`
	ProvSphinxMem                             string                 `mapstructure:"prov-sphinx-memory" toml:"prov-sphinx-memory" json:"provSphinxMemory"`
	ProvSphinxDisk                            string                 `mapstructure:"prov-sphinx-disk-size" toml:"prov-sphinx-disk-size" json:"provSphinxDiskSize"`
	ProvSphinxCores                           string                 `mapstructure:"prov-sphinx-cpu-cores" toml:"prov-sphinx-cpu-cores" json:"provSphinxCpuCores"`
	ProvSphinxMaxChildren                     string                 `mapstructure:"prov-sphinx-max-childrens" toml:"prov-sphinx-max-childrens" json:"provSphinxMaxChildrens"`
	ProvSphinxDiskPool                        string                 `mapstructure:"prov-sphinx-disk-pool" toml:"prov-sphinx-disk-pool" json:"provSphinxDiskPool"`
	ProvSphinxDiskFS                          string                 `mapstructure:"prov-sphinx-disk-fs" toml:"prov-sphinx-disk-fs" json:"provSphinxDiskFs"`
	ProvSphinxDiskDevice                      string                 `mapstructure:"prov-sphinx-disk-device" toml:"prov-sphinx-disk-device" json:"provSphinxDiskDevice"`
	ProvSphinxDiskType                        string                 `mapstructure:"prov-sphinx-disk-type" toml:"prov-sphinx-disk-type" json:"provSphinxDiskType"`
	ProvSphinxTags                            string                 `mapstructure:"prov-sphinx-tags" toml:"prov-sphinx-tags" json:"provSphinxTags"`
	ProvSphinxCron                            string                 `mapstructure:"prov-sphinx-reindex-schedule" toml:"prov-sphinx-reindex-schedule" json:"provSphinxReindexSchedule"`
	ProvSphinxType                            string                 `mapstructure:"prov-sphinx-service-type" toml:"prov-sphinx-service-type" json:"provSphinxServiceType"`
	ProvSSLCa                                 string                 `mapstructure:"prov-tls-server-ca" toml:"prov-tls-server-ca" json:"provTlsServerCa"`
	ProvSSLCert                               string                 `mapstructure:"prov-tls-server-cert" toml:"prov-tls-server-cert" json:"provTlsServerCert"`
	ProvSSLKey                                string                 `mapstructure:"prov-tls-server-key" toml:"prov-tls-server-key" json:"provTlsServerKey"`
	ProvSSLCaUUID                             string                 `mapstructure:"prov-tls-server-ca-uuid" toml:"-" json:"-"`
	ProvSSLCertUUID                           string                 `mapstructure:"prov-tls-server-cert-uuid" toml:"-" json:"-"`
	ProvSSLKeyUUID                            string                 `mapstructure:"prov-tls-server-key-uuid" toml:"-" json:"-"`
	ProvNetCNI                                bool                   `mapstructure:"prov-net-cni" toml:"prov-net-cni" json:"provNetCni"`
	ProvNetCNICluster                         string                 `mapstructure:"prov-net-cni-cluster" toml:"prov-net-cni-cluster" json:"provNetCniCluster"`
	ProvDockerDaemonPrivate                   bool                   `mapstructure:"prov-docker-daemon-private" toml:"prov-docker-daemon-private" json:"provDockerDaemonPrivate"`
	ProvServicePlan                           string                 `mapstructure:"prov-service-plan" toml:"prov-service-plan" json:"provServicePlan"`
	ProvServicePlanRegistry                   string                 `mapstructure:"prov-service-plan-registry" toml:"prov-service-plan-registry" json:"provServicePlanRegistry"`
	ProvDbBootstrapScript                     string                 `mapstructure:"prov-db-bootstrap-script" toml:"prov-db-bootstrap-script" json:"provDbBootstrapScript"`
	ProvProxyBootstrapScript                  string                 `mapstructure:"prov-proxy-bootstrap-script" toml:"prov-proxy-bootstrap-script" json:"provProxyBootstrapScript"`
	ProvDbCleanupScript                       string                 `mapstructure:"prov-db-cleanup-script" toml:"prov-db-cleanup-script" json:"provDbCleanupScript"`
	ProvProxyCleanupScript                    string                 `mapstructure:"prov-proxy-cleanup-script" toml:"prov-proxy-cleanup-script" json:"provProxyCleanupScript"`
	ProvDbStartScript                         string                 `mapstructure:"prov-db-start-script" toml:"prov-db-start-script" json:"provDbStartScript"`
	ProvProxyStartScript                      string                 `mapstructure:"prov-proxy-start-script" toml:"prov-proxy-start-script" json:"provProxyStartScript"`
	ProvDbStopScript                          string                 `mapstructure:"prov-db-stop-script" toml:"prov-db-stop-script" json:"provDbStopScript"`
	ProvProxyStopScript                       string                 `mapstructure:"prov-proxy-stop-script" toml:"prov-proxy-stop-script" json:"provProxyStopScript"`
	ProvDBCompliance                          string                 `mapstructure:"prov-db-compliance" toml:"prov-db-compliance" json:"provDBCompliance"`
	ProvProxyCompliance                       string                 `mapstructure:"prov-proxy-compliance" toml:"prov-proxy-compliance" json:"provProxyCompliance"`
	APIUsers                                  string                 `mapstructure:"api-credentials" toml:"api-credentials" json:"apiCredentials"`
	APIUsersExternal                          string                 `mapstructure:"api-credentials-external" toml:"api-credentials-external" json:"apiCredentialsExternal"`
	APIUsersACLAllow                          string                 `mapstructure:"api-credentials-acl-allow" toml:"api-credentials-acl-allow" json:"apiCredentialsACLAllow"`
	APIUsersACLDiscard                        string                 `mapstructure:"api-credentials-acl-discard" toml:"api-credentials-acl-discard" json:"apiCredentialsACLDiscard"`
	APISecureConfig                           bool                   `mapstructure:"api-credentials-secure-config" toml:"api-credentials-secure-config" json:"apiCredentialsSecureConfig"`
	APIPort                                   string                 `mapstructure:"api-port" toml:"api-port" json:"apiPort"`
	APIBind                                   string                 `mapstructure:"api-bind" toml:"api-bind" json:"apiBind"`
	APIPublicURL                              string                 `mapstructure:"api-public-url" toml:"api-public-url" json:"apiPublicUrl"`
	APIHttpsBind                              bool                   `mapstructure:"api-https-bind" toml:"api-secure" json:"apiHttpsBind"`
	AlertScript                               string                 `mapstructure:"alert-script" toml:"alert-script" json:"alertScript"`
	ConfigFile                                string                 `mapstructure:"config" toml:"-" json:"-"`
	MonitorScheduler                          bool                   `mapstructure:"monitoring-scheduler" toml:"monitoring-scheduler" json:"monitoringScheduler"`
	SchedulerReceiverPorts                    string                 `mapstructure:"scheduler-db-servers-receiver-ports" toml:"scheduler-db-servers-receiver-ports" json:"schedulerDbServersReceiverPorts"`
	SchedulerSenderPorts                      string                 `mapstructure:"scheduler-db-servers-sender-ports" toml:"scheduler-db-servers-sender-ports" json:"schedulerDbServersSenderPorts"`
	SchedulerReceiverUseSSL                   bool                   `mapstructure:"scheduler-db-servers-receiver-use-ssl" toml:"scheduler-db-servers-receiver-use-ssl" json:"schedulerDbServersReceiverUseSSL"`
	SchedulerBackupLogical                    bool                   `mapstructure:"scheduler-db-servers-logical-backup" toml:"scheduler-db-servers-logical-backup" json:"schedulerDbServersLogicalBackup"`
	SchedulerBackupPhysical                   bool                   `mapstructure:"scheduler-db-servers-physical-backup" toml:"scheduler-db-servers-physical-backup" json:"schedulerDbServersPhysicalBackup"`
	SchedulerDatabaseLogs                     bool                   `mapstructure:"scheduler-db-servers-logs" toml:"scheduler-db-servers-logs" json:"schedulerDbServersLogs"`
	SchedulerDatabaseOptimize                 bool                   `mapstructure:"scheduler-db-servers-optimize" toml:"scheduler-db-servers-optimize" json:"schedulerDbServersOptimize"`
	BackupLogicalCron                         string                 `mapstructure:"scheduler-db-servers-logical-backup-cron" toml:"scheduler-db-servers-logical-backup-cron" json:"schedulerDbServersLogicalBackupCron"`
	BackupPhysicalCron                        string                 `mapstructure:"scheduler-db-servers-physical-backup-cron" toml:"scheduler-db-servers-physical-backup-cron" json:"schedulerDbServersPhysicalBackupCron"`
	BackupDatabaseLogCron                     string                 `mapstructure:"scheduler-db-servers-logs-cron" toml:"scheduler-db-servers-logs-cron" json:"schedulerDbServersLogsCron"`
	BackupDatabaseOptimizeCron                string                 `mapstructure:"scheduler-db-servers-optimize-cron" toml:"scheduler-db-servers-optimize-cron" json:"schedulerDbServersOptimizeCron"`
	BackupSaveScript                          string                 `mapstructure:"backup-save-script" toml:"backup-save-script" json:"backupSaveScript"`
	BackupLoadScript                          string                 `mapstructure:"backup-load-script" toml:"backup-load-script" json:"backupLoadScript"`
	SchedulerDatabaseLogsTableRotate          bool                   `mapstructure:"scheduler-db-servers-logs-table-rotate" toml:"scheduler-db-servers-logs-table-rotate" json:"schedulerDbServersLogsTableRotate"`
	SchedulerDatabaseLogsTableRotateCron      string                 `mapstructure:"scheduler-db-servers-logs-table-rotate-cron" toml:"scheduler-db-servers-logs-table-rotate-cron" json:"schedulerDbServersLogsTableRotateCron"`
	SchedulerMaintenanceDatabaseLogsTableKeep int                    `mapstructure:"scheduler-db-servers-logs-table-keep" toml:"scheduler-db-servers-logs-table-keep" json:"schedulerDatabaseLogsTableKeep"`
	SchedulerSLARotateCron                    string                 `mapstructure:"scheduler-sla-rotate-cron" toml:"scheduler-sla-rotate-cron" json:"schedulerSlaRotateCron"`
	SchedulerRollingRestart                   bool                   `mapstructure:"scheduler-rolling-restart" toml:"scheduler-rolling-restart" json:"schedulerRollingRestart"`
	SchedulerRollingRestartCron               string                 `mapstructure:"scheduler-rolling-restart-cron" toml:"scheduler-rolling-restart-cron" json:"schedulerRollingRestartCron"`
	SchedulerRollingReprov                    bool                   `mapstructure:"scheduler-rolling-reprov" toml:"scheduler-rolling-reprov" json:"schedulerRollingReprov"`
	SchedulerRollingReprovCron                string                 `mapstructure:"scheduler-rolling-reprov-cron" toml:"scheduler-rolling-reprov-cron" json:"schedulerRollingReprovCron"`
	SchedulerJobsSSH                          bool                   `mapstructure:"scheduler-jobs-ssh" toml:"scheduler-jobs-ssh" json:"schedulerJobsSsh"`
	SchedulerJobsSSHCron                      string                 `mapstructure:"scheduler-jobs-ssh-cron" toml:"scheduler-jobs-ssh-cron" json:"schedulerJobsSshCron"`
	Backup                                    bool                   `mapstructure:"backup" toml:"backup" json:"backup"`
	BackupLogicalType                         string                 `mapstructure:"backup-logical-type" toml:"backup-logical-type" json:"backupLogicalType"`
	BackupLogicalLoadThreads                  int                    `mapstructure:"backup-logical-load-threads" toml:"backup-logical-load-threads" json:"backupLogicalLoadThreads"`
	BackupLogicalDumpThreads                  int                    `mapstructure:"backup-logical-dump-threads" toml:"backup-logical-dump-threads" json:"backupLogicalDumpThreads"`
	BackupLogicalDumpSystemTables             bool                   `mapstructure:"backup-logical-dump-system-tables" toml:"backup-logical-dump-system-tables" json:"backupLogicalDumpSystemTables"`
	BackupPhysicalType                        string                 `mapstructure:"backup-physical-type" toml:"backup-physical-type" json:"backupPhysicalType"`
	BackupKeepHourly                          int                    `mapstructure:"backup-keep-hourly" toml:"backup-keep-hourly" json:"backupKeepHourly"`
	BackupKeepDaily                           int                    `mapstructure:"backup-keep-daily" toml:"backup-keep-daily" json:"backupKeepDaily"`
	BackupKeepWeekly                          int                    `mapstructure:"backup-keep-weekly" toml:"backup-keep-weekly" json:"backupKeepWeekly"`
	BackupKeepMonthly                         int                    `mapstructure:"backup-keep-monthly" toml:"backup-keep-monthly" json:"backupKeepMonthly"`
	BackupKeepYearly                          int                    `mapstructure:"backup-keep-yearly" toml:"backup-keep-yearly" json:"backupKeepYearly"`
	BackupRestic                              bool                   `mapstructure:"backup-restic" toml:"backup-restic" json:"backupRestic"`
	BackupResticBinaryPath                    string                 `mapstructure:"backup-restic-binary-path" toml:"backup-restic-binary-path" json:"backupResticBinaryPath"`
	BackupResticAwsAccessKeyId                string                 `mapstructure:"backup-restic-aws-access-key-id" toml:"backup-restic-aws-access-key-id" json:"-"`
	BackupResticAwsAccessSecret               string                 `mapstructure:"backup-restic-aws-access-secret"  toml:"backup-restic-aws-access-secret" json:"-"`
	BackupResticRepository                    string                 `mapstructure:"backup-restic-repository" toml:"backup-restic-repository" json:"backupResticRepository"`
	BackupResticPassword                      string                 `mapstructure:"backup-restic-password"  toml:"backup-restic-password" json:"-"`
	BackupResticAws                           bool                   `mapstructure:"backup-restic-aws"  toml:"backup-restic-aws" json:"backupResticAws"`
	BackupStreaming                           bool                   `mapstructure:"backup-streaming" toml:"backup-streaming" json:"backupStreaming"`
	BackupStreamingDebug                      bool                   `mapstructure:"backup-streaming-debug" toml:"backup-streaming-debug" json:"backupStreamingDebug"`
	BackupStreamingAwsAccessKeyId             string                 `mapstructure:"backup-streaming-aws-access-key-id" toml:"backup-streaming-aws-access-key-id" json:"-"`
	BackupStreamingAwsAccessSecret            string                 `mapstructure:"backup-streaming-aws-access-secret"  toml:"backup-streaming-aws-access-secret" json:"-"`
	BackupStreamingEndpoint                   string                 `mapstructure:"backup-streaming-endpoint" toml:"backup-streaming-endpoint" json:"backupStreamingEndpoint"`
	BackupStreamingRegion                     string                 `mapstructure:"backup-streaming-region" toml:"backup-streaming-region" json:"backupStreamingRegion"`
	BackupStreamingBucket                     string                 `mapstructure:"backup-streaming-bucket" toml:"backup-streaming-bucket" json:"backupStreamingBucket"`
	BackupMysqldumpPath                       string                 `mapstructure:"backup-mysqldump-path" toml:"backup-mysqldump-path" json:"backupMysqldumpPath"`
	BackupMysqldumpOptions                    string                 `mapstructure:"backup-mysqldump-options" toml:"backup-mysqldump-options" json:"backupMysqldumpOptions"`
	BackupMyDumperPath                        string                 `mapstructure:"backup-mydumper-path" toml:"backup-mydumper-path" json:"backupMydumperPath"`
	BackupMyLoaderPath                        string                 `mapstructure:"backup-myloader-path" toml:"backup-myloader-path" json:"backupMyloaderPath"`
	BackupMyLoaderOptions                     string                 `mapstructure:"backup-myloader-options" toml:"backup-myloader-options" json:"backupMyloaderOptions"`
	BackupMyDumperOptions                     string                 `mapstructure:"backup-mydumper-options" toml:"backup-mydumper-options" json:"backupMyDumperOptions"`
	BackupMysqlbinlogPath                     string                 `mapstructure:"backup-mysqlbinlog-path" toml:"backup-mysqlbinlog-path" json:"backupMysqlbinlogPath"`
	BackupMysqlclientPath                     string                 `mapstructure:"backup-mysqlclient-path" toml:"backup-mysqlclient-path" json:"backupMysqlclientgPath"`
	BackupBinlogs                             bool                   `mapstructure:"backup-binlogs" toml:"backup-binlogs" json:"backupBinlogs"`
	BackupBinlogsKeep                         int                    `mapstructure:"backup-binlogs-keep" toml:"backup-binlogs-keep" json:"backupBinlogsKeep"`
	BackupLockDDL                             bool                   `mapstructure:"backup-lockddl" toml:"backup-lockddl" json:"backupLockDDL"`
	ClusterConfigPath                         string                 `mapstructure:"cluster-config-file" toml:"-" json:"-"`
	VaultServerAddr                           string                 `mapstructure:"vault-server-addr" toml:"vault-server-addr" json:"vaultServerAddr"`
	VaultRoleId                               string                 `mapstructure:"vault-role-id" toml:"vault-role-id" json:"vaultRoleId"`
	VaultSecretId                             string                 `mapstructure:"vault-secret-id" toml:"vault-secret-id" json:"vaultSecretId"`
	VaultMode                                 string                 `mapstructure:"vault-mode" toml:"vault-mode" json:"vaultMode"`
	VaultMount                                string                 `mapstructure:"vault-mount" toml:"vault-mount" json:"vaultMount"`
	VaultAuth                                 string                 `mapstructure:"vault-auth" toml:"vault-auth" json:"vaultAuth"`
	GitUrl                                    string                 `mapstructure:"git-url" toml:"git-url" json:"gitUrl"`
	GitUsername                               string                 `mapstructure:"git-username" toml:"git-username" json:"gitUsername"`
	GitAccesToken                             string                 `mapstructure:"git-acces-token" toml:"git-acces-token" json:"-"`
	Cloud18                                   bool                   `mapstructure:"cloud18"  toml:"cloud18" json:"cloud18"`
	Cloud18Domain                             string                 `mapstructure:"cloud18-domain" toml:"cloud18-domain" json:"cloud18Domain"`
	Cloud18SubDomain                          string                 `mapstructure:"cloud18-sub-domain" toml:"cloud18-sub-domain" json:"cloud18SubDomain"`
	Cloud18SubDomainZone                      string                 `mapstructure:"cloud18-sub-domain-zone" toml:"cloud18-sub-domain-zone" json:"cloud18SubDomainZone"`
<<<<<<< HEAD
	Cloud18Shared                             bool                   `mapstructure:"cloud18-shared"  toml:"cloud18-shared" json:"cloud18Shared"`
	Cloud18GitUser                            string                 `mapstructure:"cloud18-gitlab-user" toml:"cloud18-gitlab-user" json:"cloud18GitUser"`
	Cloud18GitPassword                        string                 `mapstructure:"cloud18-gitlab-password" toml:"cloud18-gitlab-password" json:"cloud18GitPassword"`
=======
	Cloud18GitUser                            string                 `mapstructure:"cloud18-gitlab-user" toml:"cloud18-gitlab-user" json:"cloud18GitUser"`
	Cloud18GitPassword                        string                 `mapstructure:"cloud18-gitlab-password" toml:"cloud18-gitlab-password" json:"-"`
>>>>>>> cda64498
	Secrets                                   map[string]Secret      `json:"-"`
	SecretKey                                 []byte                 `json:"-"`
	ImmuableFlagMap                           map[string]interface{} `json:"-"`
	DynamicFlagMap                            map[string]interface{} `json:"-"`
	DefaultFlagMap                            map[string]interface{} `json:"-"`
	OAuthProvider                             string                 `mapstructure:"api-oauth-provider-url" toml:"api-oauth-provider-url" json:"apiOAuthProvider"`
	OAuthClientID                             string                 `mapstructure:"api-oauth-client-id" toml:"api-oauth-client-id" json:"apiOAuthClientID"`
	OAuthClientSecret                         string                 `mapstructure:"api-oauth-client-secret" toml:"api-oauth-client-secret" json:"apiOAuthClientSecret"`
	//OAuthRedirectURL                          string                 `mapstructure:"api-oauth-redirect-url" toml:"git-url" json:"-"`
	//	BackupResticStoragePolicy                  string `mapstructure:"backup-restic-storage-policy"  toml:"backup-restic-storage-policy" json:"backupResticStoragePolicy"`
	//ProvMode                           string `mapstructure:"prov-mode" toml:"prov-mode" json:"provMode"` //InitContainer vs API

}

type ConfigVariableType struct {
	Id        int    `json:"id"`
	Name      string `json:"name"`
	Available bool   `json:"available"`
	Label     string `json:"label"`
}

type Secret struct {
	OldValue string
	Value    string
}

// Compliance created in OpenSVC collector and exported as JSON
type Compliance struct {
	Filtersets []struct {
		ID    uint   `json:"id"`
		Stats bool   `json:"fset_stats"`
		Name  string `json:"fset_name"`
	} `json:"filtersets"`
	Rulesets []struct {
		ID        uint   `json:"id"`
		Name      string `json:"ruleset_name"`
		Filter    string `json:"fset_name"`
		Variables []struct {
			Value string `json:"var_value"`
			Class string `json:"var_class"`
			Name  string `json:"var_name"`
		} `json:"variables"`
	} `json:"rulesets"`
}

type QueryRule struct {
	Id                   uint32         `json:"ruleId" db:"rule_id"`
	Active               int            `json:"active" db:"active"`
	UserName             sql.NullString `json:"userName" db:"username"`
	SchemaName           sql.NullString `json:"schemaName" db:"schemaname"`
	Digest               sql.NullString `json:"digest" db:"digest"`
	Match_Digest         sql.NullString `json:"matchDigest" db:"match_digest"`
	Match_Pattern        sql.NullString `json:"matchPattern" db:"match_pattern"`
	DestinationHostgroup sql.NullInt64  `json:"destinationHostgroup" db:"destination_hostgroup"`
	MirrorHostgroup      sql.NullInt64  `json:"mirrorHostgroup" db:"mirror_hostgroup"`
	Multiplex            sql.NullInt64  `json:"multiplex" db:"multiplex"`
	Proxies              string         `json:"proxies" db:"proxies"`
}

type MyDumperMetaData struct {
	MetaDir        string    `json:"metadir" db:"metadir"`
	StartTimestamp time.Time `json:"start_timestamp" db:"start_timestamp"`
	BinLogFileName string    `json:"log_filename" db:"log_filename"`
	BinLogFilePos  uint64    `json:"log_pos" db:"log_pos"`
	BinLogUuid     string    `json:"log_uuid" db:"log_uuid"`
	EndTimestamp   time.Time `json:"start_timestamp" db:"start_timestamp"`
}

type ConfVersion struct {
	ConfInit     Config `json:"-"`
	ConfDecode   Config `json:"-"`
	ConfDynamic  Config `json:"-"`
	ConfImmuable Config `json:"-"`
}

const (
	ConstStreamingSubDir string = "backups"
)
const (
	ConstProxyMaxscale    string = "maxscale"
	ConstProxyHaproxy     string = "haproxy"
	ConstProxySqlproxy    string = "proxysql"
	ConstProxyJanitor     string = "proxyjanitor"
	ConstProxySpider      string = "shardproxy"
	ConstProxyExternal    string = "extproxy"
	ConstProxyMysqlrouter string = "mysqlrouter"
	ConstProxySphinx      string = "sphinx"
	ConstProxyMyProxy     string = "myproxy"
	ConstProxyConsul      string = "consul"
)

type ServicePlan struct {
	Id           int    `json:"id,string"`
	Plan         string `json:"plan"`
	DbMemory     int    `json:"dbmemory,string"`
	DbCores      int    `json:"dbcores,string"`
	DbDataSize   int    `json:"dbdatasize,string"`
	DbSystemSize int    `json:"dbSystemSize,string"`
	DbIops       int    `json:"dbiops,string"`
	PrxDataSize  int    `json:"prxdatasize,string"`
	PrxCores     int    `json:"prxcores,string"`
}

type DockerTag struct {
	Results []TagResult `json:"results"`
}

type TagResult struct {
	Name string `json:"name"`
}

type DockerRepo struct {
	Name  string    `json:"name"`
	Image string    `json:"image"`
	Tags  DockerTag `json:"tags"`
}

type DockerRepos struct {
	Repos []DockerRepo `json:"repos"`
}

const (
	VaultConfigStoreV2 string = "config_store_v2"
	VaultDbEngine      string = "database_engine"
)

/* replaced by v3.Tag
type Tag struct {
	Id       uint   `json:"id"`
	Name     string `json:"name"`
	Category string `json:"category"`
}
*/

type Grant struct {
	Grant  string `json:"grant"`
	Enable bool   `json:"enable"`
}

const (
	GrantDBStart                   string = "db-start"
	GrantDBStop                    string = "db-stop"
	GrantDBKill                    string = "db-kill"
	GrantDBOptimize                string = "db-optimize"
	GrantDBAnalyse                 string = "db-analyse"
	GrantDBReplication             string = "db-replication"
	GrantDBBackup                  string = "db-backup"
	GrantDBRestore                 string = "db-restore"
	GrantDBReadOnly                string = "db-readonly"
	GrantDBLogs                    string = "db-logs"
	GrantDBShowVariables           string = "db-show-variables"
	GrantDBShowStatus              string = "db-show-status"
	GrantDBShowSchema              string = "db-show-schema"
	GrantDBShowProcess             string = "db-show-process"
	GrantDBShowLogs                string = "db-show-logs"
	GrantDBCapture                 string = "db-capture"
	GrantDBMaintenance             string = "db-maintenance"
	GrantDBConfigCreate            string = "db-config-create"
	GrantDBConfigRessource         string = "db-config-ressource"
	GrantDBConfigFlag              string = "db-config-flag"
	GrantDBConfigGet               string = "db-config-get"
	GrantDBDebug                   string = "db-debug"
	GrantClusterCreate             string = "cluster-create"
	GrantClusterDelete             string = "cluster-delete"
	GrantClusterDrop               string = "cluster-drop"
	GrantClusterCreateMonitor      string = "cluster-create-monitor"
	GrantClusterDropMonitor        string = "cluster-drop-monitor"
	GrantClusterFailover           string = "cluster-failover"
	GrantClusterSwitchover         string = "cluster-switchover"
	GrantClusterRolling            string = "cluster-rolling"
	GrantClusterSettings           string = "cluster-settings"
	GrantClusterGrant              string = "cluster-grant"
	GrantClusterChecksum           string = "cluster-checksum"
	GrantClusterSharding           string = "cluster-sharding"
	GrantClusterReplication        string = "cluster-replication"
	GrantClusterCertificatesRotate string = "cluster-certificates-rotate"
	GrantClusterCertificatesReload string = "cluster-certificates-reload"
	GrantClusterBench              string = "cluster-bench"
	GrantClusterProcess            string = "cluster-process" //Can ssh for jobs
	GrantClusterTest               string = "cluster-test"
	GrantClusterTraffic            string = "cluster-traffic"
	GrantClusterShowBackups        string = "cluster-show-backups"
	GrantClusterShowRoutes         string = "cluster-show-routes"
	GrantClusterShowGraphs         string = "cluster-show-graphs"
	GrantClusterShowAgents         string = "cluster-show-agents"
	GrantClusterShowCertificates   string = "cluster-show-certificates"
	GrantClusterRotatePasswords    string = "cluster-rotate-passwords"

	GrantClusterResetSLA        string = "cluster-reset-sla"
	GrantClusterDebug           string = "cluster-debug"
	GrantProxyConfigCreate      string = "proxy-config-create"
	GrantProxyConfigGet         string = "proxy-config-get"
	GrantProxyConfigRessource   string = "proxy-config-ressource"
	GrantProxyConfigFlag        string = "proxy-config-flag"
	GrantProxyStart             string = "proxy-start"
	GrantProxyStop              string = "proxy-stop"
	GrantProvClusterProvision   string = "prov-cluster-provision"
	GrantProvClusterUnprovision string = "prov-cluster-unprovision"
	GrantProvProxyProvision     string = "prov-proxy-provision"
	GrantProvProxyUnprovision   string = "prov-proxy-unprovision"
	GrantProvDBProvision        string = "prov-db-provision"
	GrantProvDBUnprovision      string = "prov-db-unprovision"
	GrantProvSettings           string = "prov-settings"
	GrantProvCluster            string = "prov-cluster"
)

const (
	ConstOrchestratorOpenSVC    string = "opensvc"
	ConstOrchestratorKubernetes string = "kube"
	ConstOrchestratorSlapOS     string = "slapos"
	ConstOrchestratorLocalhost  string = "local"
	ConstOrchestratorOnPremise  string = "onpremise"
)

const (
	ConstBackupLogicalTypeMysqldump string = "mysqldump"
	ConstBackupLogicalTypeMydumper  string = "mydumper"
	ConstBackupLogicalTypeRiver     string = "internal"
	ConstBackupLogicalTypeDumpling  string = "dumpling"
)

const (
	ConstBackupPhysicalTypeXtrabackup  string = "xtrabackup"
	ConstBackupPhysicalTypeMariaBackup string = "mariabackup"
)

func (conf *Config) GetSecrets() map[string]Secret {
	// to store the flags to encrypt in the git (in Save() function)
	return conf.Secrets
}

func (conf *Config) DecryptSecretsFromConfig() {
	conf.Secrets = map[string]Secret{
		"api-credentials":                       {"", ""},
		"api-credentials-external":              {"", ""},
		"db-servers-credential":                 {"", ""},
		"monitoring-write-heartbeat-credential": {"", ""},
		"onpremise-ssh-credential":              {"", ""},
		"replication-credential":                {"", ""},
		"shardproxy-credential":                 {"", ""},
		"haproxy-password":                      {"", ""},
		"maxscale-pass":                         {"", ""},
		"myproxy-password":                      {"", ""},
		"proxysql-password":                     {"", ""},
		"proxyjanitor-password":                 {"", ""},
		"vault-secret-id":                       {"", ""},
		"opensvc-p12-secret":                    {"", ""},
		"backup-restic-aws-access-secret":       {"", ""},
		"backup-streaming-aws-access-secret":    {"", ""},
		"backup-restic-password":                {"", ""},
		"arbitration-external-secret":           {"", ""},
		"alert-pushover-user-token":             {"", ""},
		"alert-pushover-app-token":              {"", ""},
		"git-acces-token":                       {"", ""},
		"mail-smtp-password":                    {"", ""}}

	for k := range conf.Secrets {

		origin_value, ok := conf.DynamicFlagMap[k]
		if !ok {
			origin_value, ok = conf.ImmuableFlagMap[k]
			if !ok {
				origin_value = conf.DefaultFlagMap[k]
			}

		}
		var secret Secret
		secret.Value = fmt.Sprintf("%v", origin_value)

		lst_cred := strings.Split(secret.Value, ",")
		var tab_cred []string
		for _, cred := range lst_cred {
			if strings.Contains(cred, ":") {
				user, pass := misc.SplitPair(cred)
				tab_cred = append(tab_cred, user+":"+conf.GetDecryptedPassword(k, pass))
			} else {
				tab_cred = append(tab_cred, conf.GetDecryptedPassword(k, cred))
			}
		}
		secret.Value = strings.Join(tab_cred, ",")
		//log.Printf("Decrypting secret variable %s=%s", k, secret.Value)
		conf.Secrets[k] = secret
	}
}

func (conf *Config) GetVaultCredentials(client *vault.Client, path string, key string) (string, error) {
	if conf.IsVaultUsed() && conf.IsPath(path) {
		if conf.VaultMode == VaultConfigStoreV2 {
			secret, err := client.KVv2(conf.VaultMount).Get(context.Background(), path)

			if err != nil {
				return "", err
			}
			return secret.Data[key].(string), nil
		} else {
			secret, err := client.KVv1("").Get(context.Background(), path)
			if err != nil {
				return "", err
			}
			return secret.Data["username"].(string) + ":" + secret.Data["password"].(string), nil
		}
	}
	return "", errors.New("Failed to get vault credentials")
}

func (conf *Config) DecryptSecretsFromVault() {
	for k, v := range conf.Secrets {
		origin_value := v.Value
		var secret Secret
		secret.Value = fmt.Sprintf("%v", origin_value)
		if conf.IsVaultUsed() && conf.IsPath(secret.Value) {
			//	cluster.LogPrintf(LvlInfo, "Decrypting all the secret variables on Vault")
			vault_config := vault.DefaultConfig()
			vault_config.Address = conf.VaultServerAddr
			client, err := conf.GetVaultConnection()
			if err == nil {
				if conf.VaultMode == VaultConfigStoreV2 {
					vault_value, err := conf.GetVaultCredentials(client, secret.Value, k)
					if err != nil {
						log.Printf("Unable to get %s Vault secret: %v", k, err)
					} else if vault_value != "" {
						secret.Value = vault_value
					}
				}
			} else {
				log.Printf("Unable to initialize AppRole auth method: %v", err)
			}
			conf.Secrets[k] = secret
		}
	}
}

func (conf *Config) GetVaultConnection() (*vault.Client, error) {
	if conf.IsVaultUsed() {
		log.Printf("Vault AppRole Authentification")
		config := vault.DefaultConfig()

		config.Address = conf.VaultServerAddr

		client, err := vault.NewClient(config)
		if err != nil {
			log.Printf("Unable to initialize AppRole auth method: %v", err)
			return nil, err
		}

		roleID := conf.VaultRoleId
		secretID := &auth.SecretID{FromString: conf.VaultSecretId}
		if roleID == "" || secretID == nil {
			log.Printf("Unable to initialize AppRole auth method: %v", err)
			return nil, err
		}

		appRoleAuth, err := auth.NewAppRoleAuth(
			roleID,
			secretID,
		)
		if err != nil {
			log.Printf("Unable to initialize AppRole auth method: %v", err)
			return nil, err
		}

		authInfo, err := client.Auth().Login(context.Background(), appRoleAuth)
		if err != nil {
			log.Printf("Unable to initialize AppRole auth method: %v", err)
			return nil, err
		}
		if authInfo == nil {
			log.Printf("Unable to initialize AppRole auth method: %v", err)
			return nil, err
		}
		return client, err
	}
	return nil, errors.New("Not using Vault")
}

func (conf *Config) GetDecryptedPassword(key string, value string) string {
	if conf.SecretKey != nil && strings.HasPrefix(value, "hash_") {
		value = strings.TrimLeft(value, "hash_")
		p := crypto.Password{Key: conf.SecretKey}
		p.CipherText = value
		err := p.Decrypt()
		if err != nil {
			return value
		} else {
			return p.PlainText
		}
	}
	return value
}

func (conf *Config) IsPath(str string) bool {

	if strings.Contains(str, "=") || strings.Contains(str, "+") {
		return false
	}
	return strings.Contains(str, "/")
}

func (conf *Config) IsVaultUsed() bool {
	if conf.VaultServerAddr == "" {
		return false
	}
	return true
}

func (conf *Config) LoadEncrytionKey() ([]byte, error) {
	sec, err := crypto.ReadKey(conf.MonitoringKeyPath)
	if err != nil {
		conf.SecretKey = nil
	}
	conf.SecretKey = sec
	return conf.SecretKey, err
}

func (conf *Config) GetEncryptedString(str string) string {
	p := crypto.Password{PlainText: str}
	var err error
	if conf.SecretKey != nil {
		p.Key, err = crypto.ReadKey(fmt.Sprintf("%v", conf.MonitoringKeyPath))
		if err != nil {
			return str
		}
		p.Encrypt()
		return "hash_" + p.CipherText
	}
	return str
}

func (conf *Config) GetDecryptedValue(key string) string {
	return conf.Secrets[key].Value
}

func (conf *Config) PrintSecret(value string) string {
	return masker.String(masker.MAddress, value)
}

func (conf *Config) CloneConfigFromGit(url string, user string, tok string, dir string) {

	auth := &git_https.BasicAuth{
		Username: user, // yes, this can be anything except an empty string
		Password: tok,
	}
	if conf.LogGit {
		log.Printf("Clone from git : url %s, tok %s, dir %s\n", url, conf.PrintSecret(tok), dir)
	}

	//fmt.Printf("Clone from git : url %s, tok %s, dir %s\n", url, tok, dir)
	if _, err := os.Stat(dir + "/.gitignore"); os.IsNotExist(err) {
		file, err := os.Create(dir + "/.gitignore")
		if err != nil {
			if os.IsPermission(err) && conf.LogGit {
				log.Errorf("File permission denied: %s, %s", dir+".gitignore", err)
			}
		}
		defer file.Close()
		file.WriteString("/*\n!/*/*.toml\n")
		file.WriteString("/*\n!/*/*.json\n")
		file.Sync()
	}

	path := dir
	if _, err := os.Stat(path + "/.git"); err == nil {

		// We instantiate a new repository targeting the given path (the .git folder)
		r, err := git.PlainOpen(path)
		if err != nil && conf.LogGit {
			log.Errorf("Git error : cannot PlainOpen : %s", err)
			return
		}

		// Get the working directory for the repository
		w, err := r.Worktree()
		if err != nil && conf.LogGit {
			log.Errorf("Git error : cannot Worktree : %s", err)
			return
		}

		// Pull the latest changes from the origin remote and merge into the current branch
		//git_ex.Info("git pull origin")
		err = w.Pull(&git.PullOptions{
			RemoteName: "origin",
			Auth:       auth,
			RemoteURL:  url,
		})
		if err != nil && fmt.Sprintf("%v", err) != "already up-to-date" && conf.LogGit {
			log.Errorf("Git error : cannot Pull : %s", err)
		}

	} else {
		// Clone the given repository to the given directory
		//git_ex.Info("git clone %s %s --recursive", url, path)

		_, err := git.PlainClone(path, false, &git.CloneOptions{
			URL:               url,
			RecurseSubmodules: git.DefaultSubmoduleRecursionDepth,
			Auth:              auth,
		})

		if err != nil && conf.LogGit {
			log.Errorf("Git error : cannot Clone %s repository : %s", url, err)
		}
	}
}

func (conf *Config) GetBackupPhysicalType() map[string]bool {
	return map[string]bool{
		ConstBackupPhysicalTypeXtrabackup:  true,
		ConstBackupPhysicalTypeMariaBackup: true,
	}
}

func (conf *Config) GetBackupLogicalType() map[string]bool {
	return map[string]bool{
		ConstBackupLogicalTypeMysqldump: true,
		ConstBackupLogicalTypeMydumper:  true,
		ConstBackupLogicalTypeRiver:     false,
		ConstBackupLogicalTypeDumpling:  false,
	}
}

func (conf *Config) GetOrchestratorsProv() []ConfigVariableType {

	return []ConfigVariableType{
		ConfigVariableType{
			Id:        1,
			Name:      ConstOrchestratorOpenSVC,
			Available: strings.Contains(conf.ProvOrchestratorEnable, ConstOrchestratorOpenSVC),
			Label:     "",
		},
		ConfigVariableType{
			Id:        2,
			Name:      ConstOrchestratorKubernetes,
			Available: strings.Contains(conf.ProvOrchestratorEnable, ConstOrchestratorKubernetes),
			Label:     "",
		},
		ConfigVariableType{
			Id:        3,
			Name:      ConstOrchestratorSlapOS,
			Available: strings.Contains(conf.ProvOrchestratorEnable, ConstOrchestratorSlapOS),
			Label:     "",
		},
		ConfigVariableType{
			Id:        4,
			Name:      ConstOrchestratorLocalhost,
			Available: strings.Contains(conf.ProvOrchestratorEnable, ConstOrchestratorLocalhost),
			Label:     "",
		},
		ConfigVariableType{
			Id:        5,
			Name:      ConstOrchestratorOnPremise,
			Available: strings.Contains(conf.ProvOrchestratorEnable, ConstOrchestratorOnPremise),
			Label:     "",
		},
	}
}

func (conf *Config) GetMonitorType() map[string]string {

	return map[string]string{
		"mariadb":    "database",
		"mysql":      "database",
		"percona":    "database",
		"postgresql": "database",
		"maxscale":   "proxy",
		"proxysql":   "proxy",
		"shardproxy": "proxy",
		"haproxy":    "proxy",
		"myproxy":    "proxy",
		"extproxy":   "proxy",
		"sphinx":     "proxy",
	}
}

func (conf *Config) GetDiskType() map[string]string {

	return map[string]string{
		"loopback":  "loopback",
		"physical":  "physical",
		"pool":      "pool",
		"directory": "directory",
		"volume":    "volume",
	}
}

func (conf *Config) GetFSType() map[string]bool {

	return map[string]bool{
		"ext4": true,
		"zfs":  true,
		"xfs":  true,
		"aufs": true,
		"nfs":  false,
	}
}

func (conf *Config) GetSysbenchTests() map[string]bool {
	return map[string]bool{
		"oltp_read_write":       true,
		"oltp_read_only":        true,
		"oltp_update_non_index": true,
		"oltp_update_index":     true,
		"tpcc":                  true,
	}
}

func (conf *Config) GetVMType() map[string]bool {

	return map[string]bool{
		"package": false,
		"docker":  true,
		"podman":  true,
		"oci":     true,
		"kvm":     false,
		"zone":    false,
		"lxc":     false,
	}
}

func (conf *Config) GetPoolType() map[string]bool {

	return map[string]bool{
		"none":  true,
		"zpool": true,
		"lvm":   true,
	}
}

func (conf *Config) GetTopologyType() map[string]string {
	return map[string]string{
		"master-slave":            "master-slave",
		"binlog-server":           "binlog-server",
		"multi-tier-slave":        "multi-tier-slave",
		"multi-master":            "multi-master",
		"multi-master-ring":       "multi-master-ring",
		"multi-master-wsrep":      "multi-master-wsrep",
		"master-slave-pg-logical": "master-slave-pg-logical",
		"master-slave-pg-stream":  "master-slave-pg-stream",
		"unknown":                 "unknown",
	}
}

func (conf *Config) GetMemoryPctShared() (map[string]int, error) {
	engines := make(map[string]int)
	tblengine := strings.Split(conf.ProvMemSharedPct, ",")
	for _, engine := range tblengine {
		keyval := strings.Split(engine, ":")
		val, err := strconv.Atoi(keyval[1])

		if err != nil {
			return engines, err
		}
		//		log.Printf("%s", keyval[1])
		engines[keyval[0]] = val
	}
	return engines, nil
}

func (conf *Config) GetMemoryPctThreaded() (map[string]int, error) {
	engines := make(map[string]int)
	tblengine := strings.Split(conf.ProvMemThreadedPct, ",")
	for _, engine := range tblengine {
		keyval := strings.Split(engine, ":")
		val, err := strconv.Atoi(keyval[1])
		if err != nil {
			return engines, err
		}
		engines[keyval[0]] = val
	}
	return engines, nil
}

func (conf *Config) GetGrantType() map[string]string {
	return map[string]string{
		GrantDBStart:                   GrantDBStart,
		GrantDBStop:                    GrantDBStop,
		GrantDBKill:                    GrantDBKill,
		GrantDBOptimize:                GrantDBOptimize,
		GrantDBAnalyse:                 GrantDBAnalyse,
		GrantDBReplication:             GrantDBReplication,
		GrantDBBackup:                  GrantDBBackup,
		GrantDBRestore:                 GrantDBRestore,
		GrantDBReadOnly:                GrantDBReadOnly,
		GrantDBLogs:                    GrantDBLogs,
		GrantDBCapture:                 GrantDBCapture,
		GrantDBMaintenance:             GrantDBMaintenance,
		GrantDBConfigCreate:            GrantDBConfigCreate,
		GrantDBConfigRessource:         GrantDBConfigRessource,
		GrantDBConfigFlag:              GrantDBConfigFlag,
		GrantDBConfigGet:               GrantDBConfigGet,
		GrantDBShowVariables:           GrantDBShowVariables,
		GrantDBShowStatus:              GrantDBShowStatus,
		GrantDBShowSchema:              GrantDBShowSchema,
		GrantDBShowProcess:             GrantDBShowProcess,
		GrantDBShowLogs:                GrantDBShowLogs,
		GrantDBDebug:                   GrantDBDebug,
		GrantClusterCreate:             GrantClusterCreate,
		GrantClusterDrop:               GrantClusterDrop,
		GrantClusterCreateMonitor:      GrantClusterCreateMonitor,
		GrantClusterDropMonitor:        GrantClusterDropMonitor,
		GrantClusterFailover:           GrantClusterFailover,
		GrantClusterSwitchover:         GrantClusterSwitchover,
		GrantClusterRolling:            GrantClusterRolling,
		GrantClusterSettings:           GrantClusterSettings,
		GrantClusterGrant:              GrantClusterGrant,
		GrantClusterReplication:        GrantClusterReplication,
		GrantClusterChecksum:           GrantClusterChecksum,
		GrantClusterSharding:           GrantClusterSharding,
		GrantClusterCertificatesRotate: GrantClusterCertificatesRotate,
		GrantClusterCertificatesReload: GrantClusterCertificatesReload,
		GrantClusterBench:              GrantClusterBench,
		GrantClusterTest:               GrantClusterTest,
		GrantClusterTraffic:            GrantClusterTraffic,
		GrantClusterProcess:            GrantClusterProcess,
		GrantClusterDebug:              GrantClusterDebug,
		GrantClusterShowBackups:        GrantClusterShowBackups,
		GrantClusterShowAgents:         GrantClusterShowAgents,
		GrantClusterShowGraphs:         GrantClusterShowGraphs,
		GrantClusterShowRoutes:         GrantClusterShowRoutes,
		GrantClusterShowCertificates:   GrantClusterShowCertificates,
		GrantClusterResetSLA:           GrantClusterResetSLA,
		GrantClusterRotatePasswords:    GrantClusterRotatePasswords,
		GrantProxyConfigCreate:         GrantProxyConfigCreate,
		GrantProxyConfigGet:            GrantProxyConfigGet,
		GrantProxyConfigRessource:      GrantProxyConfigRessource,
		GrantProxyConfigFlag:           GrantProxyConfigFlag,
		GrantProxyStart:                GrantProxyStart,
		GrantProxyStop:                 GrantProxyStop,
		GrantProvSettings:              GrantProvSettings,
		GrantProvCluster:               GrantProvCluster,
		GrantProvClusterProvision:      GrantProvClusterProvision,
		GrantProvClusterUnprovision:    GrantProvClusterUnprovision,
		GrantProvDBUnprovision:         GrantProvDBUnprovision,
		GrantProvDBProvision:           GrantProvDBProvision,
		GrantProvProxyProvision:        GrantProvProxyProvision,
		GrantProvProxyUnprovision:      GrantProvProxyUnprovision,
	}
}

func (conf *Config) GetDockerRepos(file string, is_not_embed bool) ([]DockerRepo, error) {
	var repos DockerRepos
	var byteValue []byte
	if is_not_embed {
		jsonFile, err := os.Open(file)
		if err != nil {
			return repos.Repos, err
		}

		defer jsonFile.Close()
		byteValue, _ = ioutil.ReadAll(jsonFile)
	} else {
		byteValue, _ = share.EmbededDbModuleFS.ReadFile("repo/repos.json")
	}

	err := json.Unmarshal([]byte(byteValue), &repos)
	if err != nil {
		return repos.Repos, err
	}

	return repos.Repos, nil
}

type Tarball struct {
	Name            string `json:"name"`
	Checksum        string `json:"checksum,omitempty"`
	OperatingSystem string `json:"OS"`
	Url             string `json:"url"`
	Flavor          string `json:"flavor"`
	Minimal         bool   `json:"minimal"`
	Size            int64  `json:"size"`
	ShortVersion    string `json:"short_version"`
	Version         string `json:"version"`
	UpdatedBy       string `json:"updated_by,omitempty"`
	Notes           string `json:"notes,omitempty"`
	DateAdded       string `json:"date_added,omitempty"`
}

type Tarballs struct {
	Tarballs []Tarball `json:"tarballs"`
}

func (conf *Config) GetTarballs(is_not_embed bool) ([]Tarball, error) {

	var tarballs Tarballs
	var byteValue []byte
	if is_not_embed {

		file := conf.ShareDir + "/repo/tarballs.json"
		fmt.Printf("GetTarballs1 file value : %s ", file)
		jsonFile, err := os.Open(file)
		if err != nil {
			return tarballs.Tarballs, err
		}

		defer jsonFile.Close()
		byteValue, _ = ioutil.ReadAll(jsonFile)
	} else {
		jsonFile, err := share.EmbededDbModuleFS.Open("repo/tarballs.json")
		if err != nil {
			return tarballs.Tarballs, err
		}
		byteValue, _ = ioutil.ReadAll(jsonFile)
	}
	//byteValue, _ := ioutil.ReadAll(jsonFile)

	err := json.Unmarshal([]byte(byteValue), &tarballs)
	if err != nil {
		return tarballs.Tarballs, err
	}

	return tarballs.Tarballs, nil
}

func (conf *Config) GetTarballUrl(name string) (string, error) {

	tarballs, _ := conf.GetTarballs(true)
	for _, tarball := range tarballs {
		if tarball.Name == name {
			return tarball.Url, nil
		}
	}
	return "", errors.New("tarball not found in collection")
}

func (conf Config) PrintConf() {
	values := reflect.ValueOf(conf)
	types := values.Type()
	log.Printf("PRINT CONF")
	for i := 0; i < values.NumField(); i++ {

		if types.Field(i).Type.String() == "string" {
			fmt.Printf("%s : %s (string)\n", types.Field(i).Name, values.Field(i).String())
		}
		if types.Field(i).Type.String() == "bool" {
			fmt.Printf("%s : %s (bool)\n", types.Field(i).Name, values.Field(i).String())
		}
		if types.Field(i).Type.String() == "int" || types.Field(i).Type.String() == "uint64" || types.Field(i).Type.String() == "int64" {
			fmt.Printf("%s : %s (int)\n", types.Field(i).Name, values.Field(i).String())
		}

	}
}

func (conf Config) MergeConfig(path string, name string, ImmMap map[string]interface{}, DefMap map[string]interface{}, confPath string) error {
	dynRead := viper.GetViper()
	viper.SetConfigName("overwrite")
	dynRead.SetConfigType("toml")

	dynMap := make(map[string]interface{})

	if _, err := os.Stat(path + "/" + name + "/overwrite.toml"); os.IsNotExist(err) {
		fmt.Printf("No monitoring saved config found " + path + "/" + name + "/overwrite.toml")
		return err
	} else {
		fmt.Printf("Parsing saved config from working directory %s ", path+"/"+name+"/overwrite.toml")

		dynRead.AddConfigPath(path + "/" + name)
		err := dynRead.ReadInConfig()
		if err != nil {
			fmt.Printf("Could not read in config : " + path + "/" + name + "/overwrite.toml")
		}
		dynRead = dynRead.Sub("overwrite-" + name)
		fmt.Printf("%v\n", dynRead.AllSettings())
		for _, f := range dynRead.AllKeys() {
			v := dynRead.Get(f)
			_, ok := ImmMap[f]
			if ok && v != nil && v != ImmMap[f] {
				_, ok := DefMap[f]
				if ok && v != DefMap[f] {
					dynMap[f] = dynRead.Get(f)
				}
				if !ok {
					dynMap[f] = dynRead.Get(f)
				}
			}
		}
	}
	//fmt.Printf("%v\n", DefMap)
	//fmt.Printf("%v\n", dynMap)
	//fmt.Printf("%v\n", ImmMap)
	conf.WriteMergeConfig(confPath, dynMap)
	return nil
}

func (conf Config) WriteMergeConfig(confPath string, dynMap map[string]interface{}) error {
	input, err := ioutil.ReadFile(confPath)
	if err != nil {
		fmt.Printf("Cannot read config file %s : %s", confPath, err)
		return err
	}

	lines := strings.Split(string(input), "\n")

	for i, line := range lines {
		for k, v := range dynMap {
			tmp := strings.Split(line, "=")
			tmp[0] = strings.ReplaceAll(tmp[0], " ", "")
			if tmp[0] == k {
				//fmt.Printf("Write Merge Conf : line %s, k %s, v %v\n", line, k, v)
				switch v.(type) {
				case string:
					lines[i] = k + " = " + fmt.Sprintf("\"%v\"", v)
				default:
					lines[i] = k + " = " + fmt.Sprintf("%v", v)
				}

			}
		}

	}
	output := strings.Join(lines, "\n")
	err = ioutil.WriteFile(confPath, []byte(output), 0644)
	if err != nil {
		fmt.Printf("Cannot write config file %s : %s", confPath, err)
		return err
	}
	return nil
}<|MERGE_RESOLUTION|>--- conflicted
+++ resolved
@@ -571,14 +571,9 @@
 	Cloud18Domain                             string                 `mapstructure:"cloud18-domain" toml:"cloud18-domain" json:"cloud18Domain"`
 	Cloud18SubDomain                          string                 `mapstructure:"cloud18-sub-domain" toml:"cloud18-sub-domain" json:"cloud18SubDomain"`
 	Cloud18SubDomainZone                      string                 `mapstructure:"cloud18-sub-domain-zone" toml:"cloud18-sub-domain-zone" json:"cloud18SubDomainZone"`
-<<<<<<< HEAD
 	Cloud18Shared                             bool                   `mapstructure:"cloud18-shared"  toml:"cloud18-shared" json:"cloud18Shared"`
 	Cloud18GitUser                            string                 `mapstructure:"cloud18-gitlab-user" toml:"cloud18-gitlab-user" json:"cloud18GitUser"`
-	Cloud18GitPassword                        string                 `mapstructure:"cloud18-gitlab-password" toml:"cloud18-gitlab-password" json:"cloud18GitPassword"`
-=======
-	Cloud18GitUser                            string                 `mapstructure:"cloud18-gitlab-user" toml:"cloud18-gitlab-user" json:"cloud18GitUser"`
 	Cloud18GitPassword                        string                 `mapstructure:"cloud18-gitlab-password" toml:"cloud18-gitlab-password" json:"-"`
->>>>>>> cda64498
 	Secrets                                   map[string]Secret      `json:"-"`
 	SecretKey                                 []byte                 `json:"-"`
 	ImmuableFlagMap                           map[string]interface{} `json:"-"`
