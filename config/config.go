// replication-manager - Replication Manager Monitoring and CLI for MariaDB and MySQL
// Copyright 2017-2021 SIGNAL18 CLOUD SAS
// Authors: Guillaume Lefranc <guillaume@signal18.io>
//          Stephane Varoqui  <svaroqui@gmail.com>
// This source code is licensed under the GNU General Public License, version 3.
// Redistribution/Reuse of this code is permitted under the GNU v3 license, as
// an additional term, ALL code must carry the original Author(s) credit in comment form.
// See LICENSE in this directory for the integral text.

package config

import (
	"context"
	"database/sql"
	"encoding/json"
	"errors"
	"fmt"
	"io"

	"os"
	"reflect"
	"strconv"
	"strings"
	"time"

	masker "github.com/ggwhite/go-masker"
	"github.com/go-git/go-git/v5"
	git_obj "github.com/go-git/go-git/v5/plumbing/object"
	git_https "github.com/go-git/go-git/v5/plumbing/transport/http"
	vault "github.com/hashicorp/vault/api"
	auth "github.com/hashicorp/vault/api/auth/approle"
	"github.com/signal18/replication-manager/share"
	"github.com/signal18/replication-manager/utils/crypto"
	"github.com/signal18/replication-manager/utils/misc"
	log "github.com/sirupsen/logrus"

	"github.com/spf13/viper"
)

type Config struct {
	Version                                   string                 `mapstructure:"-" toml:"-" json:"version"`
	FullVersion                               string                 `mapstructure:"-" toml:"-" json:"fullVersion"`
	GoOS                                      string                 `mapstructure:"goos" toml:"-" json:"goOS"`
	GoArch                                    string                 `mapstructure:"goarch" toml:"-" json:"goArch"`
	WithTarball                               string                 `mapstructure:"-" toml:"-" json:"withTarball"`
	WithEmbed                                 string                 `mapstructure:"-" toml:"-" json:"withEmbed"`
	MemProfile                                string                 `mapstructure:"-" toml:"-" json:"-"`
	Include                                   string                 `mapstructure:"include" toml:"-" json:"-"`
	BaseDir                                   string                 `mapstructure:"monitoring-basedir" toml:"monitoring-basedir" json:"monitoringBasedir"`
	WorkingDir                                string                 `mapstructure:"monitoring-datadir" toml:"monitoring-datadir" json:"monitoringDatadir"`
	ShareDir                                  string                 `mapstructure:"monitoring-sharedir" toml:"monitoring-sharedir" json:"monitoringSharedir"`
	ConfDir                                   string                 `mapstructure:"monitoring-confdir" toml:"monitoring-confdir" json:"monitoringConfdir"`
	ConfRewrite                               bool                   `mapstructure:"monitoring-save-config" toml:"monitoring-save-config" json:"monitoringSaveConfig"`
	MonitoringSSLCert                         string                 `mapstructure:"monitoring-ssl-cert" toml:"monitoring-ssl-cert" json:"monitoringSSLCert"`
	MonitoringSSLKey                          string                 `mapstructure:"monitoring-ssl-key" toml:"monitoring-ssl-key" json:"monitoringSSLKey"`
	MonitoringKeyPath                         string                 `mapstructure:"monitoring-key-path" toml:"monitoring-key-path" json:"monitoringKeyPath"`
	MonitoringTicker                          int64                  `mapstructure:"monitoring-ticker" toml:"monitoring-ticker" json:"monitoringTicker"`
	MonitorWaitRetry                          int64                  `mapstructure:"monitoring-wait-retry" toml:"monitoring-wait-retry" json:"monitoringWaitRetry"`
	Socket                                    string                 `mapstructure:"monitoring-socket" toml:"monitoring-socket" json:"monitoringSocket"`
	TunnelHost                                string                 `mapstructure:"monitoring-tunnel-host" toml:"monitoring-tunnel-host" json:"monitoringTunnelHost"`
	TunnelCredential                          string                 `mapstructure:"monitoring-tunnel-credential" toml:"monitoring-tunnel-credential" json:"monitoringTunnelCredential"`
	TunnelKeyPath                             string                 `mapstructure:"monitoring-tunnel-key-path" toml:"monitoring-tunnel-key-path" json:"monitoringTunnelKeyPath"`
	MonitorAddress                            string                 `mapstructure:"monitoring-address" toml:"monitoring-address" json:"monitoringAddress"`
	MonitorWriteHeartbeat                     bool                   `mapstructure:"monitoring-write-heartbeat" toml:"monitoring-write-heartbeat" json:"monitoringWriteHeartbeat"`
	MonitorPause                              bool                   `mapstructure:"monitoring-pause" toml:"monitoring-pause" json:"monitoringPause"`
	MonitorWriteHeartbeatCredential           string                 `mapstructure:"monitoring-write-heartbeat-credential" toml:"monitoring-write-heartbeat-credential" json:"monitoringWriteHeartbeatCredential"`
	MonitorVariableDiff                       bool                   `mapstructure:"monitoring-variable-diff" toml:"monitoring-variable-diff" json:"monitoringVariableDiff"`
	MonitorSchemaChange                       bool                   `mapstructure:"monitoring-schema-change" toml:"monitoring-schema-change" json:"monitoringSchemaChange"`
	MonitorQueryRules                         bool                   `mapstructure:"monitoring-query-rules" toml:"monitoring-query-rules" json:"monitoringQueryRules"`
	MonitorSchemaChangeScript                 string                 `mapstructure:"monitoring-schema-change-script" toml:"monitoring-schema-change-script" json:"monitoringSchemaChangeScript"`
	MonitorCheckGrants                        bool                   `mapstructure:"monitoring-check-grants" toml:"monitoring-check-grants" json:"monitoringCheckGrants"`
	MonitorProcessList                        bool                   `mapstructure:"monitoring-processlist" toml:"monitoring-processlist" json:"monitoringProcesslist"`
	MonitorQueries                            bool                   `mapstructure:"monitoring-queries" toml:"monitoring-queries" json:"monitoringQueries"`
	MonitorPFS                                bool                   `mapstructure:"monitoring-performance-schema" toml:"monitoring-performance-schema" json:"monitoringPerformanceSchema"`
	MonitorPlugins                            bool                   `mapstructure:"monitoring-plugins" toml:"monitoring-plugins" json:"monitoringPlugins"`
	MonitorInnoDBStatus                       bool                   `mapstructure:"monitoring-innodb-status" toml:"monitoring-innodb-status" json:"monitoringInnoDBStatus"`
	MonitorLongQueryWithProcess               bool                   `mapstructure:"monitoring-long-query-with-process" toml:"monitoring-long-query-with-process" json:"monitoringLongQueryWithProcess"`
	MonitorLongQueryTime                      int                    `mapstructure:"monitoring-long-query-time" toml:"monitoring-long-query-time" json:"monitoringLongQueryTime"`
	MonitorLongQueryScript                    string                 `mapstructure:"monitoring-long-query-script" toml:"monitoring-long-query-script" json:"monitoringLongQueryScript"`
	MonitorLongQueryWithTable                 bool                   `mapstructure:"monitoring-long-query-with-table" toml:"monitoring-long-query-with-table" json:"monitoringLongQueryWithTable"`
	MonitorLongQueryLogLength                 int                    `mapstructure:"monitoring-long-query-log-length" toml:"monitoring-long-query-log-length" json:"monitoringLongQueryLogLength"`
	MonitorErrorLogLength                     int                    `mapstructure:"monitoring-erreur-log-length" toml:"monitoring-erreur-log-length" json:"monitoringErreurLogLength"`
	MonitorCapture                            bool                   `mapstructure:"monitoring-capture" toml:"monitoring-capture" json:"monitoringCapture"`
	MonitorCaptureFileKeep                    int                    `mapstructure:"monitoring-capture-file-keep" toml:"monitoring-capture-file-keep" json:"monitoringCaptureFileKeep"`
	MonitorDiskUsage                          bool                   `mapstructure:"monitoring-disk-usage" toml:"monitoring-disk-usage" json:"monitoringDiskUsage"`
	MonitorDiskUsagePct                       int                    `mapstructure:"monitoring-disk-usage-pct" toml:"monitoring-disk-usage-pct" json:"monitoringDiskUsagePct"`
	MonitorCaptureTrigger                     string                 `mapstructure:"monitoring-capture-trigger" toml:"monitoring-capture-trigger" json:"monitoringCaptureTrigger"`
	MonitorIgnoreError                        string                 `mapstructure:"monitoring-ignore-errors" toml:"monitoring-ignore-errors" json:"monitoringIgnoreErrors"`
	MonitorTenant                             string                 `mapstructure:"monitoring-tenant" toml:"monitoring-tenant" json:"monitoringTenant"`
	MonitoringAlertTrigger                    string                 `mapstructure:"monitoring-alert-trigger" toml:"monitoring-alert-trigger" json:"monitoringAlertTrigger"`
	MonitoringQueryTimeout                    int                    `mapstructure:"monitoring-query-timeout" toml:"monitoring-query-timeout" json:"monitoringQueryTimeout"`
	MonitoringOpenStateScript                 string                 `mapstructure:"monitoring-open-state-script" toml:"monitoring-open-state-script" json:"monitoringOpenStateScript"`
	MonitoringCloseStateScript                string                 `mapstructure:"monitoring-close-state-script" toml:"monitoring-close-state-script" json:"monitoringCloseStateScript"`
	Interactive                               bool                   `mapstructure:"interactive" toml:"-" json:"interactive"`
	Verbose                                   bool                   `mapstructure:"verbose" toml:"verbose" json:"verbose"`
	LogFile                                   string                 `mapstructure:"log-file" toml:"log-file" json:"logFile"`
	LogSyslog                                 bool                   `mapstructure:"log-syslog" toml:"log-syslog" json:"logSyslog"`
	LogLevel                                  int                    `mapstructure:"log-level" toml:"log-level" json:"logLevel"`
	LogRotateMaxSize                          int                    `mapstructure:"log-rotate-max-size" toml:"log-rotate-max-size" json:"logRotateMaxSize"`
	LogRotateMaxBackup                        int                    `mapstructure:"log-rotate-max-backup" toml:"log-rotate-max-backup" json:"logRotateMaxBackup"`
	LogRotateMaxAge                           int                    `mapstructure:"log-rotate-max-age" toml:"log-rotate-max-age" json:"logRotateMaxAge"`
	LogTask                                   bool                   `mapstructure:"log-task" toml:"log-task" json:"logTask"`
	LogTaskLevel                              int                    `mapstructure:"log-task-level" toml:"log-task-level" json:"logTaskLevel"`
	LogSST                                    bool                   `mapstructure:"log-sst" toml:"log-sst" json:"logSst"`                  // internal replication-manager sst
	LogSSTLevel                               int                    `mapstructure:"log-sst-level" toml:"log-sst-level" json:"logSstLevel"` // internal replication-manager sst
	SSTSendBuffer                             int                    `mapstructure:"sst-send-buffer" toml:"sst-send-buffer" json:"sstSendBuffer"`
	LogHeartbeat                              bool                   `mapstructure:"log-heartbeat" toml:"log-heartbeat" json:"logHeartbeat"`
	LogHeartbeatLevel                         int                    `mapstructure:"log-heartbeat-level" toml:"log-heartbeat-level" json:"logHeartbeatLevel"`
	LogSQLInMonitoring                        bool                   `mapstructure:"log-sql-in-monitoring"  toml:"log-sql-in-monitoring" json:"logSqlInMonitoring"`
	LogFailedElection                         bool                   `mapstructure:"log-failed-election"  toml:"log-failed-election" json:"logFailedElection"`
	LogFailedElectionLevel                    int                    `mapstructure:"log-failed-election-level"  toml:"log-failed-election-level" json:"logFailedElectionLevel"`
	LogGit                                    bool                   `mapstructure:"log-git" toml:"log-git" json:"logGit"`
	LogGitLevel                               int                    `mapstructure:"log-git-level" toml:"log-git-level" json:"logGitLevel"`
	LogConfigLoad                             bool                   `mapstructure:"log-config-load" toml:"log-config-load" json:"logConfigLoad"`
	LogConfigLoadLevel                        int                    `mapstructure:"log-config-load-level" toml:"log-config-load-level" json:"logConfigLoadLevel"`
	LogBackupStream                           bool                   `mapstructure:"log-backup-stream" toml:"log-backup-stream" json:"logBackupStream"`
	LogBackupStreamLevel                      int                    `mapstructure:"log-backup-stream-level" toml:"log-backup-stream-level" json:"logBackupStreamLevel"`
	LogOrchestrator                           bool                   `mapstructure:"log-orchestrator" toml:"log-orchestrator" json:"logOrchestrator"`
	LogOrchestratorLevel                      int                    `mapstructure:"log-orchestrator-level" toml:"log-orchestrator-level" json:"logOrchestratorLevel"`
	LogTopology                               bool                   `mapstructure:"log-topology" toml:"log-topology" json:"logTopology"`
	LogTopologyLevel                          int                    `mapstructure:"log-topology-level" toml:"log-topology-level" json:"logTopologyLevel"`
	LogProxy                                  bool                   `mapstructure:"log-proxy" toml:"log-proxy" json:"logProxy"`
	LogProxyLevel                             int                    `mapstructure:"log-proxy-level" toml:"log-proxy-level" json:"logProxyLevel"`
	LogGraphite                               bool                   `mapstructure:"log-graphite" toml:"log-graphite" json:"logGraphite"`
	LogGraphiteLevel                          int                    `mapstructure:"log-graphite-level" toml:"log-graphite-level" json:"logGraphiteLevel"`
	LogBinlogPurge                            bool                   `mapstructure:"log-binlog-purge" toml:"log-binlog-purge" json:"logBinlogPurge"`
	LogBinlogPurgeLevel                       int                    `mapstructure:"log-binlog-purge-level" toml:"log-binlog-purge-level" json:"logBinlogPurgeLevel"`
	User                                      string                 `mapstructure:"db-servers-credential" toml:"db-servers-credential" json:"dbServersCredential"`
	Hosts                                     string                 `mapstructure:"db-servers-hosts" toml:"db-servers-hosts" json:"dbServersHosts"`
	HostsDelayed                              string                 `mapstructure:"replication-delayed-hosts" toml:"replication-delayed-hosts" json:"replicationDelayedHosts"`
	HostsDelayedTime                          int                    `mapstructure:"replication-delayed-time" toml:"replication-delayed-time" json:"replicationDelayedTime"`
	DBServersTLSUseGeneratedCertificate       bool                   `mapstructure:"db-servers-tls-use-generated-cert" toml:"db-servers-tls-use-generated-cert" json:"dbServersUseGeneratedCert"`
	HostsTLSCA                                string                 `mapstructure:"db-servers-tls-ca-cert" toml:"db-servers-tls-ca-cert" json:"dbServersTlsCaCert"`
	HostsTlsCliKey                            string                 `mapstructure:"db-servers-tls-client-key" toml:"db-servers-tls-client-key" json:"dbServersTlsClientKey"`
	HostsTlsCliCert                           string                 `mapstructure:"db-servers-tls-client-cert" toml:"db-servers-tls-client-cert" json:"dbServersTlsClientCert"`
	HostsTlsSrvKey                            string                 `mapstructure:"db-servers-tls-server-key" toml:"db-servers-tls-server-key" json:"dbServersTlsServerKey"`
	HostsTlsSrvCert                           string                 `mapstructure:"db-servers-tls-server-cert" toml:"db-servers-tls-server-cert" json:"dbServersTlsServerCert"`
	PrefMaster                                string                 `mapstructure:"db-servers-prefered-master" toml:"db-servers-prefered-master" json:"dbServersPreferedMaster"`
	BackupServers                             string                 `mapstructure:"db-servers-backup-hosts" toml:"db-servers-backup-hosts" json:"dbServersBackupHosts"`
	IgnoreSrv                                 string                 `mapstructure:"db-servers-ignored-hosts" toml:"db-servers-ignored-hosts" json:"dbServersIgnoredHosts"`
	IgnoreSrvRO                               string                 `mapstructure:"db-servers-ignored-readonly" toml:"db-servers-ignored-readonly" json:"dbServersIgnoredReadonly"`
	Timeout                                   int                    `mapstructure:"db-servers-connect-timeout" toml:"db-servers-connect-timeout" json:"dbServersConnectTimeout"`
	ReadTimeout                               int                    `mapstructure:"db-servers-read-timeout" toml:"db-servers-read-timeout" json:"dbServersReadTimeout"`
	DBServersLocality                         string                 `mapstructure:"db-servers-locality" toml:"db-servers-locality" json:"dbServersLocality"`
	PRXServersReadOnMaster                    bool                   `mapstructure:"proxy-servers-read-on-master" toml:"proxy-servers-read-on-master" json:"proxyServersReadOnMaster"`
	PRXServersReadOnMasterNoSlave             bool                   `mapstructure:"proxy-servers-read-on-master-no-slave" toml:"proxy-servers-read-on-master-no-slave" json:"proxyServersReadOnMasterNoSlave"`
	PRXServersBackendCompression              bool                   `mapstructure:"proxy-servers-backend-compression" toml:"proxy-servers-backend-compression" json:"proxyServersBackendCompression"`
	PRXServersBackendMaxReplicationLag        int                    `mapstructure:"proxy-servers-backend-max-replication-lag" toml:"proxy-servers-backend--max-replication-lag" json:"proxyServersBackendMaxReplicationLag"`
	PRXServersBackendMaxConnections           int                    `mapstructure:"proxy-servers-backend-max-connections" toml:"proxy-servers-backend--max-connections" json:"proxyServersBackendMaxConnections"`
	ClusterHead                               string                 `mapstructure:"cluster-head" toml:"cluster-head" json:"clusterHead"`
	ReplicationMultisourceHeadClusters        string                 `mapstructure:"replication-multisource-head-clusters" toml:"replication-multisource-head-clusters" json:"replicationMultisourceHeadClusters"`
	MasterConnectRetry                        int                    `mapstructure:"replication-master-connect-retry" toml:"replication-master-connect-retry" json:"replicationMasterConnectRetry"`
	RplUser                                   string                 `mapstructure:"replication-credential" toml:"replication-credential" json:"replicationCredential"`
	ReplicationErrorScript                    string                 `mapstructure:"replication-error-script" toml:"replication-error-script" json:"replicationErrorScript"`
	MasterConn                                string                 `mapstructure:"replication-source-name" toml:"replication-source-name" json:"replicationSourceName"`
	ReplicationSSL                            bool                   `mapstructure:"replication-use-ssl" toml:"replication-use-ssl" json:"replicationUseSsl"`
	ActivePassive                             bool                   `mapstructure:"replication-active-passive" toml:"replication-active-passive" json:"replicationActivePassive"`
	DynamicTopology                           bool                   `mapstructure:"replication-dynamic-topology" toml:"replication-dynamic-topology" json:"replicationDynamicTopology"`
	MultiMasterRing                           bool                   `mapstructure:"replication-multi-master-ring" toml:"replication-multi-master-ring" json:"replicationMultiMasterRing"`
	MultiMasterRingUnsafe                     bool                   `mapstructure:"replication-multi-master-ring-unsafe" toml:"replication-multi-master-ring-unsafe" json:"replicationMultiMasterRingUnsafe"`
	MultiMasterWsrep                          bool                   `mapstructure:"replication-multi-master-wsrep" toml:"replication-multi-master-wsrep" json:"replicationMultiMasterWsrep"`
	MultiMasterGrouprep                       bool                   `mapstructure:"replication-multi-master-grouprep" toml:"replication-multi-master-grouprep" json:"replicationMultiMasterGrouprep"`
	MultiMasterGrouprepPort                   int                    `mapstructure:"replication-multi-master-grouprep-port" toml:"replication-multi-master-grouprep-port" json:"replicationMultiMasterGrouprepPort"`
	MultiMasterWsrepSSTMethod                 string                 `mapstructure:"replication-multi-master-wsrep-sst-method" toml:"replication-multi-master-wsrep-sst-method" json:"replicationMultiMasterWsrepSSTMethod"`
	MultiMasterWsrepPort                      int                    `mapstructure:"replication-multi-master-wsrep-port" toml:"replication-multi-master-wsrep-port" json:"replicationMultiMasterWsrepPort"`
	MultiMaster                               bool                   `mapstructure:"replication-multi-master" toml:"replication-multi-master" json:"replicationMultiMaster"`
	MultiTierSlave                            bool                   `mapstructure:"replication-multi-tier-slave" toml:"replication-multi-tier-slave" json:"replicationMultiTierSlave"`
	MasterSlavePgStream                       bool                   `mapstructure:"replication-master-slave-pg-stream" toml:"replication-master-slave-pg-stream" json:"replicationMasterSlavePgStream"`
	MasterSlavePgLogical                      bool                   `mapstructure:"replication-master-slave-pg-logical" toml:"replication-master-slave-pg-logical" json:"replicationMasterSlavePgLogical"`
	ReplicationNoRelay                        bool                   `mapstructure:"replication-master-slave-never-relay" toml:"replication-master-slave-never-relay" json:"replicationMasterSlaveNeverRelay"`
	ReplicationRestartOnSQLErrorMatch         string                 `mapstructure:"replication-restart-on-sqlerror-match" toml:"replication-restart-on-sqlerror-match" json:"eeplicationRestartOnSqlLErrorMatch"`
	SwitchWaitKill                            int64                  `mapstructure:"switchover-wait-kill" toml:"switchover-wait-kill" json:"switchoverWaitKill"`
	SwitchWaitTrx                             int64                  `mapstructure:"switchover-wait-trx" toml:"switchover-wait-trx" json:"switchoverWaitTrx"`
	SwitchWaitWrite                           int                    `mapstructure:"switchover-wait-write-query" toml:"switchover-wait-write-query" json:"switchoverWaitWriteQuery"`
	SwitchGtidCheck                           bool                   `mapstructure:"switchover-at-equal-gtid" toml:"switchover-at-equal-gtid" json:"switchoverAtEqualGtid"`
	SwitchLowerRelease                        bool                   `mapstructure:"switchover-lower-release" toml:"switchover-lower-release" json:"switchoverLowerRelease"`
	SwitchSync                                bool                   `mapstructure:"switchover-at-sync" toml:"switchover-at-sync" json:"switchoverAtSync"`
	SwitchMaxDelay                            int64                  `mapstructure:"switchover-max-slave-delay" toml:"switchover-max-slave-delay" json:"switchoverMaxSlaveDelay"`
	SwitchSlaveWaitCatch                      bool                   `mapstructure:"switchover-slave-wait-catch" toml:"switchover-slave-wait-catch" json:"switchoverSlaveWaitCatch"`
	SwitchSlaveWaitRouteChange                int                    `mapstructure:"switchover-wait-route-change" toml:"switchover-wait-route-change" json:"switchoverWaitRouteChange"`
	SwitchDecreaseMaxConn                     bool                   `mapstructure:"switchover-decrease-max-conn" toml:"switchover-decrease-max-conn" json:"switchoverDecreaseMaxConn"`
	SwitchDecreaseMaxConnValue                int64                  `mapstructure:"switchover-decrease-max-conn-value" toml:"switchover-decrease-max-conn-value" json:"switchoverDecreaseMaxConnValue"`
	FailLimit                                 int                    `mapstructure:"failover-limit" toml:"failover-limit" json:"failoverLimit"`
	PreScript                                 string                 `mapstructure:"failover-pre-script" toml:"failover-pre-script" json:"failoverPreScript"`
	PostScript                                string                 `mapstructure:"failover-post-script" toml:"failover-post-script" json:"failoverPostScript"`
	ReadOnly                                  bool                   `mapstructure:"failover-readonly-state" toml:"failover-readonly-state" json:"failoverReadOnlyState"`
	FailoverSemiSyncState                     bool                   `mapstructure:"failover-semisync-state" toml:"failover-semisync-state" json:"failoverSemisyncState"`
	SuperReadOnly                             bool                   `mapstructure:"failover-superreadonly-state" toml:"failover-superreadonly-state" json:"failoverSuperReadOnlyState"`
	FailTime                                  int64                  `mapstructure:"failover-time-limit" toml:"failover-time-limit" json:"failoverTimeLimit"`
	FailSync                                  bool                   `mapstructure:"failover-at-sync" toml:"failover-at-sync" json:"failoverAtSync"`
	FailEventScheduler                        bool                   `mapstructure:"failover-event-scheduler" toml:"failover-event-scheduler" json:"failoverEventScheduler"`
	FailEventStatus                           bool                   `mapstructure:"failover-event-status" toml:"failover-event-status" json:"failoverEventStatus"`
	FailRestartUnsafe                         bool                   `mapstructure:"failover-restart-unsafe" toml:"failover-restart-unsafe" json:"failoverRestartUnsafe"`
	FailResetTime                             int64                  `mapstructure:"failcount-reset-time" toml:"failover-reset-time" json:"failoverResetTime"`
	FailMode                                  string                 `mapstructure:"failover-mode" toml:"failover-mode" json:"failoverMode"`
	FailMaxDelay                              int64                  `mapstructure:"failover-max-slave-delay" toml:"failover-max-slave-delay" json:"failoverMaxSlaveDelay"`
	MaxFail                                   int                    `mapstructure:"failover-falsepositive-ping-counter" toml:"failover-falsepositive-ping-counter" json:"failoverFalsePositivePingCounter"`
	CheckFalsePositiveHeartbeat               bool                   `mapstructure:"failover-falsepositive-heartbeat" toml:"failover-falsepositive-heartbeat" json:"failoverFalsePositiveHeartbeat"`
	CheckFalsePositiveMaxscale                bool                   `mapstructure:"failover-falsepositive-maxscale" toml:"failover-falsepositive-maxscale" json:"failoverFalsePositiveMaxscale"`
	CheckFalsePositiveHeartbeatTimeout        int                    `mapstructure:"failover-falsepositive-heartbeat-timeout" toml:"failover-falsepositive-heartbeat-timeout" json:"failoverFalsePositiveHeartbeatTimeout"`
	CheckFalsePositiveMaxscaleTimeout         int                    `mapstructure:"failover-falsepositive-maxscale-timeout" toml:"failover-falsepositive-maxscale-timeout" json:"failoverFalsePositiveMaxscaleTimeout"`
	CheckFalsePositiveExternal                bool                   `mapstructure:"failover-falsepositive-external" toml:"failover-falsepositive-external" json:"failoverFalsePositiveExternal"`
	CheckFalsePositiveExternalPort            int                    `mapstructure:"failover-falsepositive-external-port" toml:"failover-falsepositive-external-port" json:"failoverFalsePositiveExternalPort"`
	FailoverLogFileKeep                       int                    `mapstructure:"failover-log-file-keep" toml:"failover-log-file-keep" json:"failoverLogFileKeep"`
	FailoverSwitchToPrefered                  bool                   `mapstructure:"failover-switch-to-prefered" toml:"failover-switch-to-prefered" json:"failoverSwithToPrefered"`
	DelayStatCapture                          bool                   `mapstructure:"delay-stat-capture" toml:"delay-stat-capture" json:"delayStatCapture"`
	PrintDelayStat                            bool                   `mapstructure:"print-delay-stat" toml:"print-delay-stat" json:"printDelayStat"`
	PrintDelayStatHistory                     bool                   `mapstructure:"print-delay-stat-history" toml:"print-delay-stat-history" json:"printDelayStatHistory"`
	PrintDelayStatInterval                    int                    `mapstructure:"print-delay-stat-interval" toml:"print-delay-stat-interval" json:"printDelayStatInterval"`
	DelayStatRotate                           int                    `mapstructure:"delay-stat-rotate" toml:"delay-stat-rotate" json:"delayStatRotate"`
	FailoverCheckDelayStat                    bool                   `mapstructure:"failover-check-delay-stat" toml:"failover-check-delay-stat" json:"failoverCheckDelayStat"`
	Autorejoin                                bool                   `mapstructure:"autorejoin" toml:"autorejoin" json:"autorejoin"`
	Autoseed                                  bool                   `mapstructure:"autoseed" toml:"autoseed" json:"autoseed"`
	AutorejoinForceRestore                    bool                   `mapstructure:"autorejoin-force-restore" toml:"autorejoin-force-restore" json:"autorejoinForceRestore"`
	AutorejoinFlashback                       bool                   `mapstructure:"autorejoin-flashback" toml:"autorejoin-flashback" json:"autorejoinFlashback"`
	AutorejoinMysqldump                       bool                   `mapstructure:"autorejoin-mysqldump" toml:"autorejoin-mysqldump" json:"autorejoinMysqldump"`
	AutorejoinZFSFlashback                    bool                   `mapstructure:"autorejoin-zfs-flashback" toml:"autorejoin-zfs-flashback" json:"autorejoinZfsFlashback"`
	AutorejoinPhysicalBackup                  bool                   `mapstructure:"autorejoin-physical-backup" toml:"autorejoin-physical-backup" json:"autorejoinPhysicalBackup"`
	AutorejoinLogicalBackup                   bool                   `mapstructure:"autorejoin-logical-backup" toml:"autorejoin-logical-backup" json:"autorejoinLogicalBackup"`
	RejoinScript                              string                 `mapstructure:"autorejoin-script" toml:"autorejoin-script" json:"autorejoinScript"`
	AutorejoinBackupBinlog                    bool                   `mapstructure:"autorejoin-backup-binlog" toml:"autorejoin-backup-binlog" json:"autorejoinBackupBinlog"`
	AutorejoinSemisync                        bool                   `mapstructure:"autorejoin-flashback-on-sync" toml:"autorejoin-flashback-on-sync" json:"autorejoinFlashbackOnSync"`
	AutorejoinNoSemisync                      bool                   `mapstructure:"autorejoin-flashback-on-unsync" toml:"autorejoin-flashback-on-unsync" json:"autorejoinFlashbackOnUnsync"`
	AutorejoinSlavePositionalHeartbeat        bool                   `mapstructure:"autorejoin-slave-positional-heartbeat" toml:"autorejoin-slave-positional-heartbeat" json:"autorejoinSlavePositionalHeartbeat"`
	CheckType                                 string                 `mapstructure:"check-type" toml:"check-type" json:"checkType"`
	CheckReplFilter                           bool                   `mapstructure:"check-replication-filters" toml:"check-replication-filters" json:"checkReplicationFilters"`
	CheckBinFilter                            bool                   `mapstructure:"check-binlog-filters" toml:"check-binlog-filters" json:"checkBinlogFilters"`
	CheckBinServerId                          int                    `mapstructure:"check-binlog-server-id" toml:"check-binlog-server-id" json:"checkBinlogServerId"`
	CheckGrants                               bool                   `mapstructure:"check-grants" toml:"check-grants" json:"checkGrants"`
	RplChecks                                 bool                   `mapstructure:"check-replication-state" toml:"check-replication-state" json:"checkReplicationState"`
	RplCheckErrantTrx                         bool                   `mapstructure:"check-replication-errant-trx" toml:"check-replication-errant-trx" json:"checkReplicationErrantTrx"`
	ForceSlaveHeartbeat                       bool                   `mapstructure:"force-slave-heartbeat" toml:"force-slave-heartbeat" json:"forceSlaveHeartbeat"`
	ForceSlaveHeartbeatTime                   int                    `mapstructure:"force-slave-heartbeat-time" toml:"force-slave-heartbeat-time" json:"forceSlaveHeartbeatTime"`
	ForceSlaveHeartbeatRetry                  int                    `mapstructure:"force-slave-heartbeat-retry" toml:"force-slave-heartbeat-retry" json:"forceSlaveHeartbeatRetry"`
	ForceSlaveGtid                            bool                   `mapstructure:"force-slave-gtid-mode" toml:"force-slave-gtid-mode" json:"forceSlaveGtidMode"`
	ForceSlaveGtidStrict                      bool                   `mapstructure:"force-slave-gtid-mode-strict" toml:"force-slave-gtid-mode-strict" json:"forceSlaveGtidModeStrict"`
	ForceSlaveNoGtid                          bool                   `mapstructure:"force-slave-no-gtid-mode" toml:"force-slave-no-gtid-mode" json:"forceSlaveNoGtidMode"`
	ForceSlaveIdempotent                      bool                   `mapstructure:"force-slave-idempotent" toml:"force-slave-idempotent" json:"forceSlaveIdempotent"`
	ForceSlaveStrict                          bool                   `mapstructure:"force-slave-strict" toml:"force-slave-strict" json:"forceSlaveStrict"`
	ForceSlaveParallelMode                    string                 `mapstructure:"force-slave-parallel-mode" toml:"force-slave-parallel-mode" json:"forceSlaveParallelMode"`
	ForceSlaveSemisync                        bool                   `mapstructure:"force-slave-semisync" toml:"force-slave-semisync" json:"forceSlaveSemisync"`
	ForceSlaveReadOnly                        bool                   `mapstructure:"force-slave-readonly" toml:"force-slave-readonly" json:"forceSlaveReadonly"`
	ForceBinlogRow                            bool                   `mapstructure:"force-binlog-row" toml:"force-binlog-row" json:"forceBinlogRow"`
	ForceBinlogAnnotate                       bool                   `mapstructure:"force-binlog-annotate" toml:"force-binlog-annotate" json:"forceBinlogAnnotate"`
	ForceBinlogCompress                       bool                   `mapstructure:"force-binlog-compress" toml:"force-binlog-compress" json:"forceBinlogCompress"`
	ForceBinlogSlowqueries                    bool                   `mapstructure:"force-binlog-slowqueries" toml:"force-binlog-slowqueries" json:"forceBinlogSlowqueries"`
	ForceBinlogChecksum                       bool                   `mapstructure:"force-binlog-checksum" toml:"force-binlog-checksum" json:"forceBinlogChecksum"`
	ForceBinlogPurge                          bool                   `mapstructure:"force-binlog-purge" toml:"force-binlog-purge" json:"forceBinlogPurge"`
	ForceBinlogPurgeReplicas                  bool                   `mapstructure:"force-binlog-purge-replicas" toml:"force-binlog-purge-replicas" json:"forceBinlogPurgeReplicas"`
	ForceBinlogPurgeOnRestore                 bool                   `mapstructure:"force-binlog-purge-on-restore" toml:"force-binlog-purge-on-restore" json:"forceBinlogPurgeOnRestore"`
	ForceBinlogPurgeTotalSize                 int                    `mapstructure:"force-binlog-purge-total-size" toml:"force-binlog-purge-total-size" json:"forceBinlogPurgeTotalSize"`
	ForceBinlogPurgeMinReplica                int                    `mapstructure:"force-binlog-purge-min-replica" toml:"force-binlog-purge-min-replica" json:"forceBinlogPurgeMinReplica"`
	ForceInmemoryBinlogCacheSize              bool                   `mapstructure:"force-inmemory-binlog-cache-size" toml:"force-inmemory-binlog-cache-size" json:"forceInmemoryBinlogCacheSize"`
	ForceDiskRelayLogSizeLimit                bool                   `mapstructure:"force-disk-relaylog-size-limit" toml:"force-disk-relaylog-size-limit" json:"forceDiskRelaylogSizeLimit"`
	ForceDiskRelayLogSizeLimitSize            uint64                 `mapstructure:"force-disk-relaylog-size-limit-size"  toml:"force-disk-relaylog-size-limit-size" json:"forceDiskRelaylogSizeLimitSize"`
	ForceSyncBinlog                           bool                   `mapstructure:"force-sync-binlog" toml:"force-sync-binlog" json:"forceSyncBinlog"`
	ForceSyncInnoDB                           bool                   `mapstructure:"force-sync-innodb" toml:"force-sync-innodb" json:"forceSyncInnodb"`
	ForceNoslaveBehind                        bool                   `mapstructure:"force-noslave-behind" toml:"force-noslave-behind" json:"forceNoslaveBehind"`
	Spider                                    bool                   `mapstructure:"spider" toml:"-" json:"-"`
	BindAddr                                  string                 `mapstructure:"http-bind-address" toml:"http-bind-address" json:"httpBindAdress"`
	HttpPort                                  string                 `mapstructure:"http-port" toml:"http-port" json:"httpPort"`
	HttpServ                                  bool                   `mapstructure:"http-server" toml:"http-server" json:"httpServer"`
	ApiServ                                   bool                   `mapstructure:"http-server" toml:"api-server" json:"apiServer"`
	HttpRoot                                  string                 `mapstructure:"http-root" toml:"http-root" json:"httpRoot"`
	HttpAuth                                  bool                   `mapstructure:"http-auth" toml:"http-auth" json:"httpAuth"`
	HttpBootstrapButton                       bool                   `mapstructure:"http-bootstrap-button" toml:"http-bootstrap-button" json:"httpBootstrapButton"`
	SessionLifeTime                           int                    `mapstructure:"http-session-lifetime" toml:"http-session-lifetime" json:"httpSessionLifetime"`
	HttpRefreshInterval                       int                    `mapstructure:"http-refresh-interval" toml:"http-refresh-interval" json:"httpRefreshInterval"`
	Daemon                                    bool                   `mapstructure:"daemon" toml:"-" json:"-"`
	MailFrom                                  string                 `mapstructure:"mail-from" toml:"mail-from" json:"mailFrom"`
	MailTo                                    string                 `mapstructure:"mail-to" toml:"mail-to" json:"mailTo"`
	MailSMTPAddr                              string                 `mapstructure:"mail-smtp-addr" toml:"mail-smtp-addr" json:"mailSmtpAddr"`
	MailSMTPUser                              string                 `mapstructure:"mail-smtp-user" toml:"mail-smtp-user" json:"mailSmtpUser"`
	MailSMTPPassword                          string                 `mapstructure:"mail-smtp-password" toml:"mail-smtp-password" json:"mailSmtpPassword"`
	MailSMTPTLSSkipVerify                     bool                   `mapstructure:"mail-smtp-tls-skip-verify" toml:"mail-smtp-tls-skip-verify" json:"mailSmtpTlsSkipVerify"`
	SlackURL                                  string                 `mapstructure:"alert-slack-url" toml:"alert-slack-url" json:"alertSlackUrl"`
	SlackChannel                              string                 `mapstructure:"alert-slack-channel" toml:"alert-slack-channel" json:"alertSlackChannel"`
	SlackUser                                 string                 `mapstructure:"alert-slack-user" toml:"alert-slack-user" json:"alertSlackUser"`
	PushoverAppToken                          string                 `mapstructure:"alert-pushover-app-token" toml:"alert-pushover-app-token" json:"alertPushoverAppToken"`
	PushoverUserToken                         string                 `mapstructure:"alert-pushover-user-token" toml:"alert-pushover-user-token" json:"alertPushoverUserToken"`
	TeamsUrl                                  string                 `mapstructure:"alert-teams-url" toml:"alert-teams-url" json:"alertTeamsUrl"`
	TeamsProxyUrl                             string                 `mapstructure:"alert-teams-proxy-url" toml:"alert-teams-proxy-url" json:"alertTeamsProxyUrl"`
	TeamsAlertState                           string                 `mapstructure:"alert-teams-state" toml:"alert-teams-state" json:"alertTeamsState"`
	Heartbeat                                 bool                   `mapstructure:"heartbeat-table" toml:"heartbeat-table" json:"heartbeatTable"`
	ExtProxyOn                                bool                   `mapstructure:"extproxy" toml:"extproxy" json:"extproxy"`
	ExtProxyVIP                               string                 `mapstructure:"extproxy-address" toml:"extproxy-address" json:"extproxyAddress"`
	MdbsProxyOn                               bool                   `mapstructure:"shardproxy" toml:"shardproxy" json:"shardproxy"`
	MdbsProxyDebug                            bool                   `mapstructure:"shardproxy-debug" toml:"shardproxy-debug" json:"shardproxyDebug"`
	MdbsProxyLogLevel                         int                    `mapstructure:"shardproxy-log-level" toml:"shardproxy-log-level" json:"shardproxyLogLevel"`
	MdbsProxyHosts                            string                 `mapstructure:"shardproxy-servers" toml:"shardproxy-servers" json:"shardproxyServers"`
	MdbsJanitorWeights                        string                 `mapstructure:"shardproxy-janitor-weights" toml:"shardproxy-janitor-weights" json:"shardproxyJanitorWeights"`
	MdbsProxyCredential                       string                 `mapstructure:"shardproxy-credential" toml:"shardproxy-credential" json:"shardproxyCredential"`
	MdbsHostsIPV6                             string                 `mapstructure:"shardproxy-servers-ipv6" toml:"shardproxy-servers-ipv6" json:"shardproxyServers-ipv6"`
	MdbsProxyCopyGrants                       bool                   `mapstructure:"shardproxy-copy-grants" toml:"shardproxy-copy-grants" json:"shardproxyCopyGrants"`
	MdbsProxyLoadSystem                       bool                   `mapstructure:"shardproxy-load-system" toml:"shardproxy-load-system" json:"shardproxyLoadSystem"`
	MdbsUniversalTables                       string                 `mapstructure:"shardproxy-universal-tables" toml:"shardproxy-universal-tables" json:"shardproxyUniversalTables"`
	MdbsIgnoreTables                          string                 `mapstructure:"shardproxy-ignore-tables" toml:"shardproxy-ignore-tables" json:"shardproxyIgnoreTables"`
	MxsOn                                     bool                   `mapstructure:"maxscale" toml:"maxscale" json:"maxscale"`
	MxsDebug                                  bool                   `mapstructure:"maxscale-debug" toml:"maxscale-debug" json:"maxscaleDebug"`
	MxsLogLevel                               int                    `mapstructure:"maxscale-log-level" toml:"maxscale-log-level" json:"maxscaleLogLevel"`
	MxsHost                                   string                 `mapstructure:"maxscale-servers" toml:"maxscale-servers" json:"maxscaleServers"`
	MxsPort                                   string                 `mapstructure:"maxscale-port" toml:"maxscale-port" json:"maxscalePort"`
	MxsUser                                   string                 `mapstructure:"maxscale-user" toml:"maxscale-user" json:"maxscaleUser"`
	MxsPass                                   string                 `mapstructure:"maxscale-pass" toml:"maxscale-pass" json:"maxscalePass"`
	MxsHostsIPV6                              string                 `mapstructure:"maxscale-servers-ipv6" toml:"maxscale-servers-ipv6" json:"maxscaleServers-ipv6"`
	MxsJanitorWeights                         string                 `mapstructure:"maxscale-janitor-weights" toml:"maxscale-janitor-weights" json:"maxscaleJanitorWeights"`
	MxsWritePort                              int                    `mapstructure:"maxscale-write-port" toml:"maxscale-write-port" json:"maxscaleWritePort"`
	MxsReadPort                               int                    `mapstructure:"maxscale-read-port" toml:"maxscale-read-port" json:"maxscaleReadPort"`
	MxsReadWritePort                          int                    `mapstructure:"maxscale-read-write-port" toml:"maxscale-read-write-port" json:"maxscaleReadWritePort"`
	MxsMaxinfoPort                            int                    `mapstructure:"maxscale-maxinfo-port" toml:"maxscale-maxinfo-port" json:"maxscaleMaxinfoPort"`
	MxsBinlogOn                               bool                   `mapstructure:"maxscale-binlog" toml:"maxscale-binlog" json:"maxscaleBinlog"`
	MxsBinlogPort                             int                    `mapstructure:"maxscale-binlog-port" toml:"maxscale-binlog-port" json:"maxscaleBinlogPort"`
	MxsDisableMonitor                         bool                   `mapstructure:"maxscale-disable-monitor" toml:"maxscale-disable-monitor" json:"maxscaleDisableMonitor"`
	MxsGetInfoMethod                          string                 `mapstructure:"maxscale-get-info-method" toml:"maxscale-get-info-method" json:"maxscaleGetInfoMethod"`
	MxsServerMatchPort                        bool                   `mapstructure:"maxscale-server-match-port" toml:"maxscale-server-match-port" json:"maxscaleServerMatchPort"`
	MxsBinaryPath                             string                 `mapstructure:"maxscale-binary-path" toml:"maxscale-binary-path" json:"maxscalemBinaryPath"`
	MyproxyOn                                 bool                   `mapstructure:"myproxy" toml:"myproxy" json:"myproxy"`
	MyproxyDebug                              bool                   `mapstructure:"myproxy-debug" toml:"myproxy-debug" json:"myproxyDebug"`
	MyproxyLogLevel                           int                    `mapstructure:"myproxy-log-level" toml:"myproxy-log-level" json:"myproxyLogLevel"`
	MyproxyPort                               int                    `mapstructure:"myproxy-port" toml:"myproxy-port" json:"myproxyPort"`
	MyproxyUser                               string                 `mapstructure:"myproxy-user" toml:"myproxy-user" json:"myproxyUser"`
	MyproxyPassword                           string                 `mapstructure:"myproxy-password" toml:"myproxy-password" json:"myproxyPassword"`
	HaproxyOn                                 bool                   `mapstructure:"haproxy" toml:"haproxy" json:"haproxy"`
	HaproxyDebug                              bool                   `mapstructure:"haproxy-debug" toml:"haproxy-debug" json:"haproxyDebug"`
	HaproxyLogLevel                           int                    `mapstructure:"haproxy-log-level" toml:"haproxy-log-level" json:"haproxyLogLevel"`
	HaproxyUser                               string                 `mapstructure:"haproxy-user" toml:"haproxy-user" json:"haproxylUser"`
	HaproxyPassword                           string                 `mapstructure:"haproxy-password" toml:"haproxy-password" json:"haproxyPassword"`
	HaproxyMode                               string                 `mapstructure:"haproxy-mode" toml:"haproxy-mode" json:"haproxyMode"`
	HaproxyHosts                              string                 `mapstructure:"haproxy-servers" toml:"haproxy-servers" json:"haproxyServers"`
	HaproxyJanitorWeights                     string                 `mapstructure:"haproxy-janitor-weights" toml:"haproxy-janitor-weights" json:"haproxyJanitorWeights"`
	HaproxyWritePort                          int                    `mapstructure:"haproxy-write-port" toml:"haproxy-write-port" json:"haproxyWritePort"`
	HaproxyReadPort                           int                    `mapstructure:"haproxy-read-port" toml:"haproxy-read-port" json:"haproxyReadPort"`
	HaproxyStatPort                           int                    `mapstructure:"haproxy-stat-port" toml:"haproxy-stat-port" json:"haproxyStatPort"`
	HaproxyAPIPort                            int                    `mapstructure:"haproxy-api-port" toml:"haproxy-api-port" json:"haproxyAPIPort"`
	HaproxyWriteBindIp                        string                 `mapstructure:"haproxy-ip-write-bind" toml:"haproxy-ip-write-bind" json:"haproxyIpWriteBind"`
	HaproxyHostsIPV6                          string                 `mapstructure:"haproxy-servers-ipv6" toml:"haproxy-servers-ipv6" json:"haproxyServers-ipv6"`
	HaproxyReadBindIp                         string                 `mapstructure:"haproxy-ip-read-bind" toml:"haproxy-ip-read-bind" json:"haproxyIpReadBind"`
	HaproxyBinaryPath                         string                 `mapstructure:"haproxy-binary-path" toml:"haproxy-binary-path" json:"haproxyBinaryPath"`
	HaproxyAPIReadBackend                     string                 `mapstructure:"haproxy-api-read-backend"  toml:"haproxy-api-read-backend" json:"haproxyAPIReadBackend"`
	HaproxyAPIWriteBackend                    string                 `mapstructure:"haproxy-api-write-backend"  toml:"haproxy-api-write-backend" json:"haproxyAPIWriteBackend"`
	ProxysqlOn                                bool                   `mapstructure:"proxysql" toml:"proxysql" json:"proxysql"`
	ProxysqlDebug                             bool                   `mapstructure:"proxysql-debug" toml:"proxysql-debug" json:"proxysqlDebug"`
	ProxysqlLogLevel                          int                    `mapstructure:"proxysql-log-level" toml:"proxysql-log-level" json:"proxysqlLogLevel"`
	ProxysqlSaveToDisk                        bool                   `mapstructure:"proxysql-save-to-disk" toml:"proxysql-save-to-disk" json:"proxysqlSaveToDisk"`
	ProxysqlHosts                             string                 `mapstructure:"proxysql-servers" toml:"proxysql-servers" json:"proxysqlServers"`
	ProxysqlHostsIPV6                         string                 `mapstructure:"proxysql-servers-ipv6" toml:"proxysql-servers-ipv6" json:"proxysqlServersIpv6"`
	ProxysqlJanitorWeights                    string                 `mapstructure:"proxysql-janitor-weights" toml:"proxysql-janitor-weights" json:"proxysqlJanitorWeights"`
	ProxysqlPort                              string                 `mapstructure:"proxysql-port" toml:"proxysql-port" json:"proxysqlPort"`
	ProxysqlAdminPort                         string                 `mapstructure:"proxysql-admin-port" toml:"proxysql-admin-port" json:"proxysqlAdminPort"`
	ProxysqlUser                              string                 `mapstructure:"proxysql-user" toml:"proxysql-user" json:"proxysqlUser"`
	ProxysqlPassword                          string                 `mapstructure:"proxysql-password" toml:"proxysql-password" json:"proxysqlPassword"`
	ProxysqlWriterHostgroup                   string                 `mapstructure:"proxysql-writer-hostgroup" toml:"proxysql-writer-hostgroup" json:"proxysqlWriterHostgroup"`
	ProxysqlReaderHostgroup                   string                 `mapstructure:"proxysql-reader-hostgroup" toml:"proxysql-reader-hostgroup" json:"proxysqlReaderHostgroup"`
	ProxysqlCopyGrants                        bool                   `mapstructure:"proxysql-bootstrap-users" toml:"proxysql-bootstarp-users" json:"proxysqlBootstrapyUsers"`
	ProxysqlBootstrap                         bool                   `mapstructure:"proxysql-bootstrap" toml:"proxysql-bootstrap" json:"proxysqlBootstrap"`
	ProxysqlBootstrapVariables                bool                   `mapstructure:"proxysql-bootstrap-variables" toml:"proxysql-bootstrap-variables" json:"proxysqlBootstrapVariables"`
	ProxysqlBootstrapHG                       bool                   `mapstructure:"proxysql-bootstrap-hostgroups" toml:"proxysql-bootstrap-hostgroups" json:"proxysqlBootstrapHostgroups"`
	ProxysqlBootstrapQueryRules               bool                   `mapstructure:"proxysql-bootstrap-query-rules" toml:"proxysql-bootstrap-query-rules" json:"proxysqlBootstrapQueryRules"`
	ProxysqlMultiplexing                      bool                   `mapstructure:"proxysql-multiplexing" toml:"proxysql-multiplexing" json:"proxysqlMultiplexing"`
	ProxysqlBinaryPath                        string                 `mapstructure:"proxysql-binary-path" toml:"proxysql-binary-path" json:"proxysqlBinaryPath"`
	ProxyJanitorDebug                         bool                   `mapstructure:"proxyjanitor-debug" toml:"proxyjanitor-debug" json:"proxyjanitorDebug"`
	ProxyJanitorLogLevel                      int                    `mapstructure:"proxyjanitor-log-level" toml:"proxyjanitor-log-level" json:"proxyjanitorLogLevel"`
	ProxyJanitorHosts                         string                 `mapstructure:"proxyjanitor-servers" toml:"proxyjanitor-servers" json:"proxyjanitorServers"`
	ProxyJanitorHostsIPV6                     string                 `mapstructure:"proxyjanitor-servers-ipv6" toml:"proxyjanitor-servers-ipv6" json:"proxyjanitorServers-ipv6"`
	ProxyJanitorPort                          string                 `mapstructure:"proxyjanitor-port" toml:"proxyjanitor-port" json:"proxyjanitorPort"`
	ProxyJanitorAdminPort                     string                 `mapstructure:"proxyjanitor-admin-port" toml:"proxyjanitor-admin-port" json:"proxyjanitorAdminPort"`
	ProxyJanitorUser                          string                 `mapstructure:"proxyjanitor-user" toml:"proxyjanitor-user" json:"proxyjanitorUser"`
	ProxyJanitorPassword                      string                 `mapstructure:"proxyjanitor-password" toml:"proxyjanitor-password" json:"proxyjanitorPassword"`
	ProxyJanitorBinaryPath                    string                 `mapstructure:"proxyjanitor-binary-path" toml:"proxyjanitor-binary-path" json:"proxyjanitorBinaryPath"`
	MysqlRouterOn                             bool                   `mapstructure:"mysqlrouter" toml:"mysqlrouter" json:"mysqlrouter"`
	MysqlRouterDebug                          bool                   `mapstructure:"mysqlrouter-debug" toml:"mysqlrouter-debug" json:"mysqlrouterDebug"`
	MysqlRouterLogLevel                       int                    `mapstructure:"mysqlrouter-log-level" toml:"mysqlrouter-log-level" json:"mysqlrouterLogLevel"`
	MysqlRouterHosts                          string                 `mapstructure:"mysqlrouter-servers" toml:"mysqlrouter-servers" json:"mysqlrouterServers"`
	MysqlRouterJanitorWeights                 string                 `mapstructure:"mysqlrouter-janitor-weights" toml:"mysqlrouter-janitor-weights" json:"mysqlrouterJanitorWeights"`
	MysqlRouterPort                           string                 `mapstructure:"mysqlrouter-port" toml:"mysqlrouter-port" json:"mysqlrouterPort"`
	MysqlRouterUser                           string                 `mapstructure:"mysqlrouter-user" toml:"mysqlrouter-user" json:"mysqlrouterUser"`
	MysqlRouterPass                           string                 `mapstructure:"mysqlrouter-pass" toml:"mysqlrouter-pass" json:"mysqlrouterPass"`
	MysqlRouterWritePort                      int                    `mapstructure:"mysqlrouter-write-port" toml:"mysqlrouter-write-port" json:"mysqlrouterWritePort"`
	MysqlRouterReadPort                       int                    `mapstructure:"mysqlrouter-read-port" toml:"mysqlrouter-read-port" json:"mysqlrouterReadPort"`
	MysqlRouterReadWritePort                  int                    `mapstructure:"mysqlrouter-read-write-port" toml:"mysqlrouter-read-write-port" json:"mysqlrouterReadWritePort"`
	SphinxOn                                  bool                   `mapstructure:"sphinx" toml:"sphinx" json:"sphinx"`
	SphinxDebug                               bool                   `mapstructure:"sphinx-debug" toml:"sphinx-debug" json:"sphinxDebug"`
	SphinxLogLevel                            int                    `mapstructure:"sphinx-log-level" toml:"sphinx-log-level" json:"sphinxLogLevel"`
	SphinxHosts                               string                 `mapstructure:"sphinx-servers" toml:"sphinx-servers" json:"sphinxServers"`
	SphinxHostsIPV6                           string                 `mapstructure:"sphinx-servers-ipv6" toml:"sphinx-servers-ipv6" json:"sphinxServers-ipv6"`
	SphinxJanitorWeights                      string                 `mapstructure:"sphinx-janitor-weights" toml:"sphinx-janitor-weights" json:"sphinxJanitorWeights"`
	SphinxConfig                              string                 `mapstructure:"sphinx-config" toml:"sphinx-config" json:"sphinxConfig"`
	SphinxQLPort                              string                 `mapstructure:"sphinx-sql-port" toml:"sphinx-sql-port" json:"sphinxSqlPort"`
	SphinxPort                                string                 `mapstructure:"sphinx-port" toml:"sphinx-port" json:"sphinxPort"`
	RegistryConsul                            bool                   `mapstructure:"registry-consul" toml:"registry-consul" json:"registryConsul"`
	RegistryConsulDebug                       bool                   `mapstructure:"registry-consul-debug" toml:"registry-consul-debug" json:"registryConsulDebug"`
	RegistryConsulLogLevel                    int                    `mapstructure:"registry-consul-log-level" toml:"registry-consul-log-level" json:"registryConsulLogLevel"`
	RegistryConsulCredential                  string                 `mapstructure:"registry-consul-credential" toml:"registry-consul-credential" json:"registryConsulCredential"`
	RegistryConsulToken                       string                 `mapstructure:"registry-consul-token" toml:"registry-consul-token" json:"registryConsulToken"`
	RegistryConsulHosts                       string                 `mapstructure:"registry-servers" toml:"registry-servers" json:"registryServers"`
	RegistryConsulJanitorWeights              string                 `mapstructure:"registry-janitor-weights" toml:"registry-janitor-weights" json:"registryJanitorWeights"`
	KeyPath                                   string                 `mapstructure:"keypath" toml:"-" json:"-"`
	Topology                                  string                 `mapstructure:"topology" toml:"-" json:"-"` // use by bootstrap
	TopologyTarget                            string                 `mapstructure:"topology-target" toml:"topology-target" json:"topologyTarget"`
	GraphiteMetrics                           bool                   `mapstructure:"graphite-metrics" toml:"graphite-metrics" json:"graphiteMetrics"`
	GraphiteEmbedded                          bool                   `mapstructure:"graphite-embedded" toml:"graphite-embedded" json:"graphiteEmbedded"`
	GraphiteWhitelist                         bool                   `mapstructure:"graphite-whitelist" toml:"graphite-whitelist" json:"graphiteWhitelist"`
	GraphiteBlacklist                         bool                   `mapstructure:"graphite-blacklist" toml:"graphite-blacklist" json:"graphiteBlacklist"`
	GraphiteWhitelistTemplate                 string                 `mapstructure:"graphite-whitelist-template" toml:"graphite-whitelist-template" json:"graphiteWhitelistTemplate"`
	GraphiteCarbonHost                        string                 `mapstructure:"graphite-carbon-host" toml:"graphite-carbon-host" json:"graphiteCarbonHost"`
	GraphiteCarbonPort                        int                    `mapstructure:"graphite-carbon-port" toml:"graphite-carbon-port" json:"graphiteCarbonPort"`
	GraphiteCarbonApiPort                     int                    `mapstructure:"graphite-carbon-api-port" toml:"graphite-carbon-api-port" json:"graphiteCarbonApiPort"`
	GraphiteCarbonServerPort                  int                    `mapstructure:"graphite-carbon-server-port" toml:"graphite-carbon-server-port" json:"graphiteCarbonServerPort"`
	GraphiteCarbonLinkPort                    int                    `mapstructure:"graphite-carbon-link-port" toml:"graphite-carbon-link-port" json:"graphiteCarbonLinkPort"`
	GraphiteCarbonPicklePort                  int                    `mapstructure:"graphite-carbon-pickle-port" toml:"graphite-carbon-pickle-port" json:"graphiteCarbonPicklePort"`
	GraphiteCarbonPprofPort                   int                    `mapstructure:"graphite-carbon-pprof-port" toml:"graphite-carbon-pprof-port" json:"graphiteCarbonPprofPort"`
	SysbenchBinaryPath                        string                 `mapstructure:"sysbench-binary-path" toml:"sysbench-binary-path" json:"sysbenchBinaryPath"`
	SysbenchTest                              string                 `mapstructure:"sysbench-test" toml:"sysbench-test" json:"sysbenchBinaryTest"`
	SysbenchV1                                bool                   `mapstructure:"sysbench-v1" toml:"sysbench-v1" json:"sysbenchV1"`
	SysbenchTime                              int                    `mapstructure:"sysbench-time" toml:"sysbench-time" json:"sysbenchTime"`
	SysbenchThreads                           int                    `mapstructure:"sysbench-threads" toml:"sysbench-threads" json:"sysbenchThreads"`
	SysbenchTables                            int                    `mapstructure:"sysbench-tables" toml:"sysbench-tables" json:"sysbenchTables"`
	SysbenchScale                             int                    `mapstructure:"sysbench-scale" toml:"sysbench-scale" json:"sysbenchScale"`
	Arbitration                               bool                   `mapstructure:"arbitration-external" toml:"arbitration-external" json:"arbitrationExternal"`
	ArbitrationSasSecret                      string                 `mapstructure:"arbitration-external-secret" toml:"arbitration-external-secret" json:"arbitrationExternalSecret"`
	ArbitrationSasHosts                       string                 `mapstructure:"arbitration-external-hosts" toml:"arbitration-external-hosts" json:"arbitrationExternalHosts"`
	ArbitrationSasUniqueId                    int                    `mapstructure:"arbitration-external-unique-id" toml:"arbitration-external-unique-id" json:"arbitrationExternalUniqueId"`
	ArbitrationPeerHosts                      string                 `mapstructure:"arbitration-peer-hosts" toml:"arbitration-peer-hosts" json:"arbitrationPeerHosts"`
	ArbitrationFailedMasterScript             string                 `mapstructure:"arbitration-failed-master-script" toml:"arbitration-failed-master-script" json:"arbitrationFailedMasterScript"`
	ArbitratorAddress                         string                 `mapstructure:"arbitrator-bind-address" toml:"arbitrator-bind-address" json:"arbitratorBindAddress"`
	ArbitratorDriver                          string                 `mapstructure:"arbitrator-driver" toml:"arbitrator-driver" json:"arbitratorDriver"`
	ArbitrationReadTimout                     int                    `mapstructure:"arbitration-read-timeout" toml:"arbitration-read-timeout" json:"arbitrationReadTimout"`
	SwitchoverCopyOldLeaderGtid               bool                   `toml:"-" json:"-"` //suspicious code
	Test                                      bool                   `mapstructure:"test" toml:"test" json:"test"`
	TestInjectTraffic                         bool                   `mapstructure:"test-inject-traffic" toml:"test-inject-traffic" json:"testInjectTraffic"`
	Enterprise                                bool                   `toml:"enterprise" json:"enterprise"` //used to talk to opensvc collector
	KubeConfig                                string                 `mapstructure:"kube-config" toml:"kube-config" json:"kubeConfig"`
	SlapOSConfig                              string                 `mapstructure:"slapos-config" toml:"slapos-config" json:"slaposConfig"`
	SlapOSDBPartitions                        string                 `mapstructure:"slapos-db-partitions" toml:"slapos-db-partitions" json:"slaposDbPartitions"`
	SlapOSProxySQLPartitions                  string                 `mapstructure:"slapos-proxysql-partitions" toml:"slapos-proxysql-partitions" json:"slaposProxysqlPartitions"`
	SlapOSHaProxyPartitions                   string                 `mapstructure:"slapos-haproxy-partitions" toml:"slapos-haproxy-partitions" json:"slaposHaproxyPartitions"`
	SlapOSMaxscalePartitions                  string                 `mapstructure:"slapos-maxscale-partitions" toml:"slapos-maxscale-partitions" json:"slaposMaxscalePartitions"`
	SlapOSShardProxyPartitions                string                 `mapstructure:"slapos-shardproxy-partitions" toml:"slapos-shardproxy-partitions" json:"slaposShardproxyPartitions"`
	SlapOSSphinxPartitions                    string                 `mapstructure:"slapos-sphinx-partitions" toml:"slapos-sphinx-partitions" json:"slaposSphinxPartitions"`
	ProvHost                                  string                 `mapstructure:"opensvc-host" toml:"opensvc-host" json:"opensvcHost"`
	OnPremiseSSH                              bool                   `mapstructure:"onpremise-ssh" toml:"onpremise-ssh" json:"onpremiseSsh"`
	OnPremiseSSHPort                          int                    `mapstructure:"onpremise-ssh-port" toml:"onpremise-ssh-port" json:"onpremiseSshPort"`
	OnPremiseSSHCredential                    string                 `mapstructure:"onpremise-ssh-credential" toml:"onpremise-ssh-credential" json:"onpremiseSshCredential"`
	OnPremiseSSHPrivateKey                    string                 `mapstructure:"onpremise-ssh-private-key" toml:"onpremise-ssh-private-key" json:"onpremiseSshPrivateKey"`
	OnPremiseSSHStartDbScript                 string                 `mapstructure:"onpremise-ssh-start-db-script" toml:"onpremise-ssh-start-db-script" json:"onpremiseSshStartDbScript"`
	OnPremiseSSHStartProxyScript              string                 `mapstructure:"onpremise-ssh-start-proxy-script" toml:"onpremise-ssh-start-proxy-script" json:"onpremiseSshStartProxyScript"`
	OnPremiseSSHDbJobScript                   string                 `mapstructure:"onpremise-ssh-db-job-script" toml:"onpremise-ssh-db-job-script" json:"onpremiseSshDbJobScript"`
	ProvOpensvcP12Certificate                 string                 `mapstructure:"opensvc-p12-certificate" toml:"opensvc-p12-certificate" json:"opensvcP12Certificate"`
	ProvOpensvcP12Secret                      string                 `mapstructure:"opensvc-p12-secret" toml:"opensvc-p12-secret" json:"opensvcP12Secret"`
	ProvOpensvcUseCollectorAPI                bool                   `mapstructure:"opensvc-use-collector-api" toml:"opensvc-use-collector-api" json:"opensvcUseCollectorApi"`
	ProvOpensvcCollectorAccount               string                 `mapstructure:"opensvc-collector-account" toml:"opensvc-collector-account" json:"opensvcCollectorAccount"`
	ProvRegister                              bool                   `mapstructure:"opensvc-register" toml:"opensvc-register" json:"opensvcRegister"`
	ProvAdminUser                             string                 `mapstructure:"opensvc-admin-user" toml:"opensvc-admin-user" json:"opensvcAdminUser"`
	ProvUser                                  string                 `mapstructure:"opensvc-user" toml:"opensvc-user" json:"opensvcUser"`
	ProvCodeApp                               string                 `mapstructure:"opensvc-codeapp" toml:"opensvc-codeapp" json:"opensvcCodeapp"`
	ProvSerialized                            bool                   `mapstructure:"prov-serialized" toml:"prov-serialized" json:"provSerialized"`
	ProvOrchestrator                          string                 `mapstructure:"prov-orchestrator" toml:"prov-orchestrator" json:"provOrchestrator"`
	ProvOrchestratorEnable                    string                 `mapstructure:"prov-orchestrator-enable" toml:"prov-orchestrator-enable" json:"provOrchestratorEnable"`
	ProvOrchestratorCluster                   string                 `mapstructure:"prov-orchestrator-cluster" toml:"prov-orchestrator-cluster" json:"provOrchestratorCluster"`
	ProvDBApplyDynamicConfig                  bool                   `mapstructure:"prov-db-apply-dynamic-config" toml:"prov-db-apply-dynamic-config" json:"provDBApplyDynamicConfig"`
	ProvDBClientBasedir                       string                 `mapstructure:"prov-db-client-basedir" toml:"prov-db-client-basedir" json:"provDbClientBasedir"`
	ProvDBBinaryBasedir                       string                 `mapstructure:"prov-db-binary-basedir" toml:"prov-db-binary-basedir" json:"provDbBinaryBasedir"`
	ProvType                                  string                 `mapstructure:"prov-db-service-type" toml:"prov-db-service-type" json:"provDbServiceType"`
	ProvAgents                                string                 `mapstructure:"prov-db-agents" toml:"prov-db-agents" json:"provDbAgents"`
	ProvMem                                   string                 `mapstructure:"prov-db-memory" toml:"prov-db-memory" json:"provDbMemory"`
	ProvMemSharedPct                          string                 `mapstructure:"prov-db-memory-shared-pct" toml:"prov-db-memory-shared-pct" json:"provDbMemorySharedPct"`
	ProvMemThreadedPct                        string                 `mapstructure:"prov-db-memory-threaded-pct" toml:"prov-db-memory-threaded-pct" json:"provDbMemoryThreadedPct"`
	ProvIops                                  string                 `mapstructure:"prov-db-disk-iops" toml:"prov-db-disk-iops" json:"provDbDiskIops"`
	ProvIopsLatency                           string                 `mapstructure:"prov-db-disk-iops-latency" toml:"prov-db-disk-iops-latency" json:"provDbDiskIopsLatency"`
	ProvExpireLogDays                         int                    `mapstructure:"prov-db-expire-log-days" toml:"prov-db-expire-log-days" json:"provDbExpireLogDays"`
	ProvMaxConnections                        int                    `mapstructure:"prov-db-max-connections" toml:"prov-db-max-connections" json:"provDbMaxConnections"`
	ProvCores                                 string                 `mapstructure:"prov-db-cpu-cores" toml:"prov-db-cpu-cores" json:"provDbCpuCores"`
	ProvTags                                  string                 `mapstructure:"prov-db-tags" toml:"prov-db-tags" json:"provDbTags"`
	ProvBinaryInTarball                       bool                   `mapstructure:"prov-db-binary-in-tarball" toml:"prov-db-binary-in-tarball" json:"provDbBinaryInTarball"`
	ProvBinaryTarballName                     string                 `mapstructure:"prov-db-binary-tarball-name" toml:"prov-db-binary-tarball-name" json:"provDbBinaryTarballName"`
	ProvDomain                                string                 `mapstructure:"prov-db-domain" toml:"prov-db-domain" json:"provDbDomain"`
	ProvDisk                                  string                 `mapstructure:"prov-db-disk-size" toml:"prov-db-disk-size" json:"provDbDiskSize"`
	ProvDiskSystemSize                        string                 `mapstructure:"prov-db-disk-system-size" toml:"prov-db-disk-system-size" json:"provDbDiskSystemSize"`
	ProvDiskTempSize                          string                 `mapstructure:"prov-db-disk-temp-size" toml:"prov-db-disk-temp-size" json:"provDbDiskTempSize"`
	ProvDiskDockerSize                        string                 `mapstructure:"prov-db-disk-docker-size" toml:"prov-db-disk-docker-size" json:"provDbDiskDockerSize"`
	ProvVolumeDocker                          string                 `mapstructure:"prov-db-volume-docker" toml:"prov-db-volume-docker" json:"provDbVolumeDocker"`
	ProvVolumeData                            string                 `mapstructure:"prov-db-volume-data" toml:"prov-db-volume-data" json:"provDbVolumeData"`
	ProvDiskFS                                string                 `mapstructure:"prov-db-disk-fs" toml:"prov-db-disk-fs" json:"provDbDiskFs"`
	ProvDiskFSCompress                        string                 `mapstructure:"prov-db-disk-fs-compress" toml:"prov-db-disk-fs-compress" json:"provDbDiskFsCompress"`
	ProvDiskPool                              string                 `mapstructure:"prov-db-disk-pool" toml:"prov-db-disk-pool" json:"provDbDiskPool"`
	ProvDiskDevice                            string                 `mapstructure:"prov-db-disk-device" toml:"prov-db-disk-device" json:"provDbDiskDevice"`
	ProvDiskType                              string                 `mapstructure:"prov-db-disk-type" toml:"prov-db-disk-type" json:"provDbDiskType"`
	ProvDiskSnapshot                          bool                   `mapstructure:"prov-db-disk-snapshot-prefered-master" toml:"prov-db-disk-snapshot-prefered-master" json:"provDbDiskSnapshotPreferedMaster"`
	ProvDiskSnapshotKeep                      int                    `mapstructure:"prov-db-disk-snapshot-keep" toml:"prov-db-disk-snapshot-keep" json:"provDbDiskSnapshotKeep"`
	ProvNetIface                              string                 `mapstructure:"prov-db-net-iface" toml:"prov-db-net-iface" json:"provDbNetIface"`
	ProvNetmask                               string                 `mapstructure:"prov-db-net-mask" toml:"prov-db-net-mask" json:"provDbNetMask"`
	ProvGateway                               string                 `mapstructure:"prov-db-net-gateway" toml:"prov-db-net-gateway" json:"provDbNetGateway"`
	ProvDbImg                                 string                 `mapstructure:"prov-db-docker-img" toml:"prov-db-docker-img" json:"provDbDockerImg"`
	ProvDatadirVersion                        string                 `mapstructure:"prov-db-datadir-version" toml:"prov-db-datadir-version" json:"provDbDatadirVersion"`
	ProvDBLoadSQL                             string                 `mapstructure:"prov-db-load-sql" toml:"prov-db-load-sql" json:"provDbLoadSql"`
	ProvDBLoadCSV                             string                 `mapstructure:"prov-db-load-csv" toml:"prov-db-load-csv" json:"provDbLoadCsv"`
	ProvProxType                              string                 `mapstructure:"prov-proxy-service-type" toml:"prov-proxy-service-type" json:"provProxyServiceType"`
	ProvProxAgents                            string                 `mapstructure:"prov-proxy-agents" toml:"prov-proxy-agents" json:"provProxyAgents"`
	ProvProxAgentsFailover                    string                 `mapstructure:"prov-proxy-agents-failover" toml:"prov-proxy-agents-failover" json:"provProxyAgentsFailover"`
	ProvProxMem                               string                 `mapstructure:"prov-proxy-memory" toml:"prov-proxy-memory" json:"provProxyMemory"`
	ProvProxCores                             string                 `mapstructure:"prov-proxy-cpu-cores" toml:"prov-proxy-cpu-cores" json:"provProxyCpuCores"`
	ProvProxDisk                              string                 `mapstructure:"prov-proxy-disk-size" toml:"prov-proxy-disk-size" json:"provProxyDiskSize"`
	ProvProxDiskFS                            string                 `mapstructure:"prov-proxy-disk-fs" toml:"prov-proxy-disk-fs" json:"provProxyDiskFs"`
	ProvProxDiskPool                          string                 `mapstructure:"prov-proxy-disk-pool" toml:"prov-proxy-disk-pool" json:"provProxyDiskPool"`
	ProvProxDiskDevice                        string                 `mapstructure:"prov-proxy-disk-device" toml:"prov-proxy-disk-device" json:"provProxyDiskDevice"`
	ProvProxDiskType                          string                 `mapstructure:"prov-proxy-disk-type" toml:"prov-proxy-disk-type" json:"provProxyDiskType"`
	ProvProxVolumeData                        string                 `mapstructure:"prov-proxy-volume-data" toml:"prov-proxy-volume-data" json:"provProxyVolumeData"`
	ProvProxNetIface                          string                 `mapstructure:"prov-proxy-net-iface" toml:"prov-proxy-net-iface" json:"provProxyNetIface"`
	ProvProxNetmask                           string                 `mapstructure:"prov-proxy-net-mask" toml:"prov-proxy-net-mask" json:"provProxyNetMask"`
	ProvProxGateway                           string                 `mapstructure:"prov-proxy-net-gateway" toml:"prov-proxy-net-gateway" json:"provProxyNetGateway"`
	ProvProxRouteAddr                         string                 `mapstructure:"prov-proxy-route-addr" toml:"prov-proxy-route-addr" json:"provProxyRouteAddr"`
	ProvProxRoutePort                         string                 `mapstructure:"prov-proxy-route-port" toml:"prov-proxy-route-port" json:"provProxyRoutePort"`
	ProvProxRouteMask                         string                 `mapstructure:"prov-proxy-route-mask" toml:"prov-proxy-route-mask" json:"provProxyRouteMask"`
	ProvProxRoutePolicy                       string                 `mapstructure:"prov-proxy-route-policy" toml:"prov-proxy-route-policy" json:"provProxyRoutePolicy"`
	ProvProxShardingImg                       string                 `mapstructure:"prov-proxy-docker-shardproxy-img" toml:"prov-proxy-docker-shardproxy-img" json:"provProxyDockerShardproxyImg"`
	ProvProxMaxscaleImg                       string                 `mapstructure:"prov-proxy-docker-maxscale-img" toml:"prov-proxy-docker-maxscale-img" json:"provProxyDockerMaxscaleImg"`
	ProvProxHaproxyImg                        string                 `mapstructure:"prov-proxy-docker-haproxy-img" toml:"prov-proxy-docker-haproxy-img" json:"provProxyDockerHaproxyImg"`
	ProvProxProxysqlImg                       string                 `mapstructure:"prov-proxy-docker-proxysql-img" toml:"prov-proxy-docker-proxysql-img" json:"provProxyDockerProxysqlImg"`
	ProvProxMysqlRouterImg                    string                 `mapstructure:"prov-proxy-docker-mysqlrouter-img" toml:"prov-proxy-docker-mysqlrouter-img" json:"provProxyDockerMysqlrouterImg"`
	ProvProxTags                              string                 `mapstructure:"prov-proxy-tags" toml:"prov-proxy-tags" json:"provProxyTags"`
	ProvSphinxAgents                          string                 `mapstructure:"prov-sphinx-agents" toml:"prov-sphinx-agents" json:"provSphinxAgents"`
	ProvSphinxImg                             string                 `mapstructure:"prov-sphinx-docker-img" toml:"prov-sphinx-docker-img" json:"provSphinxDockerImg"`
	ProvSphinxMem                             string                 `mapstructure:"prov-sphinx-memory" toml:"prov-sphinx-memory" json:"provSphinxMemory"`
	ProvSphinxDisk                            string                 `mapstructure:"prov-sphinx-disk-size" toml:"prov-sphinx-disk-size" json:"provSphinxDiskSize"`
	ProvSphinxCores                           string                 `mapstructure:"prov-sphinx-cpu-cores" toml:"prov-sphinx-cpu-cores" json:"provSphinxCpuCores"`
	ProvSphinxMaxChildren                     string                 `mapstructure:"prov-sphinx-max-childrens" toml:"prov-sphinx-max-childrens" json:"provSphinxMaxChildrens"`
	ProvSphinxDiskPool                        string                 `mapstructure:"prov-sphinx-disk-pool" toml:"prov-sphinx-disk-pool" json:"provSphinxDiskPool"`
	ProvSphinxDiskFS                          string                 `mapstructure:"prov-sphinx-disk-fs" toml:"prov-sphinx-disk-fs" json:"provSphinxDiskFs"`
	ProvSphinxDiskDevice                      string                 `mapstructure:"prov-sphinx-disk-device" toml:"prov-sphinx-disk-device" json:"provSphinxDiskDevice"`
	ProvSphinxDiskType                        string                 `mapstructure:"prov-sphinx-disk-type" toml:"prov-sphinx-disk-type" json:"provSphinxDiskType"`
	ProvSphinxTags                            string                 `mapstructure:"prov-sphinx-tags" toml:"prov-sphinx-tags" json:"provSphinxTags"`
	ProvSphinxCron                            string                 `mapstructure:"prov-sphinx-reindex-schedule" toml:"prov-sphinx-reindex-schedule" json:"provSphinxReindexSchedule"`
	ProvSphinxType                            string                 `mapstructure:"prov-sphinx-service-type" toml:"prov-sphinx-service-type" json:"provSphinxServiceType"`
	ProvSSLCa                                 string                 `mapstructure:"prov-tls-server-ca" toml:"prov-tls-server-ca" json:"provTlsServerCa"`
	ProvSSLCert                               string                 `mapstructure:"prov-tls-server-cert" toml:"prov-tls-server-cert" json:"provTlsServerCert"`
	ProvSSLKey                                string                 `mapstructure:"prov-tls-server-key" toml:"prov-tls-server-key" json:"provTlsServerKey"`
	ProvSSLCaUUID                             string                 `mapstructure:"prov-tls-server-ca-uuid" toml:"-" json:"-"`
	ProvSSLCertUUID                           string                 `mapstructure:"prov-tls-server-cert-uuid" toml:"-" json:"-"`
	ProvSSLKeyUUID                            string                 `mapstructure:"prov-tls-server-key-uuid" toml:"-" json:"-"`
	ProvNetCNI                                bool                   `mapstructure:"prov-net-cni" toml:"prov-net-cni" json:"provNetCni"`
	ProvNetCNICluster                         string                 `mapstructure:"prov-net-cni-cluster" toml:"prov-net-cni-cluster" json:"provNetCniCluster"`
	ProvDockerDaemonPrivate                   bool                   `mapstructure:"prov-docker-daemon-private" toml:"prov-docker-daemon-private" json:"provDockerDaemonPrivate"`
	ProvServicePlan                           string                 `mapstructure:"prov-service-plan" toml:"prov-service-plan" json:"provServicePlan"`
	ProvServicePlanRegistry                   string                 `mapstructure:"prov-service-plan-registry" toml:"prov-service-plan-registry" json:"provServicePlanRegistry"`
	ProvDbBootstrapScript                     string                 `mapstructure:"prov-db-bootstrap-script" toml:"prov-db-bootstrap-script" json:"provDbBootstrapScript"`
	ProvProxyBootstrapScript                  string                 `mapstructure:"prov-proxy-bootstrap-script" toml:"prov-proxy-bootstrap-script" json:"provProxyBootstrapScript"`
	ProvDbCleanupScript                       string                 `mapstructure:"prov-db-cleanup-script" toml:"prov-db-cleanup-script" json:"provDbCleanupScript"`
	ProvProxyCleanupScript                    string                 `mapstructure:"prov-proxy-cleanup-script" toml:"prov-proxy-cleanup-script" json:"provProxyCleanupScript"`
	ProvDbStartScript                         string                 `mapstructure:"prov-db-start-script" toml:"prov-db-start-script" json:"provDbStartScript"`
	ProvProxyStartScript                      string                 `mapstructure:"prov-proxy-start-script" toml:"prov-proxy-start-script" json:"provProxyStartScript"`
	ProvDbStopScript                          string                 `mapstructure:"prov-db-stop-script" toml:"prov-db-stop-script" json:"provDbStopScript"`
	ProvProxyStopScript                       string                 `mapstructure:"prov-proxy-stop-script" toml:"prov-proxy-stop-script" json:"provProxyStopScript"`
	ProvDBCompliance                          string                 `mapstructure:"prov-db-compliance" toml:"prov-db-compliance" json:"provDBCompliance"`
	ProvProxyCompliance                       string                 `mapstructure:"prov-proxy-compliance" toml:"prov-proxy-compliance" json:"provProxyCompliance"`
	APIUsers                                  string                 `mapstructure:"api-credentials" toml:"api-credentials" json:"apiCredentials"`
	APIUsersExternal                          string                 `mapstructure:"api-credentials-external" toml:"api-credentials-external" json:"apiCredentialsExternal"`
	APIUsersACLAllow                          string                 `mapstructure:"api-credentials-acl-allow" toml:"api-credentials-acl-allow" json:"apiCredentialsACLAllow"`
	APIUsersACLDiscard                        string                 `mapstructure:"api-credentials-acl-discard" toml:"api-credentials-acl-discard" json:"apiCredentialsACLDiscard"`
	APISecureConfig                           bool                   `mapstructure:"api-credentials-secure-config" toml:"api-credentials-secure-config" json:"apiCredentialsSecureConfig"`
	APIPort                                   string                 `mapstructure:"api-port" toml:"api-port" json:"apiPort"`
	APIBind                                   string                 `mapstructure:"api-bind" toml:"api-bind" json:"apiBind"`
	APIPublicURL                              string                 `mapstructure:"api-public-url" toml:"api-public-url" json:"apiPublicUrl"`
	APIHttpsBind                              bool                   `mapstructure:"api-https-bind" toml:"api-secure" json:"apiHttpsBind"`
	AlertScript                               string                 `mapstructure:"alert-script" toml:"alert-script" json:"alertScript"`
	ConfigFile                                string                 `mapstructure:"config" toml:"-" json:"-"`
	MonitorScheduler                          bool                   `mapstructure:"monitoring-scheduler" toml:"monitoring-scheduler" json:"monitoringScheduler"`
	SchedulerReceiverPorts                    string                 `mapstructure:"scheduler-db-servers-receiver-ports" toml:"scheduler-db-servers-receiver-ports" json:"schedulerDbServersReceiverPorts"`
	SchedulerSenderPorts                      string                 `mapstructure:"scheduler-db-servers-sender-ports" toml:"scheduler-db-servers-sender-ports" json:"schedulerDbServersSenderPorts"`
	SchedulerReceiverUseSSL                   bool                   `mapstructure:"scheduler-db-servers-receiver-use-ssl" toml:"scheduler-db-servers-receiver-use-ssl" json:"schedulerDbServersReceiverUseSSL"`
	SchedulerBackupLogical                    bool                   `mapstructure:"scheduler-db-servers-logical-backup" toml:"scheduler-db-servers-logical-backup" json:"schedulerDbServersLogicalBackup"`
	SchedulerBackupPhysical                   bool                   `mapstructure:"scheduler-db-servers-physical-backup" toml:"scheduler-db-servers-physical-backup" json:"schedulerDbServersPhysicalBackup"`
	SchedulerDatabaseLogs                     bool                   `mapstructure:"scheduler-db-servers-logs" toml:"scheduler-db-servers-logs" json:"schedulerDbServersLogs"`
	SchedulerDatabaseOptimize                 bool                   `mapstructure:"scheduler-db-servers-optimize" toml:"scheduler-db-servers-optimize" json:"schedulerDbServersOptimize"`
	SchedulerDatabaseAnalyze                  bool                   `mapstructure:"scheduler-db-servers-analyze" toml:"scheduler-db-servers-analyze" json:"schedulerDbServersAnalyze"`
	SchedulerAlertDisable                     bool                   `mapstructure:"scheduler-alert-disable" toml:"scheduler-alert-disable" json:"schedulerAlertDisable"`
	SchedulerAlertDisableCron                 string                 `mapstructure:"scheduler-alert-disable-cron" toml:"scheduler-alert-disable-cron" json:"schedulerAlertDisableCron"`
	SchedulerAlertDisableTime                 int                    `mapstructure:"scheduler-alert-disable-time" toml:"scheduler-alert-disable-time" json:"schedulerAlertDisableTime"`
	OptimizeUseSQL                            bool                   `mapstructure:"optimize-use-sql" toml:"optimize-use-sql" json:"optimizeUseSql"`
	AnalyzeUseSQL                             bool                   `mapstructure:"analyze-use-sql" toml:"analyze-use-sql" json:"analyzeUseSql"`
	BackupLogicalCron                         string                 `mapstructure:"scheduler-db-servers-logical-backup-cron" toml:"scheduler-db-servers-logical-backup-cron" json:"schedulerDbServersLogicalBackupCron"`
	BackupPhysicalCron                        string                 `mapstructure:"scheduler-db-servers-physical-backup-cron" toml:"scheduler-db-servers-physical-backup-cron" json:"schedulerDbServersPhysicalBackupCron"`
	BackupDatabaseLogCron                     string                 `mapstructure:"scheduler-db-servers-logs-cron" toml:"scheduler-db-servers-logs-cron" json:"schedulerDbServersLogsCron"`
	BackupDatabaseOptimizeCron                string                 `mapstructure:"scheduler-db-servers-optimize-cron" toml:"scheduler-db-servers-optimize-cron" json:"schedulerDbServersOptimizeCron"`
	BackupDatabaseAnalyzeCron                 string                 `mapstructure:"scheduler-db-servers-analyze-cron" toml:"scheduler-db-servers-analyze-cron" json:"schedulerDbServersAnalyzeCron"`
	BackupSaveScript                          string                 `mapstructure:"backup-save-script" toml:"backup-save-script" json:"backupSaveScript"`
	BackupLoadScript                          string                 `mapstructure:"backup-load-script" toml:"backup-load-script" json:"backupLoadScript"`
	CompressBackups                           bool                   `mapstructure:"compress-backups" toml:"compress-backups" json:"compressBackups"`
	SchedulerDatabaseLogsTableRotate          bool                   `mapstructure:"scheduler-db-servers-logs-table-rotate" toml:"scheduler-db-servers-logs-table-rotate" json:"schedulerDbServersLogsTableRotate"`
	SchedulerDatabaseLogsTableRotateCron      string                 `mapstructure:"scheduler-db-servers-logs-table-rotate-cron" toml:"scheduler-db-servers-logs-table-rotate-cron" json:"schedulerDbServersLogsTableRotateCron"`
	SchedulerMaintenanceDatabaseLogsTableKeep int                    `mapstructure:"scheduler-db-servers-logs-table-keep" toml:"scheduler-db-servers-logs-table-keep" json:"schedulerDatabaseLogsTableKeep"`
	SchedulerSLARotateCron                    string                 `mapstructure:"scheduler-sla-rotate-cron" toml:"scheduler-sla-rotate-cron" json:"schedulerSlaRotateCron"`
	SchedulerRollingRestart                   bool                   `mapstructure:"scheduler-rolling-restart" toml:"scheduler-rolling-restart" json:"schedulerRollingRestart"`
	SchedulerRollingRestartCron               string                 `mapstructure:"scheduler-rolling-restart-cron" toml:"scheduler-rolling-restart-cron" json:"schedulerRollingRestartCron"`
	SchedulerRollingReprov                    bool                   `mapstructure:"scheduler-rolling-reprov" toml:"scheduler-rolling-reprov" json:"schedulerRollingReprov"`
	SchedulerRollingReprovCron                string                 `mapstructure:"scheduler-rolling-reprov-cron" toml:"scheduler-rolling-reprov-cron" json:"schedulerRollingReprovCron"`
	SchedulerJobsSSH                          bool                   `mapstructure:"scheduler-jobs-ssh" toml:"scheduler-jobs-ssh" json:"schedulerJobsSsh"`
	SchedulerJobsSSHCron                      string                 `mapstructure:"scheduler-jobs-ssh-cron" toml:"scheduler-jobs-ssh-cron" json:"schedulerJobsSshCron"`
	Backup                                    bool                   `mapstructure:"backup" toml:"backup" json:"backup"`
	BackupLogicalType                         string                 `mapstructure:"backup-logical-type" toml:"backup-logical-type" json:"backupLogicalType"`
	BackupLogicalLoadThreads                  int                    `mapstructure:"backup-logical-load-threads" toml:"backup-logical-load-threads" json:"backupLogicalLoadThreads"`
	BackupLogicalDumpThreads                  int                    `mapstructure:"backup-logical-dump-threads" toml:"backup-logical-dump-threads" json:"backupLogicalDumpThreads"`
	BackupLogicalDumpSystemTables             bool                   `mapstructure:"backup-logical-dump-system-tables" toml:"backup-logical-dump-system-tables" json:"backupLogicalDumpSystemTables"`
	BackupPhysicalType                        string                 `mapstructure:"backup-physical-type" toml:"backup-physical-type" json:"backupPhysicalType"`
	BackupKeepHourly                          int                    `mapstructure:"backup-keep-hourly" toml:"backup-keep-hourly" json:"backupKeepHourly"`
	BackupKeepDaily                           int                    `mapstructure:"backup-keep-daily" toml:"backup-keep-daily" json:"backupKeepDaily"`
	BackupKeepWeekly                          int                    `mapstructure:"backup-keep-weekly" toml:"backup-keep-weekly" json:"backupKeepWeekly"`
	BackupKeepMonthly                         int                    `mapstructure:"backup-keep-monthly" toml:"backup-keep-monthly" json:"backupKeepMonthly"`
	BackupKeepYearly                          int                    `mapstructure:"backup-keep-yearly" toml:"backup-keep-yearly" json:"backupKeepYearly"`
	BackupRestic                              bool                   `mapstructure:"backup-restic" toml:"backup-restic" json:"backupRestic"`
	BackupResticBinaryPath                    string                 `mapstructure:"backup-restic-binary-path" toml:"backup-restic-binary-path" json:"backupResticBinaryPath"`
	BackupResticAwsAccessKeyId                string                 `mapstructure:"backup-restic-aws-access-key-id" toml:"backup-restic-aws-access-key-id" json:"-"`
	BackupResticAwsAccessSecret               string                 `mapstructure:"backup-restic-aws-access-secret"  toml:"backup-restic-aws-access-secret" json:"-"`
	BackupResticRepository                    string                 `mapstructure:"backup-restic-repository" toml:"backup-restic-repository" json:"backupResticRepository"`
	BackupResticPassword                      string                 `mapstructure:"backup-restic-password"  toml:"backup-restic-password" json:"-"`
	BackupResticAws                           bool                   `mapstructure:"backup-restic-aws"  toml:"backup-restic-aws" json:"backupResticAws"`
	BackupStreaming                           bool                   `mapstructure:"backup-streaming" toml:"backup-streaming" json:"backupStreaming"`
	BackupStreamingDebug                      bool                   `mapstructure:"backup-streaming-debug" toml:"backup-streaming-debug" json:"backupStreamingDebug"`
	BackupStreamingAwsAccessKeyId             string                 `mapstructure:"backup-streaming-aws-access-key-id" toml:"backup-streaming-aws-access-key-id" json:"-"`
	BackupStreamingAwsAccessSecret            string                 `mapstructure:"backup-streaming-aws-access-secret"  toml:"backup-streaming-aws-access-secret" json:"-"`
	BackupStreamingEndpoint                   string                 `mapstructure:"backup-streaming-endpoint" toml:"backup-streaming-endpoint" json:"backupStreamingEndpoint"`
	BackupStreamingRegion                     string                 `mapstructure:"backup-streaming-region" toml:"backup-streaming-region" json:"backupStreamingRegion"`
	BackupStreamingBucket                     string                 `mapstructure:"backup-streaming-bucket" toml:"backup-streaming-bucket" json:"backupStreamingBucket"`
	BackupMysqldumpPath                       string                 `mapstructure:"backup-mysqldump-path" toml:"backup-mysqldump-path" json:"backupMysqldumpPath"`
	BackupMysqldumpOptions                    string                 `mapstructure:"backup-mysqldump-options" toml:"backup-mysqldump-options" json:"backupMysqldumpOptions"`
	BackupMyDumperPath                        string                 `mapstructure:"backup-mydumper-path" toml:"backup-mydumper-path" json:"backupMydumperPath"`
	BackupMyLoaderPath                        string                 `mapstructure:"backup-myloader-path" toml:"backup-myloader-path" json:"backupMyloaderPath"`
	BackupMyLoaderOptions                     string                 `mapstructure:"backup-myloader-options" toml:"backup-myloader-options" json:"backupMyloaderOptions"`
	BackupMyDumperOptions                     string                 `mapstructure:"backup-mydumper-options" toml:"backup-mydumper-options" json:"backupMyDumperOptions"`
	BackupMysqlbinlogPath                     string                 `mapstructure:"backup-mysqlbinlog-path" toml:"backup-mysqlbinlog-path" json:"backupMysqlbinlogPath"`
	BackupMysqlclientPath                     string                 `mapstructure:"backup-mysqlclient-path" toml:"backup-mysqlclient-path" json:"backupMysqlclientgPath"`
	BackupBinlogs                             bool                   `mapstructure:"backup-binlogs" toml:"backup-binlogs" json:"backupBinlogs"`
	BackupBinlogsKeep                         int                    `mapstructure:"backup-binlogs-keep" toml:"backup-binlogs-keep" json:"backupBinlogsKeep"`
	BinlogCopyMode                            string                 `mapstructure:"binlog-copy-mode" toml:"binlog-copy-mode" json:"binlogCopyMode"`
	BinlogCopyScript                          string                 `mapstructure:"binlog-copy-script" toml:"binlog-copy-script" json:"binlogCopyScript"`
	BinlogRotationScript                      string                 `mapstructure:"binlog-rotation-script" toml:"binlog-rotation-script" json:"binlogRotationScript"`
	BinlogParseMode                           string                 `mapstructure:"binlog-parse-mode" toml:"binlog-parse-mode" json:"binlogParseMode"`
	BackupLockDDL                             bool                   `mapstructure:"backup-lockddl" toml:"backup-lockddl" json:"backupLockDDL"`
	ClusterConfigPath                         string                 `mapstructure:"cluster-config-file" toml:"-" json:"-"`
	VaultServerAddr                           string                 `mapstructure:"vault-server-addr" toml:"vault-server-addr" json:"vaultServerAddr"`
	VaultRoleId                               string                 `mapstructure:"vault-role-id" toml:"vault-role-id" json:"vaultRoleId"`
	VaultSecretId                             string                 `mapstructure:"vault-secret-id" toml:"vault-secret-id" json:"vaultSecretId"`
	VaultMode                                 string                 `mapstructure:"vault-mode" toml:"vault-mode" json:"vaultMode"`
	VaultMount                                string                 `mapstructure:"vault-mount" toml:"vault-mount" json:"vaultMount"`
	VaultAuth                                 string                 `mapstructure:"vault-auth" toml:"vault-auth" json:"vaultAuth"`
	VaultToken                                string                 `mapstructure:"vault-token" toml:"vault-token" json:"vaultToken"`
	LogVault                                  bool                   `mapstructure:"log-vault" toml:"log-vault" json:"logVault"`
	LogVaultLevel                             int                    `mapstructure:"log-vault-level" toml:"log-vault-level" json:"logVaultLevel"`
	GitUrl                                    string                 `mapstructure:"git-url" toml:"git-url" json:"gitUrl"`
	GitUsername                               string                 `mapstructure:"git-username" toml:"git-username" json:"gitUsername"`
	GitAccesToken                             string                 `mapstructure:"git-acces-token" toml:"git-acces-token" json:"-"`
	GitMonitoringTicker                       int                    `mapstructure:"git-monitoring-ticker" toml:"git-monitoring-ticker" json:"gitMonitoringTicker"`
	Cloud18                                   bool                   `mapstructure:"cloud18"  toml:"cloud18" json:"cloud18"`
	Cloud18Domain                             string                 `mapstructure:"cloud18-domain" toml:"cloud18-domain" json:"cloud18Domain"`
	Cloud18SubDomain                          string                 `mapstructure:"cloud18-sub-domain" toml:"cloud18-sub-domain" json:"cloud18SubDomain"`
	Cloud18SubDomainZone                      string                 `mapstructure:"cloud18-sub-domain-zone" toml:"cloud18-sub-domain-zone" json:"cloud18SubDomainZone"`
	Cloud18Shared                             bool                   `mapstructure:"cloud18-shared"  toml:"cloud18-shared" json:"cloud18Shared"`
	Cloud18GitUser                            string                 `mapstructure:"cloud18-gitlab-user" toml:"cloud18-gitlab-user" json:"cloud18GitUser"`
	Cloud18GitPassword                        string                 `mapstructure:"cloud18-gitlab-password" toml:"cloud18-gitlab-password" json:"-"`
	Cloud18PlatformDescription                string                 `mapstructure:"cloud18-platform-description"  toml:"cloud18-platform-description" json:"cloud18PlatformDescription"`
	LogSecrets                                bool                   `mapstructure:"log-secrets"  toml:"log-secrets" json:"-"`
	Secrets                                   map[string]Secret      `json:"-"`
	SecretKey                                 []byte                 `json:"-"`
	ImmuableFlagMap                           map[string]interface{} `json:"-"`
	DynamicFlagMap                            map[string]interface{} `json:"-"`
	DefaultFlagMap                            map[string]interface{} `json:"-"`
	OAuthProvider                             string                 `mapstructure:"api-oauth-provider-url" toml:"api-oauth-provider-url" json:"apiOAuthProvider"`
	OAuthClientID                             string                 `mapstructure:"api-oauth-client-id" toml:"api-oauth-client-id" json:"apiOAuthClientID"`
	OAuthClientSecret                         string                 `mapstructure:"api-oauth-client-secret" toml:"api-oauth-client-secret" json:"apiOAuthClientSecret"`
	CacheStaticMaxAge                         int                    `mapstructure:"cache-static-max-age" toml:"cache-static-max-age" json:"-"`
	TokenTimeout                              int                    `mapstructure:"api-token-timeout" toml:"api-token-timeout" json:"apiTokenTimeout"`
	JobLogBatchSize                           int                    `mapstructure:"job-log-batch-size" toml:"job-log-batch-size" json:"jobLogBatchSize"`
	//OAuthRedirectURL                          string                 `mapstructure:"api-oauth-redirect-url" toml:"git-url" json:"-"`
	//	BackupResticStoragePolicy                  string `mapstructure:"backup-restic-storage-policy"  toml:"backup-restic-storage-policy" json:"backupResticStoragePolicy"`
	//ProvMode                           string `mapstructure:"prov-mode" toml:"prov-mode" json:"provMode"` //InitContainer vs API

}

type ConfigVariableType struct {
	Id        int    `json:"id"`
	Name      string `json:"name"`
	Available bool   `json:"available"`
	Label     string `json:"label"`
}

type Secret struct {
	OldValue string
	Value    string
}

// Compliance created in OpenSVC collector and exported as JSON
type Compliance struct {
	Filtersets []struct {
		ID    uint   `json:"id"`
		Stats bool   `json:"fset_stats"`
		Name  string `json:"fset_name"`
	} `json:"filtersets"`
	Rulesets []struct {
		ID        uint   `json:"id"`
		Name      string `json:"ruleset_name"`
		Filter    string `json:"fset_name"`
		Variables []struct {
			Value string `json:"var_value"`
			Class string `json:"var_class"`
			Name  string `json:"var_name"`
		} `json:"variables"`
	} `json:"rulesets"`
}

type QueryRule struct {
	Id                   uint32         `json:"ruleId" db:"rule_id"`
	Active               int            `json:"active" db:"active"`
	UserName             sql.NullString `json:"userName" db:"username"`
	SchemaName           sql.NullString `json:"schemaName" db:"schemaname"`
	Digest               sql.NullString `json:"digest" db:"digest"`
	Match_Digest         sql.NullString `json:"matchDigest" db:"match_digest"`
	Match_Pattern        sql.NullString `json:"matchPattern" db:"match_pattern"`
	DestinationHostgroup sql.NullInt64  `json:"destinationHostgroup" db:"destination_hostgroup"`
	MirrorHostgroup      sql.NullInt64  `json:"mirrorHostgroup" db:"mirror_hostgroup"`
	Multiplex            sql.NullInt64  `json:"multiplex" db:"multiplex"`
	Proxies              string         `json:"proxies" db:"proxies"`
}

type MyDumperMetaData struct {
	MetaDir        string    `json:"metadir" db:"metadir"`
	StartTimestamp time.Time `json:"start_timestamp" db:"start_timestamp"`
	BinLogFileName string    `json:"log_filename" db:"log_filename"`
	BinLogFilePos  uint64    `json:"log_pos" db:"log_pos"`
	BinLogUuid     string    `json:"log_uuid" db:"log_uuid"`
	EndTimestamp   time.Time `json:"start_timestamp" db:"start_timestamp"`
}

type ConfVersion struct {
	ConfInit     Config `json:"-"`
	ConfDecode   Config `json:"-"`
	ConfDynamic  Config `json:"-"`
	ConfImmuable Config `json:"-"`
}

// Log levels
const (
	LvlInfo = "INFO"
	LvlWarn = "WARN"
	LvlErr  = "ERROR"
	LvlDbg  = "DEBUG"
)

// Log levels
const (
	NumLvlError = 1
	NumLvlWarn  = 2
	NumLvlInfo  = 3
	NumLvlDebug = 4
)

const (
	ConstStreamingSubDir string = "backups"
)
const (
	ConstProxyMaxscale    string = "maxscale"
	ConstProxyHaproxy     string = "haproxy"
	ConstProxySqlproxy    string = "proxysql"
	ConstProxyJanitor     string = "proxyjanitor"
	ConstProxySpider      string = "shardproxy"
	ConstProxyExternal    string = "extproxy"
	ConstProxyMysqlrouter string = "mysqlrouter"
	ConstProxySphinx      string = "sphinx"
	ConstProxyMyProxy     string = "myproxy"
	ConstProxyConsul      string = "consul"
)

type ServicePlan struct {
	Id           int    `json:"id,string"`
	Plan         string `json:"plan"`
	DbMemory     int    `json:"dbmemory,string"`
	DbCores      int    `json:"dbcores,string"`
	DbDataSize   int    `json:"dbdatasize,string"`
	DbSystemSize int    `json:"dbSystemSize,string"`
	DbIops       int    `json:"dbiops,string"`
	PrxDataSize  int    `json:"prxdatasize,string"`
	PrxCores     int    `json:"prxcores,string"`
}

type DockerTag struct {
	Results []TagResult `json:"results"`
}

type TagResult struct {
	Name string `json:"name"`
}

type DockerRepo struct {
	Name  string    `json:"name"`
	Image string    `json:"image"`
	Tags  DockerTag `json:"tags"`
}

type DockerRepos struct {
	Repos []DockerRepo `json:"repos"`
}

const (
	VaultConfigStoreV2 string = "config_store_v2"
	VaultDbEngine      string = "database_engine"
)

/* replaced by v3.Tag
type Tag struct {
	Id       uint   `json:"id"`
	Name     string `json:"name"`
	Category string `json:"category"`
}
*/

type Grant struct {
	Grant  string `json:"grant"`
	Enable bool   `json:"enable"`
}

const (
	GrantDBStart                   string = "db-start"
	GrantDBStop                    string = "db-stop"
	GrantDBKill                    string = "db-kill"
	GrantDBOptimize                string = "db-optimize"
	GrantDBAnalyse                 string = "db-analyse"
	GrantDBReplication             string = "db-replication"
	GrantDBBackup                  string = "db-backup"
	GrantDBRestore                 string = "db-restore"
	GrantDBReadOnly                string = "db-readonly"
	GrantDBLogs                    string = "db-logs"
	GrantDBShowVariables           string = "db-show-variables"
	GrantDBShowStatus              string = "db-show-status"
	GrantDBShowSchema              string = "db-show-schema"
	GrantDBShowProcess             string = "db-show-process"
	GrantDBShowLogs                string = "db-show-logs"
	GrantDBCapture                 string = "db-capture"
	GrantDBMaintenance             string = "db-maintenance"
	GrantDBConfigCreate            string = "db-config-create"
	GrantDBConfigRessource         string = "db-config-ressource"
	GrantDBConfigFlag              string = "db-config-flag"
	GrantDBConfigGet               string = "db-config-get"
	GrantDBDebug                   string = "db-debug"
	GrantClusterCreate             string = "cluster-create"
	GrantClusterDelete             string = "cluster-delete"
	GrantClusterDrop               string = "cluster-drop"
	GrantClusterCreateMonitor      string = "cluster-create-monitor"
	GrantClusterDropMonitor        string = "cluster-drop-monitor"
	GrantClusterFailover           string = "cluster-failover"
	GrantClusterSwitchover         string = "cluster-switchover"
	GrantClusterRolling            string = "cluster-rolling"
	GrantClusterSettings           string = "cluster-settings"
	GrantClusterGrant              string = "cluster-grant"
	GrantClusterChecksum           string = "cluster-checksum"
	GrantClusterSharding           string = "cluster-sharding"
	GrantClusterReplication        string = "cluster-replication"
	GrantClusterCertificatesRotate string = "cluster-certificates-rotate"
	GrantClusterCertificatesReload string = "cluster-certificates-reload"
	GrantClusterBench              string = "cluster-bench"
	GrantClusterProcess            string = "cluster-process" //Can ssh for jobs
	GrantClusterTest               string = "cluster-test"
	GrantClusterTraffic            string = "cluster-traffic"
	GrantClusterShowBackups        string = "cluster-show-backups"
	GrantClusterShowRoutes         string = "cluster-show-routes"
	GrantClusterShowGraphs         string = "cluster-show-graphs"
	GrantClusterConfigGraphs       string = "cluster-config-graphs"
	GrantClusterShowAgents         string = "cluster-show-agents"
	GrantClusterShowCertificates   string = "cluster-show-certificates"
	GrantClusterRotatePasswords    string = "cluster-rotate-passwords"
	GrantClusterResetSLA           string = "cluster-reset-sla"
	GrantClusterDebug              string = "cluster-debug"

	GrantProxyConfigCreate      string = "proxy-config-create"
	GrantProxyConfigGet         string = "proxy-config-get"
	GrantProxyConfigRessource   string = "proxy-config-ressource"
	GrantProxyConfigFlag        string = "proxy-config-flag"
	GrantProxyStart             string = "proxy-start"
	GrantProxyStop              string = "proxy-stop"
	GrantProvClusterProvision   string = "prov-cluster-provision"
	GrantProvClusterUnprovision string = "prov-cluster-unprovision"
	GrantProvProxyProvision     string = "prov-proxy-provision"
	GrantProvProxyUnprovision   string = "prov-proxy-unprovision"
	GrantProvDBProvision        string = "prov-db-provision"
	GrantProvDBUnprovision      string = "prov-db-unprovision"
	GrantProvSettings           string = "prov-settings"
	GrantProvCluster            string = "prov-cluster"
)

const (
	ConstOrchestratorOpenSVC    string = "opensvc"
	ConstOrchestratorKubernetes string = "kube"
	ConstOrchestratorSlapOS     string = "slapos"
	ConstOrchestratorLocalhost  string = "local"
	ConstOrchestratorOnPremise  string = "onpremise"
)

const (
	ConstBackupLogicalTypeMysqldump string = "mysqldump"
	ConstBackupLogicalTypeMydumper  string = "mydumper"
	ConstBackupLogicalTypeRiver     string = "internal"
	ConstBackupLogicalTypeDumpling  string = "dumpling"
)

const (
	ConstBackupPhysicalTypeXtrabackup  string = "xtrabackup"
	ConstBackupPhysicalTypeMariaBackup string = "mariabackup"
)

const (
	ConstBackupBinlogTypeMysqlbinlog string = "mysqlbinlog"
	ConstBackupBinlogTypeSSH         string = "ssh"
	ConstBackupBinlogTypeScript      string = "script"
	ConstBackupBinlogTypeGoMySQL     string = "gomysql"
)

/*
This is the list of modules to be used in LogModulePrintF
*/
const (
	ConstLogModGeneral        = 0
	ConstLogModFailedElection = 1
	ConstLogModSST            = 2
	ConstLogModHeartBeat      = 3
	ConstLogModConfigLoad     = 4
	ConstLogModGit            = 5
	ConstLogModBackupStream   = 6
	ConstLogModOrchestrator   = 7
	ConstLogModVault          = 8
	ConstLogModTopology       = 9
	ConstLogModProxy          = 10
	ConstLogModProxySQL       = 11
	ConstLogModHAProxy        = 12
	ConstLogModProxyJanitor   = 13
	ConstLogModMaxscale       = 14
	ConstLogModGraphite       = 15
	ConstLogModPurge          = 16
	ConstLogModTask           = 17
)

/*
This is the list of modules to be used in LogModulePrintF
*/
const (
	ConstLogNameGeneral        string = "log-general"
	ConstLogNameFailedElection string = "log-failed-election"
	ConstLogNameSST            string = "log-sst"
	ConstLogNameHeartBeat      string = "log-heartbeat"
	ConstLogNameConfigLoad     string = "log-config-load"
	ConstLogNameGit            string = "log-git"
	ConstLogNameBackupStream   string = "log-backup-stream"
	ConstLogNameOrchestrator   string = "log-orchestrator"
	ConstLogNameVault          string = "log-vault"
	ConstLogNameTopology       string = "log-topology"
	ConstLogNameProxy          string = "log-proxy"
	ConstLogNameProxySQL       string = "log-proxysql"
	ConstLogNameHAProxy        string = "log-haproxy"
	ConstLogNameProxyJanitor   string = "log-proxy-janitor"
	ConstLogNameMaxscale       string = "log-maxscale"
	ConstLogNameGraphite       string = "log-graphite"
	ConstLogNamePurge          string = "log-binlog-purge"
)

/*
This is the list of graphite template
*/
const (
	ConstGraphiteTemplateNone    = "none"
	ConstGraphiteTemplateMinimal = "minimal"
	ConstGraphiteTemplateGrafana = "grafana"
	ConstGraphiteTemplateAll     = "all"
)

/*
This is the list of topology
*/
const (
	TopoMasterSlave         string = "master-slave"
	TopoUnknown             string = "unknown"
	TopoBinlogServer        string = "binlog-server"
	TopoMultiTierSlave      string = "multi-tier-slave"
	TopoMultiMaster         string = "multi-master"
	TopoMultiMasterRing     string = "multi-master-ring"
	TopoMultiMasterWsrep    string = "multi-master-wsrep"
	TopoMultiMasterGrouprep string = "multi-master-grprep"
	TopoMasterSlavePgLog    string = "master-slave-pg-logical"
	TopoMasterSlavePgStream string = "master-slave-pg-stream"
	TopoActivePassive       string = "active-passive"
)

func (conf *Config) GetSecrets() map[string]Secret {
	// to store the flags to encrypt in the git (in Save() function)
	return conf.Secrets
}

func (conf *Config) DecryptSecretsFromConfig() {
	conf.Secrets = map[string]Secret{
		"api-credentials":                       {"", ""},
		"api-credentials-external":              {"", ""},
		"db-servers-credential":                 {"", ""},
		"monitoring-write-heartbeat-credential": {"", ""},
		"onpremise-ssh-credential":              {"", ""},
		"replication-credential":                {"", ""},
		"shardproxy-credential":                 {"", ""},
		"haproxy-password":                      {"", ""},
		"maxscale-pass":                         {"", ""},
		"myproxy-password":                      {"", ""},
		"proxysql-password":                     {"", ""},
		"proxyjanitor-password":                 {"", ""},
		"vault-secret-id":                       {"", ""},
		"opensvc-p12-secret":                    {"", ""},
		"backup-restic-aws-access-secret":       {"", ""},
		"backup-streaming-aws-access-secret":    {"", ""},
		"backup-restic-password":                {"", ""},
		"arbitration-external-secret":           {"", ""},
		"alert-pushover-user-token":             {"", ""},
		"alert-pushover-app-token":              {"", ""},
		"git-acces-token":                       {"", ""},
		"mail-smtp-password":                    {"", ""},
		"cloud18-gitlab-password":               {"", ""},
		"vault-token":                           {"", ""},
		"api-oauth-client-secret":               {"", ""}}

	for k := range conf.Secrets {

		origin_value, ok := conf.DynamicFlagMap[k]
		if !ok {
			origin_value, ok = conf.ImmuableFlagMap[k]
			if !ok {
				origin_value = conf.DefaultFlagMap[k]
			}

		}
		var secret Secret
		secret.Value = fmt.Sprintf("%v", origin_value)

		/* Decrypt feature not managed within log modules config due to risk of credentials leak */
		if conf.LogSecrets {
			log.WithField("cluster", "config").Infof("DecryptSecretsFromConfig: %s", secret.Value)
		}

		lst_cred := strings.Split(secret.Value, ",")
		var tab_cred []string
		for _, cred := range lst_cred {
			if strings.Contains(cred, ":") {
				user, pass := misc.SplitPair(cred)
				tab_cred = append(tab_cred, user+":"+conf.GetDecryptedPassword(k, pass))
			} else {
				if len(cred) > 1 {
					tab_cred = append(tab_cred, conf.GetDecryptedPassword(k, cred))
				} else {
					//Show warnings on empty credentials
					if conf.IsEligibleForPrinting(ConstLogModConfigLoad, LvlWarn) {
						log.WithField("cluster", "config").Warnf("Empty credential do not decrypt key: %s", k)
					}
				}
			}
		}
		secret.Value = strings.Join(tab_cred, ",")
		//log.Printf("Decrypting secret variable %s=%s", k, secret.Value)
		conf.Secrets[k] = secret
	}
}

func (conf *Config) GetVaultCredentials(client *vault.Client, path string, key string) (string, error) {
	if conf.IsVaultUsed() && conf.IsPath(path) {
		if conf.VaultMode == VaultConfigStoreV2 {
			secret, err := client.KVv2(conf.VaultMount).Get(context.Background(), path)

			if err != nil {
				return "", err
			}
			return secret.Data[key].(string), nil
		} else {
			secret, err := client.KVv1("").Get(context.Background(), path)
			if err != nil {
				return "", err
			}
			return secret.Data["username"].(string) + ":" + secret.Data["password"].(string), nil
		}
	}
	return "", errors.New("Failed to get vault credentials")
}

func (conf *Config) DecryptSecretsFromVault() {
	for k, v := range conf.Secrets {
		origin_value := v.Value
		var secret Secret
		secret.Value = fmt.Sprintf("%v", origin_value)
		if conf.IsVaultUsed() && conf.IsPath(secret.Value) {
			//	cluster.LogModulePrintf(cluster.Conf.Verbose, config.ConstLogModGeneral,LvlInfo, "Decrypting all the secret variables on Vault")
			vault_config := vault.DefaultConfig()
			vault_config.Address = conf.VaultServerAddr
			client, err := conf.GetVaultConnection()
			if err == nil {
				if conf.VaultMode == VaultConfigStoreV2 {
					vault_value, err := conf.GetVaultCredentials(client, secret.Value, k)
					if err != nil {
						log.Printf("Unable to get %s Vault secret: %v", k, err)
					} else if vault_value != "" {
						secret.Value = vault_value
					}
				}
			} else {
				log.Printf("Unable to initialize AppRole auth method: %v", err)
			}
			conf.Secrets[k] = secret
		}
	}
}

func (conf *Config) GetVaultConnection() (*vault.Client, error) {
	if conf.IsVaultUsed() {
		log.Printf("Vault AppRole Authentification")
		config := vault.DefaultConfig()

		config.Address = conf.VaultServerAddr

		client, err := vault.NewClient(config)
		if err != nil {
			log.Printf("Unable to initialize AppRole auth method: %v", err)
			return nil, err
		}

		roleID := conf.VaultRoleId
		secretID := &auth.SecretID{FromString: conf.GetDecryptedPassword("vault-secret-id", conf.VaultSecretId)}
		if roleID == "" || secretID == nil {
			log.Printf("Unable to initialize AppRole auth method: %v", err)
			return nil, err
		}

		appRoleAuth, err := auth.NewAppRoleAuth(
			roleID,
			secretID,
		)
		if err != nil {
			log.Printf("Unable to initialize AppRole auth method: %v", err)
			return nil, err
		}

		authInfo, err := client.Auth().Login(context.Background(), appRoleAuth)
		if err != nil {
			log.Printf("Unable to initialize AppRole auth method: %v", err)
			return nil, err
		}
		if authInfo == nil {
			log.Printf("Unable to initialize AppRole auth method: %v", err)
			return nil, err
		}
		return client, err
	}
	return nil, errors.New("Not using Vault")
}

func (conf *Config) GetDecryptedPassword(key string, value string) string {

	if conf.SecretKey != nil && strings.HasPrefix(value, "hash_") {
		value = strings.TrimPrefix(value, "hash_")
		p := crypto.Password{Key: conf.SecretKey}
		if conf.LogConfigLoad {
			log.WithField("cluster", "config").Infof("GetDecryptedPassword: key(%s) value(%s) %s", key, value, conf.SecretKey)
		}

		if value != "" {
			p.CipherText = value
			err := p.Decrypt()
			if err != nil {
				return value
			} else {
				value = p.PlainText
				return value
			}
		}
	}
	return value
}

func (conf *Config) Reveal(clusterName string, tmpDir string) {
	fileName := fmt.Sprintf("%s/%s.reveal", tmpDir, clusterName)
	file, err := os.Create(fileName)
	if err != nil {
		fmt.Printf("Erreur lors de la création du fichier %s: %v\n", fileName, err)
		return
	}
	defer file.Close()

	// Utiliser la réflexion pour parcourir les champs de Config
	val := reflect.ValueOf(conf).Elem()
	for i := 0; i < val.NumField(); i++ {
		field := val.Field(i)
		key := val.Type().Field(i).Name

		if field.Kind() == reflect.String && strings.HasPrefix(field.String(), "hash_") {
			decryptedValue := conf.GetDecryptedPassword(key, field.String())
			line := fmt.Sprintf("Key: %s, Decrypted Value: %s\n", key, decryptedValue)
			fmt.Fprintf(file, line)
		}
	}

	// Lecture et affichage du contenu du fichier
	readAndPrintFile(fileName)
}

func readAndPrintFile(fileName string) {
	content, err := os.ReadFile(fileName)
	if err != nil {
		fmt.Printf("Erreur lors de la lecture du fichier %s: %v\n", fileName, err)
		return
	}
	fmt.Printf("Contenu de %s:\n%s\n", fileName, string(content))
}

func (conf *Config) IsPath(str string) bool {

	if strings.Contains(str, "=") || strings.Contains(str, "+") {
		return false
	}
	return strings.Contains(str, "/")
}

func (conf *Config) IsVaultUsed() bool {
	if conf.VaultServerAddr == "" {
		return false
	}
	return true
}

func (conf *Config) LoadEncrytionKey() ([]byte, error) {
	sec, err := crypto.ReadKey(conf.MonitoringKeyPath)
	if err != nil {
		conf.SecretKey = nil
	}
	conf.SecretKey = sec
	return conf.SecretKey, err
}

func (conf *Config) GetEncryptedString(str string) string {
	p := crypto.Password{PlainText: str}
	var err error
	if conf.SecretKey != nil {
		p.Key, err = crypto.ReadKey(fmt.Sprintf("%v", conf.MonitoringKeyPath))
		if err != nil {
			return str
		}
		p.Encrypt()
		return "hash_" + p.CipherText
	}
	return str
}

func (conf *Config) GetDecryptedValue(key string) string {
	return conf.Secrets[key].Value
}

func (conf *Config) PrintSecret(value string) string {
	return masker.String(masker.MAddress, value)
}

func (conf *Config) CloneConfigFromGit(url string, user string, tok string, dir string) {

	auth := &git_https.BasicAuth{
		Username: user, // yes, this can be anything except an empty string
		Password: tok,
	}
	if conf.LogGit {
		log.Printf("Clone from git : url %s, tok %s, dir %s\n", url, conf.PrintSecret(tok), dir)
	}

	path := dir
	if _, err := os.Stat(path + "/.git"); err == nil {

		// We instantiate a new repository targeting the given path (the .git folder)
		r, err := git.PlainOpen(path)
		if err != nil && conf.LogGit {
			log.Errorf("Git error : cannot PlainOpen : %s", err)
			return
		}

		// Get the working directory for the repository
		w, err := r.Worktree()
		if err != nil && conf.LogGit {
			log.Errorf("Git error : cannot Worktree : %s", err)
			return
		}
		// Pull the latest changes from the origin remote and merge into the current branch
		//git_ex.Info("git pull origin")
		err = w.Pull(&git.PullOptions{
			RemoteName:   "origin",
			Auth:         auth,
			SingleBranch: true,
			//RemoteURL:    url,
			Force: true,
		})
		if err != nil && fmt.Sprintf("%v", err) != "already up-to-date" && conf.LogGit {
			log.Errorf("Git error : cannot Pull : %s", err)
		}

	} else {
		// Clone the given repository to the given directory
		//git_ex.Info("git clone %s %s --recursive", url, path)

		_, err := git.PlainClone(path, false, &git.CloneOptions{
			URL:               url,
			RecurseSubmodules: git.DefaultSubmoduleRecursionDepth,
			Auth:              auth,
		})

		if err != nil && conf.LogGit {
			log.Errorf("Git error : cannot Clone %s repository : %s", url, err)
		}
	}
}

func (conf *Config) PushConfigToGit(url string, tok string, user string, dir string, clusterList []string) {

	if conf.LogGit {
		log.Infof("Push to git : tok %s, dir %s, user %s, clustersList : %v\n", conf.PrintSecret(tok), dir, user, clusterList)
	}
	auth := &git_https.BasicAuth{
		Username: user, // yes, this can be anything except an empty string
		Password: tok,
	}
	path := dir
	r, err := git.PlainOpen(path)
	if err != nil && conf.LogGit {
		log.Errorf("Git error : cannot PlainOpen : %s", err)
		return
	}

	w, err := r.Worktree()
	if err != nil && conf.LogGit {
		log.Errorf("Git error : cannot Worktree : %s", err)
		return
	}

	if len(clusterList) != 0 {
		for _, name := range clusterList {
			// Adds the new file to the staging area.
			err = w.AddGlob(name + "/*.toml")
			if err != nil && conf.LogGit {
				log.Errorf("Git error : cannot Add %s : %s", name+"/*.toml", err)
			}

			if _, err := os.Stat(conf.WorkingDir + "/" + name + "/agents.json"); !os.IsNotExist(err) {
				_, err = w.Add(name + "/agents.json")
				if err != nil && conf.LogGit {
					log.Errorf("Git error : cannot Add %s : %s", name+"/agents.json", err)
				}
				_, err = w.Add(name + "/queryrules.json")
				if err != nil && conf.LogGit {
					log.Errorf("Git error : cannot Add %s : %s", name+"/queryrules.json", err)
				}
			}
		}
	}

	if _, err := os.Stat(conf.WorkingDir + "/cloud18.toml"); !os.IsNotExist(err) {
		_, err = w.Add("cloud18.toml")
		if err != nil && conf.LogGit {
			log.Errorf("Git error : cannot Add cloud18.toml : %s", err)
		}
	}

	msg := "Update file"

	_, err = w.Commit(msg, &git.CommitOptions{
		Author: &git_obj.Signature{
			Name: "Replication-manager",
			When: time.Now(),
		},
		All: true,
	})

	if err != nil && conf.LogGit {
		log.Errorf("Git error : cannot Commit : %s", err)
		return
	}

	err = w.Pull(&git.PullOptions{
		RemoteName: "origin",
		Auth:       auth,
		RemoteURL:  url,
		Force:      true,
	})

	if err != nil && fmt.Sprintf("%v", err) != "already up-to-date" && conf.LogGit {

		if err != nil && conf.LogGit {
			log.Errorf("Git error : cannot Pull %s repository : %s", url, err)
			//conf.PullByGitCli()
			//return
		}

	}

	// push using default options
	err = r.Push(&git.PushOptions{Auth: auth})
	if err != nil && conf.LogGit {
		log.Errorf("Git error : cannot Push : %s", err)

	}
}

/*
	func (conf *Config) PullByGitCli() {
		// Store the initial directory path
		initialDir, err := os.Getwd()
		if err != nil {
			fmt.Println("Failed to get current directory:", err)
			return
		}
		// Change to the desired Git repository directory
		repoDir := conf.WorkingDir
		if err := os.Chdir(repoDir); err != nil {
			log.Errorf("Failed to change directory:", err)
			return
		}

		// Execute "git pull" command
		cmd := exec.Command("git", "pull", "-f")
		output, err := cmd.CombinedOutput()
		if err != nil {
			log.Errorf("Failed to execute 'git pull' command:", err)
			return
		}

		log.Infof("Git pull output:", string(output))

		log.Infof("Merge accepted successfully. %s", output)

		// Change back to the initial directory
		if err := os.Chdir(initialDir); err != nil {
			fmt.Println("Failed to change back to initial directory:", err)
			return
		}
	}
*/
func (conf *Config) GetBackupBinlogType() map[string]bool {
	return map[string]bool{
		ConstBackupBinlogTypeMysqlbinlog: true,
		ConstBackupBinlogTypeSSH:         true,
		ConstBackupBinlogTypeScript:      true,
	}
}

func (conf *Config) GetBinlogParseMode() map[string]bool {
	return map[string]bool{
		ConstBackupBinlogTypeMysqlbinlog: true,
		ConstBackupBinlogTypeGoMySQL:     true,
	}
}

func (conf *Config) GetBackupPhysicalType() map[string]bool {
	return map[string]bool{
		ConstBackupPhysicalTypeXtrabackup:  true,
		ConstBackupPhysicalTypeMariaBackup: true,
	}
}

func (conf *Config) GetBackupLogicalType() map[string]bool {
	return map[string]bool{
		ConstBackupLogicalTypeMysqldump: true,
		ConstBackupLogicalTypeMydumper:  true,
		ConstBackupLogicalTypeRiver:     false,
		ConstBackupLogicalTypeDumpling:  false,
	}
}

func (conf *Config) GetOrchestratorsProv() []ConfigVariableType {

	return []ConfigVariableType{
		ConfigVariableType{
			Id:        1,
			Name:      ConstOrchestratorOpenSVC,
			Available: strings.Contains(conf.ProvOrchestratorEnable, ConstOrchestratorOpenSVC),
			Label:     "",
		},
		ConfigVariableType{
			Id:        2,
			Name:      ConstOrchestratorKubernetes,
			Available: strings.Contains(conf.ProvOrchestratorEnable, ConstOrchestratorKubernetes),
			Label:     "",
		},
		ConfigVariableType{
			Id:        3,
			Name:      ConstOrchestratorSlapOS,
			Available: strings.Contains(conf.ProvOrchestratorEnable, ConstOrchestratorSlapOS),
			Label:     "",
		},
		ConfigVariableType{
			Id:        4,
			Name:      ConstOrchestratorLocalhost,
			Available: strings.Contains(conf.ProvOrchestratorEnable, ConstOrchestratorLocalhost),
			Label:     "",
		},
		ConfigVariableType{
			Id:        5,
			Name:      ConstOrchestratorOnPremise,
			Available: strings.Contains(conf.ProvOrchestratorEnable, ConstOrchestratorOnPremise),
			Label:     "",
		},
	}
}

func (conf *Config) GetMonitorType() map[string]string {

	return map[string]string{
		"mariadb":    "database",
		"mysql":      "database",
		"percona":    "database",
		"postgresql": "database",
		"maxscale":   "proxy",
		"proxysql":   "proxy",
		"shardproxy": "proxy",
		"haproxy":    "proxy",
		"myproxy":    "proxy",
		"extproxy":   "proxy",
		"sphinx":     "proxy",
	}
}

func (conf *Config) GetDiskType() map[string]string {

	return map[string]string{
		"loopback":  "loopback",
		"physical":  "physical",
		"pool":      "pool",
		"directory": "directory",
		"volume":    "volume",
	}
}

func (conf *Config) GetFSType() map[string]bool {

	return map[string]bool{
		"ext4": true,
		"zfs":  true,
		"xfs":  true,
		"aufs": true,
		"nfs":  false,
	}
}

func (conf *Config) GetSysbenchTests() map[string]bool {
	return map[string]bool{
		"oltp_read_write":       true,
		"oltp_read_only":        true,
		"oltp_update_non_index": true,
		"oltp_update_index":     true,
		"tpcc":                  true,
	}
}

func (conf *Config) GetVMType() map[string]bool {

	return map[string]bool{
		"package": false,
		"docker":  true,
		"podman":  true,
		"oci":     true,
		"kvm":     false,
		"zone":    false,
		"lxc":     false,
	}
}

func (conf *Config) GetPoolType() map[string]bool {

	return map[string]bool{
		"none":  true,
		"zpool": true,
		"lvm":   true,
	}
}

func (conf *Config) GetTopologyType() map[string]string {
	return map[string]string{
		"master-slave":            "master-slave",
		"binlog-server":           "binlog-server",
		"multi-tier-slave":        "multi-tier-slave",
		"multi-master":            "multi-master",
		"multi-master-ring":       "multi-master-ring",
		"multi-master-wsrep":      "multi-master-wsrep",
		"master-slave-pg-logical": "master-slave-pg-logical",
		"master-slave-pg-stream":  "master-slave-pg-stream",
		"unknown":                 "unknown",
	}
}

func (conf *Config) GetMemoryPctShared() (map[string]int, error) {
	engines := make(map[string]int)
	tblengine := strings.Split(conf.ProvMemSharedPct, ",")
	for _, engine := range tblengine {
		keyval := strings.Split(engine, ":")
		val, err := strconv.Atoi(keyval[1])

		if err != nil {
			return engines, err
		}
		//		log.Printf("%s", keyval[1])
		engines[keyval[0]] = val
	}
	return engines, nil
}

func (conf *Config) GetMemoryPctThreaded() (map[string]int, error) {
	engines := make(map[string]int)
	tblengine := strings.Split(conf.ProvMemThreadedPct, ",")
	for _, engine := range tblengine {
		keyval := strings.Split(engine, ":")
		val, err := strconv.Atoi(keyval[1])
		if err != nil {
			return engines, err
		}
		engines[keyval[0]] = val
	}
	return engines, nil
}

func (conf *Config) GetGrantType() map[string]string {
	return map[string]string{
		GrantDBStart:                   GrantDBStart,
		GrantDBStop:                    GrantDBStop,
		GrantDBKill:                    GrantDBKill,
		GrantDBOptimize:                GrantDBOptimize,
		GrantDBAnalyse:                 GrantDBAnalyse,
		GrantDBReplication:             GrantDBReplication,
		GrantDBBackup:                  GrantDBBackup,
		GrantDBRestore:                 GrantDBRestore,
		GrantDBReadOnly:                GrantDBReadOnly,
		GrantDBLogs:                    GrantDBLogs,
		GrantDBCapture:                 GrantDBCapture,
		GrantDBMaintenance:             GrantDBMaintenance,
		GrantDBConfigCreate:            GrantDBConfigCreate,
		GrantDBConfigRessource:         GrantDBConfigRessource,
		GrantDBConfigFlag:              GrantDBConfigFlag,
		GrantDBConfigGet:               GrantDBConfigGet,
		GrantDBShowVariables:           GrantDBShowVariables,
		GrantDBShowStatus:              GrantDBShowStatus,
		GrantDBShowSchema:              GrantDBShowSchema,
		GrantDBShowProcess:             GrantDBShowProcess,
		GrantDBShowLogs:                GrantDBShowLogs,
		GrantDBDebug:                   GrantDBDebug,
		GrantClusterCreate:             GrantClusterCreate,
		GrantClusterDrop:               GrantClusterDrop,
		GrantClusterCreateMonitor:      GrantClusterCreateMonitor,
		GrantClusterDropMonitor:        GrantClusterDropMonitor,
		GrantClusterFailover:           GrantClusterFailover,
		GrantClusterSwitchover:         GrantClusterSwitchover,
		GrantClusterRolling:            GrantClusterRolling,
		GrantClusterSettings:           GrantClusterSettings,
		GrantClusterGrant:              GrantClusterGrant,
		GrantClusterReplication:        GrantClusterReplication,
		GrantClusterChecksum:           GrantClusterChecksum,
		GrantClusterSharding:           GrantClusterSharding,
		GrantClusterCertificatesRotate: GrantClusterCertificatesRotate,
		GrantClusterCertificatesReload: GrantClusterCertificatesReload,
		GrantClusterBench:              GrantClusterBench,
		GrantClusterTest:               GrantClusterTest,
		GrantClusterTraffic:            GrantClusterTraffic,
		GrantClusterProcess:            GrantClusterProcess,
		GrantClusterDebug:              GrantClusterDebug,
		GrantClusterShowBackups:        GrantClusterShowBackups,
		GrantClusterShowAgents:         GrantClusterShowAgents,
		GrantClusterShowGraphs:         GrantClusterShowGraphs,
		GrantClusterConfigGraphs:       GrantClusterConfigGraphs,
		GrantClusterShowRoutes:         GrantClusterShowRoutes,
		GrantClusterShowCertificates:   GrantClusterShowCertificates,
		GrantClusterResetSLA:           GrantClusterResetSLA,
		GrantClusterRotatePasswords:    GrantClusterRotatePasswords,
		GrantProxyConfigCreate:         GrantProxyConfigCreate,
		GrantProxyConfigGet:            GrantProxyConfigGet,
		GrantProxyConfigRessource:      GrantProxyConfigRessource,
		GrantProxyConfigFlag:           GrantProxyConfigFlag,
		GrantProxyStart:                GrantProxyStart,
		GrantProxyStop:                 GrantProxyStop,
		GrantProvSettings:              GrantProvSettings,
		GrantProvCluster:               GrantProvCluster,
		GrantProvClusterProvision:      GrantProvClusterProvision,
		GrantProvClusterUnprovision:    GrantProvClusterUnprovision,
		GrantProvDBUnprovision:         GrantProvDBUnprovision,
		GrantProvDBProvision:           GrantProvDBProvision,
		GrantProvProxyProvision:        GrantProvProxyProvision,
		GrantProvProxyUnprovision:      GrantProvProxyUnprovision,
	}
}

func (conf *Config) GetDockerRepos(file string, is_not_embed bool) ([]DockerRepo, error) {
	var repos DockerRepos
	var byteValue []byte
	if is_not_embed {
		jsonFile, err := os.Open(file)
		if err != nil {
			return repos.Repos, err
		}

		defer jsonFile.Close()
		byteValue, _ = io.ReadAll(jsonFile)
	} else {
		byteValue, _ = share.EmbededDbModuleFS.ReadFile("repo/repos.json")
	}

	err := json.Unmarshal([]byte(byteValue), &repos)
	if err != nil {
		return repos.Repos, err
	}

	return repos.Repos, nil
}

type Tarball struct {
	Name            string `json:"name"`
	Checksum        string `json:"checksum,omitempty"`
	OperatingSystem string `json:"OS"`
	Url             string `json:"url"`
	Flavor          string `json:"flavor"`
	Minimal         bool   `json:"minimal"`
	Size            int64  `json:"size"`
	ShortVersion    string `json:"short_version"`
	Version         string `json:"version"`
	UpdatedBy       string `json:"updated_by,omitempty"`
	Notes           string `json:"notes,omitempty"`
	DateAdded       string `json:"date_added,omitempty"`
}

type Tarballs struct {
	Tarballs []Tarball `json:"tarballs"`
}

func (conf *Config) GetTarballs(is_not_embed bool) ([]Tarball, error) {

	var tarballs Tarballs
	var byteValue []byte
	if is_not_embed {

		file := conf.ShareDir + "/repo/tarballs.json"
		log.WithField("cluster", "config").Infof("GetTarballs1 file value : %s ", file)
		jsonFile, err := os.Open(file)
		if err != nil {
			return tarballs.Tarballs, err
		}

		defer jsonFile.Close()
		byteValue, _ = io.ReadAll(jsonFile)
	} else {
		jsonFile, err := share.EmbededDbModuleFS.Open("repo/tarballs.json")
		if err != nil {
			return tarballs.Tarballs, err
		}
		byteValue, _ = io.ReadAll(jsonFile)
	}
	//byteValue, _ := io.ReadAll(jsonFile)

	err := json.Unmarshal([]byte(byteValue), &tarballs)
	if err != nil {
		return tarballs.Tarballs, err
	}

	return tarballs.Tarballs, nil
}

func (conf *Config) GetTarballUrl(name string) (string, error) {

	tarballs, _ := conf.GetTarballs(true)
	for _, tarball := range tarballs {
		if tarball.Name == name {
			return tarball.Url, nil
		}
	}
	return "", errors.New("tarball not found in collection")
}

func (conf Config) PrintConf() {
	values := reflect.ValueOf(conf)
	types := values.Type()
	log.Printf("PRINT CONF")
	for i := 0; i < values.NumField(); i++ {

		if types.Field(i).Type.String() == "string" {
			fmt.Printf("%s : %s (string)\n", types.Field(i).Name, values.Field(i).String())
		}
		if types.Field(i).Type.String() == "bool" {
			fmt.Printf("%s : %s (bool)\n", types.Field(i).Name, values.Field(i).String())
		}
		if types.Field(i).Type.String() == "int" || types.Field(i).Type.String() == "uint64" || types.Field(i).Type.String() == "int64" {
			fmt.Printf("%s : %s (int)\n", types.Field(i).Name, values.Field(i).String())
		}

	}
}

func (conf Config) MergeConfig(path string, name string, ImmMap map[string]interface{}, DefMap map[string]interface{}, confPath string) error {
	dynRead := viper.GetViper()
	viper.SetConfigName("overwrite")
	dynRead.SetConfigType("toml")

	dynMap := make(map[string]interface{})

	if _, err := os.Stat(path + "/" + name + "/overwrite.toml"); os.IsNotExist(err) {
		log.WithField("cluster", "config").Infof("No monitoring saved config found %s", path+"/"+name+"/overwrite.toml")
		return err
	} else {
		log.WithField("cluster", "config").Infof("Parsing saved config from working directory %s", path+"/"+name+"/overwrite.toml")

		dynRead.AddConfigPath(path + "/" + name)
		err := dynRead.ReadInConfig()
		if err != nil {
			fmt.Printf("Could not read in config : " + path + "/" + name + "/overwrite.toml")
		}
		dynRead = dynRead.Sub("overwrite-" + name)
		//fmt.Printf("%v\n", dynRead.AllSettings())
		for _, f := range dynRead.AllKeys() {
			v := dynRead.Get(f)
			_, ok := ImmMap[f]
			if ok && v != nil && v != ImmMap[f] {
				_, ok := DefMap[f]
				if ok && v != DefMap[f] {
					dynMap[f] = dynRead.Get(f)
				}
				if !ok {
					dynMap[f] = dynRead.Get(f)
				}
			}
		}
	}
	//fmt.Printf("%v\n", DefMap)
	//fmt.Printf("%v\n", dynMap)
	//fmt.Printf("%v\n", ImmMap)
	conf.WriteMergeConfig(confPath, dynMap)
	return nil
}

func (conf Config) WriteMergeConfig(confPath string, dynMap map[string]interface{}) error {
	input, err := os.ReadFile(confPath)
	if err != nil {
		fmt.Printf("Cannot read config file %s : %s", confPath, err)
		return err
	}

	lines := strings.Split(string(input), "\n")

	for i, line := range lines {
		for k, v := range dynMap {
			tmp := strings.Split(line, "=")
			tmp[0] = strings.ReplaceAll(tmp[0], " ", "")
			if tmp[0] == k {
				//fmt.Printf("Write Merge Conf : line %s, k %s, v %v\n", line, k, v)
				switch v.(type) {
				case string:
					lines[i] = k + " = " + fmt.Sprintf("\"%v\"", v)
				default:
					lines[i] = k + " = " + fmt.Sprintf("%v", v)
				}

			}
		}

	}
	output := strings.Join(lines, "\n")
	err = os.WriteFile(confPath, []byte(output), 0644)
	if err != nil {
		fmt.Printf("Cannot write config file %s : %s", confPath, err)
		return err
	}
	return nil
}

func (conf *Config) ReadCloud18Config(viper *viper.Viper) {
	viper = viper.Sub("default")
	viper.SetConfigType("toml")

	if _, err := os.Stat(conf.WorkingDir + "/cloud18.toml"); os.IsNotExist(err) {
		//fmt.Printf("No monitoring saved config found " + conf.WorkingDir + "/cloud18.toml")
		return
	}
	fmt.Printf("Parsing saved config from working directory %s ", conf.WorkingDir+"/cloud18.toml")

	viper.SetConfigFile(conf.WorkingDir + "/cloud18.toml")
	err := viper.MergeInConfig()
	if err != nil {
		log.Error("Config error in " + conf.WorkingDir + "/cloud18.toml:" + err.Error())
	}

	viper.Unmarshal(&conf)

}

func (conf *Config) IsEligibleForPrinting(module int, level string) bool {
	//Always print state
	if level == "STATE" {
		return true
	}
	var lvl int
	lvl = 0
	switch level {
	case "ERROR", "ALERT":
		lvl = NumLvlError
		break
	case "WARN", "START":
		lvl = NumLvlWarn
		break
	case "INFO", "TEST", "BENCH":
		lvl = NumLvlInfo
		break
	case "DEBUG":
		lvl = NumLvlDebug
		break
	}

	if lvl > 0 {
		switch {
		case module == ConstLogModGeneral:
			return conf.LogLevel >= lvl
		case module == ConstLogModFailedElection:
			if conf.LogFailedElection {
				return conf.LogFailedElectionLevel >= lvl
			}
			break
		case module == ConstLogModSST:
			if conf.LogSST {
				return conf.LogSSTLevel >= lvl
			}
			break
		case module == ConstLogModHeartBeat:
			if conf.LogHeartbeat {
				return conf.LogHeartbeatLevel >= lvl
			}
			break
		case module == ConstLogModConfigLoad:
			if conf.LogConfigLoad {
				return conf.LogConfigLoadLevel >= lvl
			}
			break
		case module == ConstLogModGit:
			if conf.LogGit {
				return conf.LogGitLevel >= lvl
			}
			break
		case module == ConstLogModBackupStream:
			if conf.LogBackupStream {
				return conf.LogBackupStreamLevel >= lvl
			}
			break
		case module == ConstLogModOrchestrator:
			if conf.LogOrchestrator {
				return conf.LogOrchestratorLevel >= lvl
			}
			break
		case module == ConstLogModVault:
			if conf.LogVault {
				return conf.LogVaultLevel >= lvl
			}
			break
		case module == ConstLogModTopology:
			if conf.LogTopology {
				return conf.LogTopologyLevel >= lvl
			}
			break
		case module == ConstLogModProxy:
			if conf.LogProxy {
				return conf.LogProxyLevel >= lvl
			}
			break
		case module == ConstLogModProxySQL:
			if conf.ProxysqlDebug {
				return conf.ProxysqlLogLevel >= lvl
			}
			break
		case module == ConstLogModHAProxy:
			if conf.HaproxyDebug {
				return conf.HaproxyLogLevel >= lvl
			}
			break
		case module == ConstLogModProxyJanitor:
			if conf.ProxyJanitorDebug {
				return conf.ProxyJanitorLogLevel >= lvl
			}
			break
		case module == ConstLogModMaxscale:
			if conf.MxsDebug {
				return conf.MxsLogLevel >= lvl
			}
			break
		case module == ConstLogModGraphite:
			if conf.LogGraphite {
				return conf.LogGraphiteLevel >= lvl
			}
			break
		case module == ConstLogModPurge:
			if conf.LogBinlogPurge {
				return conf.LogBinlogPurgeLevel >= lvl
			}
			break
		case module == ConstLogModTask:
			if conf.LogTask {
				return conf.LogTaskLevel >= lvl
			}
			break
		}
	}

	return false
}

func (conf *Config) SetLogOutput(out io.Writer) {
	log.SetOutput(out)
}

func (conf *Config) ToLogrusLevel(l int) log.Level {
	switch l {
	case 2:
		return log.WarnLevel
	case 3:
		return log.InfoLevel
	case 4:
		return log.DebugLevel
	}
	//Always return at least error level to make sure Logger not exit
	return log.ErrorLevel
}

func (conf *Config) GetGraphiteTemplateList() map[string]bool {
	return map[string]bool{
		ConstGraphiteTemplateNone:    true,
		ConstGraphiteTemplateMinimal: true,
		ConstGraphiteTemplateGrafana: true,
		ConstGraphiteTemplateAll:     true,
	}
}

<<<<<<< HEAD
func GetIndexFromModuleName(module string) int {
	switch module {
	case ConstLogNameGeneral:
		return ConstLogModGeneral
	case ConstLogNameFailedElection:
		return ConstLogModFailedElection
	case ConstLogNameSST:
		return ConstLogModSST
	case ConstLogNameHeartBeat:
		return ConstLogModHeartBeat
	case ConstLogNameConfigLoad:
		return ConstLogModConfigLoad
	case ConstLogNameGit:
		return ConstLogModGit
	case ConstLogNameBackupStream:
		return ConstLogModBackupStream
	case ConstLogNameOrchestrator:
		return ConstLogModOrchestrator
	case ConstLogNameVault:
		return ConstLogModVault
	case ConstLogNameTopology:
		return ConstLogModTopology
	case ConstLogNameProxy:
		return ConstLogModProxy
	case ConstLogNameProxySQL:
		return ConstLogModProxySQL
	case ConstLogNameHAProxy:
		return ConstLogModHAProxy
	case ConstLogNameProxyJanitor:
		return ConstLogModProxyJanitor
	case ConstLogNameMaxscale:
		return ConstLogModMaxscale
	case ConstLogNameGraphite:
		return ConstLogModGraphite
	case ConstLogNamePurge:
		return ConstLogModPurge
	}
	return -1
}

func IsValidLogLevel(lvl string) bool {
	switch lvl {
	case LvlErr, LvlWarn, LvlInfo, LvlDbg:
		return true
	}
	return false
=======
func GetTagsForLog(module int) string {
	switch module {
	case ConstLogModFailedElection:
		return "FAIL"
	case ConstLogModSST:
		return "SST"
	case ConstLogModHeartBeat:
		return "HB"
	case ConstLogModConfigLoad:
		return "CONF"
	case ConstLogModGit:
		return "GIT"
	case ConstLogModBackupStream:
		return "BACKUP"
	case ConstLogModOrchestrator:
		return "ORC"
	case ConstLogModVault:
		return "VAULT"
	case ConstLogModTopology:
		return "TOPO"
	case ConstLogModProxy:
		return "PRX"
	case ConstLogModProxySQL:
		return "PRXSQL"
	case ConstLogModHAProxy:
		return "HAPRX"
	case ConstLogModProxyJanitor:
		return "PRXJT"
	case ConstLogModMaxscale:
		return "MXSCL"
	case ConstLogModGraphite:
		return "GRAPH"
	case ConstLogModPurge:
		return "PURGE"
	case ConstLogModTask:
		return "JOB"
	}
	return ""
>>>>>>> a4e1462d
}<|MERGE_RESOLUTION|>--- conflicted
+++ resolved
@@ -2025,7 +2025,46 @@
 	}
 }
 
-<<<<<<< HEAD
+func GetTagsForLog(module int) string {
+	switch module {
+	case ConstLogModFailedElection:
+		return "FAIL"
+	case ConstLogModSST:
+		return "SST"
+	case ConstLogModHeartBeat:
+		return "HB"
+	case ConstLogModConfigLoad:
+		return "CONF"
+	case ConstLogModGit:
+		return "GIT"
+	case ConstLogModBackupStream:
+		return "BACKUP"
+	case ConstLogModOrchestrator:
+		return "ORC"
+	case ConstLogModVault:
+		return "VAULT"
+	case ConstLogModTopology:
+		return "TOPO"
+	case ConstLogModProxy:
+		return "PRX"
+	case ConstLogModProxySQL:
+		return "PRXSQL"
+	case ConstLogModHAProxy:
+		return "HAPRX"
+	case ConstLogModProxyJanitor:
+		return "PRXJT"
+	case ConstLogModMaxscale:
+		return "MXSCL"
+	case ConstLogModGraphite:
+		return "GRAPH"
+	case ConstLogModPurge:
+		return "PURGE"
+	case ConstLogModTask:
+		return "JOB"
+	}
+	return ""
+}
+
 func GetIndexFromModuleName(module string) int {
 	switch module {
 	case ConstLogNameGeneral:
@@ -2072,44 +2111,4 @@
 		return true
 	}
 	return false
-=======
-func GetTagsForLog(module int) string {
-	switch module {
-	case ConstLogModFailedElection:
-		return "FAIL"
-	case ConstLogModSST:
-		return "SST"
-	case ConstLogModHeartBeat:
-		return "HB"
-	case ConstLogModConfigLoad:
-		return "CONF"
-	case ConstLogModGit:
-		return "GIT"
-	case ConstLogModBackupStream:
-		return "BACKUP"
-	case ConstLogModOrchestrator:
-		return "ORC"
-	case ConstLogModVault:
-		return "VAULT"
-	case ConstLogModTopology:
-		return "TOPO"
-	case ConstLogModProxy:
-		return "PRX"
-	case ConstLogModProxySQL:
-		return "PRXSQL"
-	case ConstLogModHAProxy:
-		return "HAPRX"
-	case ConstLogModProxyJanitor:
-		return "PRXJT"
-	case ConstLogModMaxscale:
-		return "MXSCL"
-	case ConstLogModGraphite:
-		return "GRAPH"
-	case ConstLogModPurge:
-		return "PURGE"
-	case ConstLogModTask:
-		return "JOB"
-	}
-	return ""
->>>>>>> a4e1462d
 }