--- conflicted
+++ resolved
@@ -958,19 +958,8 @@
 	//test si y'a  un repertoire ./.replication-manager/config.toml sinon on le créer depuis embed
 	//test y'a  un repertoire ./.replication-manager/data sinon on le créer
 	//test y'a  un repertoire ./.replication-manager/share sinon on le créer
-<<<<<<< HEAD
 	if conf.ConfDirBackup == "" {
 		repman.Logrus.Fatalf("Monitoring config backup directory not defined")
-
-=======
-	if _, err := os.Stat(repman.GetExtraConfigDir()); os.IsNotExist(err) {
-		os.MkdirAll(repman.GetExtraConfigDir(), os.ModePerm)
-		os.MkdirAll(repman.GetExtraConfigDir()+"/cluster.d", os.ModePerm)
-		if conf.WithEmbed == "ON" {
-			os.MkdirAll(repman.GetExtraDataDir()+"/data", os.ModePerm)
-			os.MkdirAll(repman.GetExtraDataDir()+"/share", os.ModePerm)
-		}
->>>>>>> 3f8dd887
 	}
 
 	if _, err := os.Stat(conf.ConfDirExtra); os.IsNotExist(err) {
@@ -978,6 +967,7 @@
 		os.MkdirAll(conf.ConfDirExtra+"/cluster.d", os.ModePerm)
 		os.MkdirAll(conf.ConfDirBackup, os.ModePerm)
 	}
+
 	if conf.WithEmbed == "ON" {
 		if _, err := os.Stat(conf.BaseDir); os.IsNotExist(err) {
 			os.MkdirAll(conf.BaseDir, os.ModePerm)
