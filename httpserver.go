--- conflicted
+++ resolved
@@ -52,7 +52,6 @@
 
 func httpserver() {
 
-<<<<<<< HEAD
 	// before starting the http server, check that the dashboard is present
 	if err := testFile("app.html"); err != nil {
 		logprint("ERROR: Dashboard app.html file missing - will not start http server", err)
@@ -63,10 +62,7 @@
 		return
 	}
 
-	if conf.HttpAuth {
-=======
 	if confs[cfgGroup].HttpAuth {
->>>>>>> 1dc8a094
 		// set authguard options
 		agOptions := authguard.Options{
 			Attempts:              3,
@@ -248,7 +244,7 @@
 	s.FailResetTime = fmt.Sprintf("%d", currentCluster.GetConf().FailResetTime)
 	s.ToSessionEnd = fmt.Sprintf("%d", currentCluster.GetConf().SessionLifeTime)
 	s.HttpAuth = fmt.Sprintf("%v", currentCluster.GetConf().HttpAuth)
-	s.HttpBootstrapButton = fmt.Sprintf("%v", currentCluster.GetConf().HttpBootstrapButton)
+	s.HttpBootstrapButton = fmt.Sprintf("%v", currenMtCluster.GetConf().HttpBootstrapButton)
 	if currentCluster.GetFailoverTs() != 0 {
 		t := time.Unix(currentCluster.GetFailoverTs(), 0)
 		s.LastFailover = t.String()
