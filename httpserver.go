--- conflicted
+++ resolved
@@ -91,12 +91,8 @@
 }
 
 func handlerSwitchover(w http.ResponseWriter, r *http.Request) {
-<<<<<<< HEAD
 	w.Header().Set("Access-Control-Allow-Origin", "*")
-	if master.State != stateFailed && failCount == 0 {
-=======
 	if master.State != stateFailed && master.FailCount == 0 {
->>>>>>> fc7cd863
 		masterFailover(false)
 		return
 	}
