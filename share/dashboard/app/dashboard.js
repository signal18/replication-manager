app.controller('DashboardController',
function (
  $scope,
  $routeParams,
  $timeout,
  $http,
  $location,
  $mdSidenav,
  $mdDialog,
  Servers,
  Clusters,
  Monitor,
  Alerts,
  Master,
  Proxies,
  Slaves,
  Cluster,
  AppService,
  Processlist,
  Tables,
  VTables ,
  Status,
  Variables,
  StatusInnoDB ,
  ServiceOpenSVC,
  PFSStatements,
  PFSStatementsSlowLog,
  SlowQueries,
  ExplainPlanPFS,
  ExplainPlanSlowLog,
  MetaDataLocks,
  QueryResponseTime,
  Backups,
  Certificates,
  QueryRules

 ) {

  $scope.selectedClusterName = undefined;
  $scope.selectedPlan= undefined;
  $scope.selectedOrchestrator= undefined;
  $scope.plans= undefined;
  $scope.selectedServer = undefined;
  $scope.selectedQuery = undefined;
  $scope.menuOpened = false;
  $scope.serverListTabular = false;
  $scope.selectedTab = undefined;
  $scope.selectedAcls = [];
  $scope.selectedUserIndex = undefined;
  $scope.newUserAcls = undefined;
  $scope.refreshInterval = 4000;
  $scope.digestmode = "pfs";

  $scope.missingDBTags = undefined;
  $scope.missingProxyTags = undefined;
  $scope.promise = undefined;

  $scope.showTable = false

  $scope.user = undefined ;

  $scope.wait = undefined;
  $scope.settingsMenu = {
      general: true,
      monitoring: false,
      replication: false,
      rejoin: false,
      backups: false,
      proxies: false,
      schedulers: false,
  };


  $scope.monitors = [
    { id: 'mariadb', name: 'MariaDB' },
    { id: 'mysql', name: 'MySQL' },
    { id: 'percona', name: 'Percona' },
    { id: 'proxysql', name: 'ProxySQL' },
    { id: 'haproxy', name: 'HaProxy' },
    { id: 'shardproxy', name: 'ShardProxy' },
    { id: 'maxscale', name: 'MaxScale' },
    { id: 'sphinx', name: 'SphinxProxy' },
    { id: 'extvip', name: 'VIP' },  ];
    $scope.selectedMonitor = { id: 'mariadb', name: 'MariaDB' };


  $scope.schedulersecondes = [
    { id: undefined, name: '' },
    { id: '*', name: 'ALL' },
    { id: '0', name: '00' },
    { id: '1', name: '01' },
    { id: '2', name: '02' },
    { id: '3', name: '03' },
    { id: '4', name: '04' },
    { id: '5', name: '05' },
    { id: '6', name: '06' },
    { id: '7', name: '07' },
    { id: '8', name: '08' },
    { id: '9', name: '09' },
    { id: '10', name: '10' },
    { id: '11', name: '11' },
    { id: '12', name: '12' },
    { id: '13', name: '13' },
    { id: '14', name: '14' },
    { id: '15', name: '15' },
    { id: '16', name: '16' },
    { id: '17', name: '17' },
    { id: '18', name: '18' },
    { id: '19', name: '19' },
    { id: '20', name: '20' },
    { id: '21', name: '21' },
    { id: '22', name: '22' },
    { id: '23', name: '23' },
    { id: '24', name: '24' },
    { id: '25', name: '25' },
    { id: '26', name: '26' },
    { id: '27', name: '27' },
    { id: '28', name: '28' },
    { id: '29', name: '29' },
    { id: '30', name: '30' },
    { id: '31', name: '31' },
    { id: '32', name: '32' },
    { id: '33', name: '33' },
    { id: '34', name: '34' },
    { id: '35', name: '35' },
    { id: '36', name: '36' },
    { id: '37', name: '37' },
    { id: '38', name: '38' },
    { id: '39', name: '39' },
    { id: '40', name: '40' },
    { id: '41', name: '41' },
    { id: '42', name: '42' },
    { id: '43', name: '43' },
    { id: '44', name: '44' },
    { id: '45', name: '45' },
    { id: '46', name: '46' },
    { id: '47', name: '47' },
    { id: '48', name: '48' },
    { id: '49', name: '49' },
    { id: '50', name: '50' },
    { id: '51', name: '51' },
    { id: '52', name: '52' },
    { id: '53', name: '53' },
    { id: '54', name: '54' },
    { id: '55', name: '55' },
    { id: '56', name: '56' },
    { id: '57', name: '57' },
    { id: '58', name: '58' },
    { id: '59', name: '59' },
   ];
   $scope.schedulerminutes =  $scope.schedulersecondes;
   $scope.schedulerhours = [
     { id: undefined, name: '' },
     { id: '*', name: 'ALL' },
     { id: '0', name: '00' },
     { id: '1', name: '01' },
     { id: '2', name: '02' },
     { id: '3', name: '03' },
     { id: '4', name: '04' },
     { id: '5', name: '05' },
     { id: '6', name: '06' },
     { id: '7', name: '07' },
     { id: '8', name: '08' },
     { id: '9', name: '09' },
     { id: '10', name: '10' },
     { id: '11', name: '11' },
     { id: '12', name: '12' },
     { id: '13', name: '13' },
     { id: '14', name: '14' },
     { id: '15', name: '15' },
     { id: '16', name: '16' },
     { id: '17', name: '17' },
     { id: '18', name: '18' },
     { id: '19', name: '19' },
     { id: '20', name: '20' },
     { id: '21', name: '21' },
     { id: '22', name: '22' },
     { id: '23', name: '23' },
    ];
    $scope.schedulerdays = [
      { id: undefined, name: '' },
      { id: '*', name: 'ALL' },
      { id: '1', name: '01' },
      { id: '2', name: '02' },
      { id: '3', name: '03' },
      { id: '4', name: '04' },
      { id: '5', name: '05' },
      { id: '6', name: '06' },
      { id: '7', name: '07' },
      { id: '8', name: '08' },
      { id: '9', name: '09' },
      { id: '10', name: '10' },
      { id: '11', name: '11' },
      { id: '12', name: '12' },
      { id: '13', name: '13' },
      { id: '14', name: '14' },
      { id: '15', name: '15' },
      { id: '16', name: '16' },
      { id: '17', name: '17' },
      { id: '18', name: '18' },
      { id: '19', name: '19' },
      { id: '20', name: '20' },
      { id: '21', name: '21' },
      { id: '22', name: '22' },
      { id: '23', name: '23' },
      { id: '24', name: '24' },
      { id: '25', name: '25' },
      { id: '26', name: '26' },
      { id: '27', name: '27' },
      { id: '28', name: '28' },
      { id: '29', name: '29' },
      { id: '30', name: '30' },
      { id: '31', name: '31' },
      ];
      $scope.schedulermonths = [
        { id: undefined, name: '' },
        { id: '*', name: 'ALL' },
        { id: '1', name: 'JAN' },
        { id: '2', name: 'FEB' },
        { id: '3', name: 'MAR' },
        { id: '4', name: 'APR' },
        { id: '5', name: 'MAY' },
        { id: '6', name: 'JUN' },
        { id: '7', name: 'JUI' },
        { id: '8', name: 'AOU' },
        { id: '9', name: 'SEP' },
        { id: '10', name: 'OCT' },
        { id: '11', name: 'NOV' },
        { id: '12', name: 'DEC' },
       ];
        $scope.schedulerweeks = [
          { id: undefined, name: '' },
          { id: '*', name: 'ALL' },
          { id: '0', name: 'SUN' },
          { id: '1', name: 'MON' },
          { id: '2', name: 'TUE' },
          { id: '3', name: 'WEN' },
          { id: '4', name: 'FIR' },
          { id: '5', name: 'FRI' },
          { id: '6', name: 'SAT' },
      ];

    var getClusterUrl = function () {
      return AppService.getClusterUrl($scope.selectedClusterName);
    };

    var git_user={username:"", password:""};
    var token;
    var git_data = $location.search();

    var timeFrame = $routeParams.timeFrame;



    if (git_data["user"] && git_data["token"] && !AppService.hasAuthHeaders()) {
      git_user.username = git_data["user"];
      token = git_data["token"];
      git_user.password = git_data["pass"]
      AppService.setAuthenticated(git_user.username, token);
      timeFrame = "";
      $location.url($location.path());
    }

    $scope.isLoggedIn = AppService.hasAuthHeaders();
    if (!$scope.isLoggedIn) {
      $location.path('login');
      return null;

    } else {
      $scope.user = AppService.getUser();
    }

    $scope.logout = function () {
      AppService.logout();
      $location.path('login');
    };


    if (timeFrame == "") {
      timeFrame = "10m";
      console.log('timeframe:', timeFrame);
    }

    $scope.toogleRefresh = function()  {
      if ($scope.menuOpened) {
        $scope.menuOpened = false;
        //   $scope.openedAt = "";
      } else {
        $scope.menuOpened = true;
        //   $scope.openedAt = new Date().toLocaleString();
      }
    };


     $scope.callServices = function () {


       $scope.isLoggedIn = AppService.hasAuthHeaders();

      if (!AppService.hasAuthHeaders() || $scope.menuOpened == true)  {
        $timeout.cancel( $scope.promise);
        return null;
      }
      //  $scope.selectedPlan = "";
      // get list of clusters
    //  if ($scope.selectedClusterName === undefined && $scope.selectedServer === undefined ) {
      if (!$scope.selectedClusterName && !$scope.selectedServer ) {
          Clusters.query({}, function (data) {
          if (data) {
            $scope.clusters = data;

            if ($scope.clusters.length === 1 && $scope.settings.config.monitoringSaveConfig==false &&  $scope.clusters[0].name=="Default" ) {
               $scope.selectedClusterName = $scope.clusters[0].name;
            }
          }
        }, function () {
          $scope.reserror = true;
        });
        Monitor.query({}, function (data) {
          if (data) {
            $scope.settings = data;
            $scope.plans =	$scope.settings.servicePlans;
            $scope.orchestrators =	$scope.settings.serviceOrchestrators;
            $scope.selectedPlan = $scope.plans[12];
            $scope.selectedOrchestrator= $scope.orchestrators[3];
            $scope.selectedPlanName =  $scope.selectedPlan.plan;
            //     if ($scope.newUserAcls === undefined)  {
            //  alert(data.config.httpRefreshInterval);
            //
            if (!$scope.refreshInterval) {
                $scope.refreshInterval = 	$scope.settings.config.httpRefreshInterval;
            }
            $scope.newUserAcls = JSON.parse(JSON.stringify($scope.settings.serviceAcl));
            if ((data.logs) && (data.logs.buffer)) $scope.logs = data.logs.buffer;

          }
        }, function () {
          $scope.reserror = true;
        });

      }
      // end !$scope.selectedServer & $scope.selectedClusterName
      if ($scope.selectedClusterName ) {
          console.log($scope.selectedClusterName);
        Servers.query({clusterName: $scope.selectedClusterName}, function (data) {
          if (!$scope.menuOpened) {
            if (data) {
              $scope.servers = data;
              function myfilter(array, test){
                var passedTest =[];
                for (var i = 0; i < array.length; i++) {
                  if(test( array[i]))
                  passedTest.push(array[i]);
                }
                return passedTest;
              }
              $scope.slaves=myfilter(data,function(currentServer){return ( currentServer.isSlave);});
              $scope.reserror = false;
            }
          }
        }, function () {
          $scope.reserror = true;
        });
      } // fetch server most of  the time
      if ($scope.selectedClusterName && !$scope.selectedServer ) {
        Cluster.query({clusterName: $scope.selectedClusterName}, function (data) {
          $scope.selectedCluster = data;
          function isInTags(array,array2, test){
            var passedTest =[];
            for (var i = 0; i < array.length; i++) {
              if(test( array[i].name,array2))
              passedTest.push(array[i]);
            }
            return passedTest;
          }
          $scope.agents = data.agents;
          $scope.missingDBTags=isInTags(data.configurator.configTags,data.configurator.dbServersTags,function(currentTag,dbTags){ return (dbTags.indexOf(currentTag)== -1);});
          $scope.missingProxyTags=isInTags(data.configurator.configPrxTags,data.configurator.proxyServersTags,function(currentTag,proxyTags){ return (proxyTags.indexOf(currentTag)== -1);});


          $scope.reserror = false;
        }, function () {
          $scope.reserror = true;
        });



        if ( $scope.selectedTab=='Shards' ) {
          VTables.query({clusterName: $scope.selectedClusterName}, function (data) {
            $scope.vtables = data;
            $scope.reserror = false;
          }, function () {
            $scope.reserror = true;
          });
        }


        Alerts.query({clusterName: $scope.selectedClusterName}, function (data) {
          $scope.alerts = data;
        }, function () {
          $scope.reserror = true;
        });


        // console.log($scope.selectedServer);
        // console.log($scope.selectedTab);


        Master.query({clusterName: $scope.selectedClusterName}, function (data) {
          $scope.master = data;
        }, function () {
          $scope.reserror = true;
        });

        if ($scope.selectedTab=='Proxies') {
          Proxies.query({clusterName: $scope.selectedClusterName}, function (data) {
            if (!$scope.menuOpened) {
              $scope.proxies = data;
              $scope.reserror = false;
            }

          }, function () {
            $scope.reserror = true;
          });
        }
        if ($scope.selectedTab=='Backups') {
          Backups.query({clusterName: $scope.selectedClusterName}, function (data) {
            if (!$scope.menuOpened) {
              $scope.backups = data;
              $scope.reserror = false;
            }

          }, function () {
            $scope.reserror = true;
          });
        }
        if ($scope.selectedTab=='Certificates') {
          Certificates.query({clusterName: $scope.selectedClusterName}, function (data) {
            if (!$scope.menuOpened) {
              $scope.certificates = data;
              $scope.reserror = false;
            }
          }, function () {
            $scope.reserror = true;
          });
        }
        if ($scope.selectedTab=='QueryRules') {
          QueryRules.query({clusterName: $scope.selectedClusterName}, function (data) {
            if (!$scope.menuOpened) {
              $scope.queryrules = data;
              $scope.reserror = false;
            }
          }, function () {
            $scope.reserror = true;
          });
        }
      }
      if ($scope.selectedClusterName && $scope.selectedServer   ){
        if ($scope.selectedTab=='Processlist') {
          Processlist.query({clusterName: $scope.selectedClusterName,serverName: $scope.selectedServer}, function (data) {
            $scope.processlist = data;
            $scope.reserror = false;
          }, function () {
            $scope.reserror = true;
          });
        }

        if ($scope.selectedTab=='PFSQueries') {
          if ($scope.digestmode == 'pfs') {
            PFSStatements.query({clusterName: $scope.selectedClusterName,serverName: $scope.selectedServer}, function (data) {
              $scope.pfsstatements = data;
              $scope.reserror = false;
            }, function () {
              $scope.reserror = true;
            });
          } else {
            PFSStatementsSlowLog.query({clusterName: $scope.selectedClusterName,serverName: $scope.selectedServer}, function (data) {
              $scope.pfsstatements = data;
              $scope.reserror = false;
            }, function () {
              $scope.reserror = true;
            });
          }
        }

        if ($scope.selectedTab=='LogSlow') {
          SlowQueries.query({clusterName: $scope.selectedClusterName,serverName: $scope.selectedServer}, function (data) {
            $scope.slowqueries = data;
            $scope.reserror = false;

          }, function () {
            $scope.reserror = true;
          });
        }
        if ( $scope.selectedTab=='Tables') {
          Tables.query({clusterName: $scope.selectedClusterName,serverName: $scope.selectedServer}, function (data) {
            $scope.tables = data;
            $scope.reserror = false;
          }, function () {
            $scope.reserror = true;
          });
        }

        if ( $scope.selectedTab=='Status') {
          Status.query({clusterName: $scope.selectedClusterName,serverName: $scope.selectedServer}, function (data) {
            $scope.status = data;
            $scope.reserror = false;
          }, function () {
            $scope.reserror = true;
          });
        }

        if ( $scope.selectedTab=='Variables') {
          Variables.query({clusterName: $scope.selectedClusterName,serverName: $scope.selectedServer}, function (data) {
            $scope.variables = data;
            $scope.reserror = false;
          }, function () {
            $scope.reserror = true;
          });
        }
        if ( $scope.selectedTab=='MetaDataLocks') {
          MetaDataLocks.query({clusterName: $scope.selectedClusterName,serverName: $scope.selectedServer}, function (data) {
            $scope.metadatalocks = data;
            $scope.reserror = false;
          }, function () {
            $scope.reserror = true;
          });
        }
        if ( $scope.selectedTab=='QueryResponseTime') {
          QueryResponseTime.query({clusterName: $scope.selectedClusterName,serverName: $scope.selectedServer}, function (data) {
            $scope.queryresponsetime = data;
            $scope.reserror = false;
          }, function () {
            $scope.reserror = true;
          });
        }
        if ( $scope.selectedTab=='StatusInnoDB') {
          StatusInnoDB.query({clusterName: $scope.selectedClusterName,serverName: $scope.selectedServer}, function (data) {
            $scope.statusinnodb = data;
            $scope.reserror = false;
          }, function () {
            $scope.reserror = true;
          });
        }

        if ( $scope.selectedTab=='ServiceOpenSVC') {
          ServiceOpenSVC.query({clusterName: $scope.selectedClusterName,serverName: $scope.selectedServer}, function (data) {
            $scope.serviceopensvc = data;
            $scope.reserror = false;
          }, function () {
            $scope.reserror = true;
          });
        }

      } // End Selected Server

      $scope.bsTableStatus = {
        options: {
          data: $scope.status,
          rowStyle: function (row, index) {
            return { classes: 'none' }
          },
          cache: false,
          striped: true,
          pagination: false,
          pageSize: 20,
          pageList: [5, 10, 25, 50, 10],
          search: true,
          showColumns: false,
          showRefresh: false,
          clickToSelect: false,
          showToggle: false,
          maintainSelected: true,
          columns: [ {
            field: 'variableName',
            title: 'Name',
            align: 'left',
            valign: 'bottom',
            sortable: true
          }, {
            field: 'value',
            title: 'Value',
            align: 'right',
            valign: 'bottom',
            sortable: true
          }]
        }
      };
      $scope.bsTableSlow = {
        options: {
          data: $scope.slowqueries,
          rowStyle: function (row, index) {
            return { classes: 'none' }
          },
          paginationLoop: false,
          cache: false,
          striped: true,
          pagination: true,
          pageSize: 20,
          pageList: [5, 10, 25, 50, 100],
          search: true,
          showColumns: false,
          showRefresh: false,
          clickToSelect: false,
          showToggle: false,
          maintainSelected: false,
          columns: [
            {
              field: 'id',
              title: '#',
              width: "4%",
              formatter: function (value, row, index) {
                return index + 1
              }
            },
            {
              field: 'lastSeen',
              title: 'Time',
              align: 'left',
              valign: 'bottom',
              sortable: true,
              width: "15%"
            }, {
              field: 'schemaName',
              title: 'Schema',
              align: 'left',
              valign: 'bottom',
              sortable: true,
              width: "10%"
            }, {
              field: 'query',
              title: 'Query',
              align: 'left',
              valign: 'bottom',
              sortable: true,
              width: "40%"
            }, {
              field: 'execTimeTotal',
              title: 'Time',
              align: 'left',
              valign: 'bottom',
              sortable: true
            }, {
              field: 'rowsScanned',
              title: 'Rows Examined',
              align: 'left',
              valign: 'bottom',
              sortable: true
            }, {
              field: 'rowsSent',
              title: 'Rows Sent',
              align: 'true',
              valign: 'bottom',
              sortable: true
            }
          ]
        }
      };
      $scope.bsMetaDataLocks = {
        options: {
          data: $scope.metadatalocks,
          rowStyle: function (row, index) {
            return { classes: 'none' }
          },
          paginationLoop: false,
          cache: false,
          striped: true,
          pagination: true,
          pageSize: 20,
          pageList: [5, 10, 25, 50, 100],
          search: true,
          showColumns: false,
          showRefresh: false,
          clickToSelect: false,
          showToggle: false,
          maintainSelected: false,
          columns: [
            {
              field: 'threadId',
              title: '#',
              width: "4%",
              formatter: function (value, row, index) {
                return index + 1
              }
            },
            {
              field: 'lastSeen',
              title: 'Time',
              align: 'left',
              valign: 'bottom',
              sortable: true,
              width: "15%"
            }, {
              field: 'lockMode.String',
              title: 'Schema',
              align: 'left',
              valign: 'bottom',
              sortable: true,
              width: "20%"
            }, {
              field: 'lockDuration.String',
              title: 'Duration',
              align: 'left',
              valign: 'bottom',
              sortable: true,
              width: "15%"
            }, {
              field: 'lockType.String',
              title: 'Lock Type',
              align: 'left',
              valign: 'bottom',
              sortable: true
            }, {
              field: 'lockSchema.String',
              title: 'Schema',
              align: 'left',
              valign: 'bottom',
              sortable: true
            }, {
              field: 'lockName.String',
              title: 'Table',
              align: 'true',
              valign: 'bottom',
              sortable: true
            }
          ]
        }
      };
      $scope.bsQueryResponseTime = {
        options: {
          data: $scope.queryresponsetime,
          rowStyle: function (row, index) {
            return { classes: 'none' }
          },
          paginationLoop: false,
          cache: false,
          striped: true,
          pagination: true,
          pageSize: 20,
          pageList: [5, 10, 25, 50, 100],
          search: true,
          showColumns: false,
          showRefresh: false,
          clickToSelect: false,
          showToggle: false,
          maintainSelected: false,
          columns: [
            {
              field: 'time',
              title: '#',
              width: "4%",
              formatter: function (value, row, index) {
                return index + 1
              }
            },
            {
              field: 'time',
              title: 'Time',
              align: 'left',
              valign: 'bottom',
              sortable: true,
              width: "30%"
            }, {
              field: 'count',
              title: 'Count',
              align: 'left',
              valign: 'bottom',
              sortable: true,
              width: "20%"
            }, {
              field: 'total',
              title: 'Total',
              align: 'left',
              valign: 'bottom',
              sortable: true,
              width: "15%"
            }
          ]
        }
      };


      $scope.bsTableProcessList = {
        options: {
          data: $scope.processlist,
          rowStyle: function (row, index) {
            return { classes: 'none' }
          },
          cache: false,
          striped: true,
          pagination: true,
          pageSize: 20,
          search: false,
          showColumns: false,
          showRefresh: false,
          clickToSelect: false,
          showToggle: false,
          maintainSelected: false,
          columns: [
            {
              field: 'id',
              title: 'Id',
              align: 'left',
              valign: 'bottom',
              width: "4%"
            }, {
              field: 'user',
              title: 'User',
              align: 'left',
              valign: 'bottom',
              sortable: true,
              width: "8%"
            }, {
              field: 'host',
              title: 'Host',
              align: 'left',
              valign: 'bottom',
              sortable: true,
              width: "8%"
            },
            {
              field: 'db.String',
              title: 'Db',
              align: 'left',
              valign: 'bottom',
              sortable: true
            },
            {
              field: 'command',
              title: 'Command',
              align: 'left',
              valign: 'bottom',
              sortable: true,
              width: "10%"
            }, {
              field: 'time.Float64',
              title: 'Time',
              align: 'left',
              valign: 'bottom',
              sortable: true
            }, {
              field: 'state.String',
              title: 'State',
              align: 'tlef',
              valign: 'bottom',
              sortable: true
            }, {
              field: 'info.String',
              title: 'Info',
              align: 'true',
              valign: 'bottom',
              sortable: true,
              width: "40%"
            }
          ]
        }
      };
//      $scope.$digest()
   return null;
    };
    //end callServices

  /*  $scope.startPromise = function()  {
      // https://github.com/angular/angular.js/issues/1522 $timeout replaced window.setTimeout
      promise =  window.setTimeout(function() {
        $scope.callServices();
        $scope.startPromise();
      }, $scope.refreshInterval);
    }
    */



    $scope.startPromise = function()  {
          $timeout.cancel( $scope.promise);
          console.log(  $scope.refreshInterval);
      if ($scope.isLoggedIn) {
          promise = $timeout(function() {
            $scope.callServices();
            $scope.startPromise();
          }, $scope.refreshInterval);
      }
    };

    $scope.toogleTable = function()  {
      $scope.showTable = !$scope.showTable;
    };



    $scope.start = function() {
      console.log("start promise");
      // Don't start if already defined
      if ( $scope.promise ) return;
      $scope.startPromise();
    };

    $scope.$on('$destroy', function() {
      $timeout.cancel( $scope.promise);
    });


    $scope.calculateInterval = function(number) {
      $scope.refreshInterval += Number(number);
    };

    $scope.checkIfAllowedInterval = function(number){
      if (number > 2000 && number < 600000) {
        $scope.refreshInterval = number;
      }else{
        $scope.refreshInterval = 2000;
      }
    };

/*    $scope.cancel = function () {
      $timeout.cancel($scope.promise);
        $scope.promise = undefined;
    };

*/


    var httpGetWithoutResponse = function (url) {
      $http.get(url)
      .then(
        function () {
          console.log("Ok.");
        },
        function () {
          console.log("Error.");
        });
      };

      var createCluster = function (cluster,plan,orchestrator,headcluster) {
          alert(cluster);
          if (headcluster) {

          $http.get('/api/clusters/' + headcluster  + '/actions/add/' +cluster)
          .then(
          function () {
            console.log('cluster created..' + orchestrator);
            createClusterSetOrchetrator(cluster,plan,orchestrator);
          },
          function () {
            console.log("Error cluster create.");
          });
        } else {
          $http.get('/api/clusters/actions/add/' +cluster)
          .then(
          function () {
            console.log('cluster created..' + orchestrator);
            createClusterSetOrchetrator(cluster,plan,orchestrator);
          },
          function () {
            console.log("Error cluster create.");
          });
        }
        };

        var createClusterSetOrchetrator = function (cluster,plan,orchestrator) {
            $http.get('/api/clusters/'+ cluster + '/settings/actions/set/prov-orchestrator/'+orchestrator)
            .then(
            function () {
              console.log('Set orchetrator done..');
              createClusterSetPlan(cluster,plan);
            },
            function () {
              console.log("Error in set orchetrator.");
            });
          };
      var deleteCluster = function (cluster) {
        alert(cluster)
        console.log("cluster "+ cluster + " deleted.."  );
        $http.get('/api/clusters/actions/delete/' +cluster)
      };
    var createClusterSetPlan = function (cluster,plan) {
        console.log('Setting plan..' + plan);
        httpGetWithoutResponse('/api/clusters/'+ cluster + '/settings/actions/set/prov-service-plan/'+plan);
    };

      $scope.isEqualLongQueryTime = function (a, b) {
        if (Number(a)==Number(b)) {
          return true;
        }
        return false;
      };


      $scope.switch = function (fail) {
        if (fail) {
          if (confirm("Confirm failover")) httpGetWithoutResponse(getClusterUrl() + '/actions/failover');
        } else {
          if (confirm("Confirm switchover")) httpGetWithoutResponse(getClusterUrl() + '/actions/switchover');
        }
      };
<<<<<<< HEAD
      $scope.dbpromote = function (server) {
        if (confirm("Confirm promotion for server-id: " + server)) httpGetWithoutResponse(getClusterUrl() + '/actions/switchover/' + server + '');
      };
=======



>>>>>>> 4d5277b7
      $scope.rolling = function (fail) {
          if (confirm("Confirm rolling restart")) httpGetWithoutResponse(getClusterUrl() + '/actions/rolling');
      };
      $scope.cancelrollingrestart = function (fail) {
          if (confirm("Confirm cancel rolling restart")) httpGetWithoutResponse(getClusterUrl() + '/actions/cancel-rolling-restart');
      };
      $scope.cancelrollingreprov = function (fail) {
          if (confirm("Confirm cancel rolling reprovision")) httpGetWithoutResponse(getClusterUrl() + '/actions/cancel-rolling-reprov');
      };
      $scope.certificatesrotate = function () {
        if (confirm("Confirm rotation certificates")) httpGetWithoutResponse(getClusterUrl() + '/actions/certificates-rotate');
      };
      $scope.certificatesreload = function () {
        if (confirm("Confirm reload certificates")) httpGetWithoutResponse(getClusterUrl() + '/actions/certificates-reload');
      };
      $scope.clbootstrap = function (topo) {
        if (confirm("Bootstrap operation will destroy your existing replication setup. \n Are you really sure?")) httpGetWithoutResponse(getClusterUrl() + '/actions/replication/bootstrap/' + topo);
      };

      $scope.dbmaintenance = function (server) {
        if (confirm("Confirm maintenance for server-id: " + server)) httpGetWithoutResponse(getClusterUrl() + '/servers/' + server + '/actions/maintenance');
      };
      $scope.dbpromote = function (server) {
       if (confirm("Confirm promotion for server-id: " + server)) httpGetWithoutResponse(getClusterUrl() + '/servers/' + server + '/actions/switchover');
      };
      $scope.dbjobs = function (server) {
        if (confirm("Confirm running remote jobs for server-id: " + server)) httpGetWithoutResponse(getClusterUrl() + '/servers/' + server + '/actions/run-jobs');
      };
      $scope.dbstart = function (server) {
        if (confirm("Confirm start for server-id: " + server)) httpGetWithoutResponse(getClusterUrl() + '/servers/' + server + '/actions/start');
      };
      $scope.dbstop = function (server) {
        if (confirm("Confirm stop for server-id: " + server)) httpGetWithoutResponse(getClusterUrl() + '/servers/' + server + '/actions/stop');
      };
      $scope.dbprovision = function (server) {
        if (confirm("Confirm provision server-id: " + server)) httpGetWithoutResponse(getClusterUrl() + '/servers/' + server + '/actions/provision');
      };
      $scope.dbunprovision = function (server) {
        if (confirm("Confirm unprovision for server-id: " + server)) httpGetWithoutResponse(getClusterUrl() + '/servers/' + server + '/actions/unprovision');
      };
      $scope.prxprovision = function (id) {
        if (confirm("Confirm provision proxy id: " + id)) httpGetWithoutResponse(getClusterUrl() + '/proxies/' + id + '/actions/provision');
      };
      $scope.prxunprovision = function (id) {
        if (confirm("Confirm unprovision proxy id: " + id)) httpGetWithoutResponse(getClusterUrl() + '/proxies/' + id + '/actions/unprovision');
      };
      $scope.prxstop = function (id) {
        if (confirm("Confirm stop proxy id: " + id)) httpGetWithoutResponse(getClusterUrl() + '/proxies/' + id + '/actions/stop');
      };
      $scope.prxstart= function (id) {
        if (confirm("Confirm start proxy id: " + id)) httpGetWithoutResponse(getClusterUrl() + '/proxies/' + id + '/actions/start');
      };
      $scope.dbreseedxtrabackup = function (server) {
        if (confirm("Confirm reseed with xtrabackup for server-id: " + server)) httpGetWithoutResponse(getClusterUrl() + '/servers/' + server + '/actions/reseed/physicalbackup');
      };
      $scope.flushlogs  = function (server) {
        if (confirm("Confirm flush logs for server-id: " + server)) httpGetWithoutResponse(getClusterUrl() + '/servers/' + server + '/actions/flush-logs');
      };
      $scope.dbreseedmysqldump = function (server) {
        if (confirm("Confirm reseed with mysqldump for server-id: " + server)) httpGetWithoutResponse(getClusterUrl() + '/servers/' + server + '/actions/reseed/logicalbackup');
      };
      $scope.dbreseedmysqldumpmaster = function (server) {
        if (confirm("Confirm reseed with mysqldump for server-id: " + server)) httpGetWithoutResponse(getClusterUrl() + '/servers/' + server + '/actions/reseed/logicalmaster');
      };
      $scope.dbxtrabackup = function (server) {
        if (confirm("Confirm sending xtrabackup for server-id: " + server)) httpGetWithoutResponse(getClusterUrl() + '/servers/' + server + '/actions/backup-physical');
      };
      $scope.dbdump = function (server) {
        if (confirm("Confirm sending mysqldump for server-id: " + server)) httpGetWithoutResponse(getClusterUrl() + '/servers/' + server + '/actions/backup-logical');
      };
      $scope.dbskipreplicationevent = function (server) {
        if (confirm("Confirm skip replication event for server-id: " + server)) httpGetWithoutResponse(getClusterUrl() + '/servers/' + server + '/actions/skip-replication-event');
      };
      $scope.dbtoogleinnodbmonitor = function (server) {
        if (confirm("Confirm toogle innodb monitor server-id: " + server)) httpGetWithoutResponse(getClusterUrl() + '/servers/' + server + '/actions/toogle-innodb-monitor');
      };
      $scope.dbtooglemetadalocks= function (server) {
        if (confirm("Confirm toogle metadata lock plugin server-id: " + server)) httpGetWithoutResponse(getClusterUrl() + '/servers/' + server + '/actions/toogle-meta-data-locks');
      };
      $scope.dbtooglequeryresponsetime= function (server) {
        if (confirm("Confirm toogle query response time plugin server-id: " + server)) httpGetWithoutResponse(getClusterUrl() + '/servers/' + server + '/actions/toogle-query-response-time');
      };
      $scope.dbtoogleslowquerycapture = function (server) {
        if (confirm("Confirm toogle slow query capture server-id: " + server)) httpGetWithoutResponse(getClusterUrl() + '/servers/' + server + '/actions/toogle-slow-query-capture');
      };


      $scope.dbtoogleslowquery = function (server) {
        if (confirm("Confirm toogle slow query log capture: " + server)) httpGetWithoutResponse(getClusterUrl() + '/servers/' + server + '/actions/toogle-slow-query');
      };
      $scope.dbtooglepfsslowquery = function (server) {
        if (confirm("Confirm toogle slow query PFS capture: " + server)) httpGetWithoutResponse(getClusterUrl() + '/servers/' + server + '/actions/toogle-pfs-slow-query');
      };
      $scope.dbresetpfsslow = function (server) {
        if (confirm("Confirm toogle slow query PFS capture: " + server)) httpGetWithoutResponse(getClusterUrl() + '/servers/' + server + '/actions/reset-pfs-queries');
      };
      $scope.dbtoogleslowquerytable = function (server) {
        if (confirm("Confirm toogle slow query mode between TABLE and FILE server-id: " + server)) httpGetWithoutResponse(getClusterUrl() + '/servers/' + server + '/actions/toogle-slow-query-table');
      };


      $scope.dbtooglepfsslow = function (server) {
        confirm("Confirm toogle digest mode between PFS and SLOW server-id: " + server) ;
        if ($scope.digestmode=="slow") {
          $scope.digestmode="pfs";
        }  else {
          $scope.digestmode="slow";
        }
      };

      $scope.dbtooglereadonly = function (server) {
        if (confirm("Confirm toogle read only on server-id: " + server)) httpGetWithoutResponse(getClusterUrl() + '/servers/' + server + '/actions/toogle-read-only');
      };
      $scope.dbstartslave = function (server) {
        if (confirm("Confirm start slave on server-id: " + server)) httpGetWithoutResponse(getClusterUrl() + '/servers/' + server + '/actions/start-slave');
      };

      $scope.dbstopslave = function (server) {
        if (confirm("Confirm stop slave on server-id: " + server)) httpGetWithoutResponse(getClusterUrl() + '/servers/' + server + '/actions/stop-slave');
      };

      $scope.dbresetmaster = function (server) {
        if (confirm("Confirm reset master this may break replication when done on master, server-id : " + server)) httpGetWithoutResponse(getClusterUrl() + '/servers/' + server + '/actions/reset-master');
      };

      $scope.dbresetslaveall = function (server) {
        if (confirm("Confirm reset slave this will break replication on, server-id : " + server)) httpGetWithoutResponse(getClusterUrl() + '/servers/' + server + '/actions/reset-slave-all');
      };

      $scope.dboptimize = function (server) {
        if (confirm("Confirm optimize for server-id: " + server)) httpGetWithoutResponse(getClusterUrl() + '/servers/' + server + '/actions/optimize');
      };

      $scope.toggletraffic = function () {
        if (confirm("Confirm toggle traffic")) httpGetWithoutResponse(getClusterUrl() + '/settings/actions/switch/database-heartbeat');
      };
      $scope.configDiscover= function () {
        if (confirm("Confirm database discover config")) httpGetWithoutResponse(getClusterUrl() + '/settings/actions/discover');
      };
      $scope.configApplyDynamic= function () {
        if (confirm("Confirm database apply config")) httpGetWithoutResponse(getClusterUrl() + '/settings/actions/apply-dynamic-config');
      };
      $scope.resetfail = function () {
        if (confirm("Reset Failover counter?")) httpGetWithoutResponse(getClusterUrl() + '/actions/reset-failover-counter');
      };
      $scope.resetsla = function () {
        if (confirm("Reset SLA counters?")) httpGetWithoutResponse(getClusterUrl() + '/actions/reset-sla');
      };
      $scope.setactive = function () {
        if (confirm("Confirm Active Status?")) httpGetWithoutResponse(getClusterUrl() + '/api/setactive');
      };

      $scope.provision = function () {
        if (confirm("Provision Cluster. \n Are you really sure?")) httpGetWithoutResponse(getClusterUrl() + '/services/actions/provision');
      };

      $scope.unprovision = function () {
        if (confirm("Unprovision operation will destroy your existing data. \n Are you really sure?")) httpGetWithoutResponse(getClusterUrl() + '/services/actions/unprovision');
      };

      $scope.clusterRotateCredentials = function () {
        if (confirm("Rotate database and replication monitoring user credentials. \n Are you really sure?")) httpGetWithoutResponse(getClusterUrl() + '/actions/rotate-passwords');
      };

      $scope.rolling = function () {
        httpGetWithoutResponse(getClusterUrl() + '/actions/rolling');
      };


      $scope.gtidstring = function (arr) {
        var output = [];
        if (arr != null) {
          for (i = 0; i < arr.length; i++) {
            var gtid = "";
            gtid = arr[i].domainId + '-' + arr[i].serverId + '-' + arr[i].seqNo;
            output.push(gtid);
          }
          return output.join(", ");
        }
        return '';
      };

      $scope.test = function () {
        if (confirm("Confirm test run, this could cause replication to break!")) httpGetWithoutResponse('/api/tests');
      };


      $scope.sysbench = function (threads) {
        if (confirm("Confirm sysbench run !"+ threads)) httpGetWithoutResponse(getClusterUrl() + '/actions/sysbench?threads='+threads);
      };

      $scope.runonetest = function (test) {
        if (confirm("Confirm run one test !"+test)) {
          httpGetWithoutResponse(getClusterUrl() + '/tests/actions/run/' + test);
          $scope.tests = "";
        }
      };


      $scope.optimizeAll = function () {
        httpGetWithoutResponse(getClusterUrl() + '/actions/optimize');
      };

      $scope.backupphysical = function (server) {
        if (confirm("Confirm master physical backup")) httpGetWithoutResponse(getClusterUrl() + '/actions/master-physical-backup');
      };


      $scope.cladddbtag = function (tag) {
        if (confirm("Confirm add tag "+tag)) httpGetWithoutResponse(getClusterUrl() + '/settings/actions/add-db-tag/'+tag);
      };
      $scope.cldropdbtag = function (tag) {
        if (confirm("Confirm drop tag "+tag)) httpGetWithoutResponse(getClusterUrl() + '/settings/actions/drop-db-tag/'+tag);
      };

      $scope.claddproxytag = function (tag) {
        if (confirm("Confirm add tag "+tag)) httpGetWithoutResponse(getClusterUrl() + '/settings/actions/add-proxy-tag/'+tag);
      };
      $scope.cldropproxytag = function (tag) {
        if (confirm("Confirm drop tag "+tag)) httpGetWithoutResponse(getClusterUrl() + '/settings/actions/drop-proxy-tag/'+tag);
      };
      $scope.configreload = function () {
        if (confirm("Confirm reload config")) httpGetWithoutResponse(getClusterUrl() + '/settings/actions/reload');
      };



      $scope.clsetdbcore = function (base,add) {
        value= Number(base)+add;
        if (confirm("Confirm add tag "+value.toString())) httpGetWithoutResponse(getClusterUrl() + '/settings/actions/set/prov-db-cpu-cores/'+value.toString());
      };

    $scope.saveLogicalBackupCron = function (selectedDbServersLogicalBackupHour,selectedDbServersLogicalBackupMin,selectedDbServersLogicalBackupSec,selectedDbServersLogicalBackupDay,selectedDbServersLogicalBackupMonth,selectedDbServersLogicalBackupWeek,selectedDbServersLogicalBackupHourTo,selectedDbServersLogicalBackupMinTo,selectedDbServersLogicalBackupSecTo,selectedDbServersLogicalBackupDayTo,selectedDbServersLogicalBackupMonthTo,selectedDbServersLogicalBackupWeekTo,selectedDbServersLogicalBackupHourPer,selectedDbServersLogicalBackupMinPer,selectedDbServersLogicalBackupSecPer) {
      value= selectedDbServersLogicalBackupSec;
      if (selectedDbServersLogicalBackupSecTo)   value += '-' + selectedDbServersLogicalBackupSecTo;
      if (selectedDbServersLogicalBackupSecPer)   value += '/' + selectedDbServersLogicalBackupSecPer;

      value += ' ' + selectedDbServersLogicalBackupMin;
      if (selectedDbServersLogicalBackupMinTo)   value += '-' + selectedDbServersLogicalBackupMinTo;
      if (selectedDbServersLogicalBackupMinPer)   value += '/' + selectedDbServersLogicalBackupMinPer;

      value += ' ' + selectedDbServersLogicalBackupHour;
      if (selectedDbServersLogicalBackupHourTo)   value += '-' + selectedDbServersLogicalBackupHourTo;
      if (selectedDbServersLogicalBackupHourPer)   value += '-' + selectedDbServersLogicalBackupHourPer;

      value += ' ' + selectedDbServersLogicalBackupDay;
      if (selectedDbServersLogicalBackupDayTo)   value += '-' + selectedDbServersLogicalBackupDayTo;
      value += ' ' + selectedDbServersLogicalBackupMonth;
      if (selectedDbServersLogicalBackupMonthTo)   value += '-' + selectedDbServersLogicalBackupMonthTo;

      value += ' ' + selectedDbServersLogicalBackupWeek;
      if (selectedDbServersLogicalBackupWeekTo)   value += '-' + selectedDbServersLogicalBackupWeekTo;

      if (confirm("Confirm save logical backup scheduler  "+value)) httpGetWithoutResponse(getClusterUrl() + '/settings/actions/set/scheduler-db-servers-logical-backups-cron/'+value);
    };

    $scope.savePhysicalBackupCron = function (selectedDbServersPhysicalBackupHour,selectedDbServersPhysicalBackupMin,selectedDbServersPhysicalBackupSec,selectedDbServersPhysicalBackupDay,selectedDbServersPhysicalBackupMonth,selectedDbServersPhysicalBackupWeek,selectedDbServersPhysicalBackupHourTo,selectedDbServersPhysicalBackupMinTo,selectedDbServersPhysicalBackupSecTo,selectedDbServersPhysicalBackupDayTo,selectedDbServersPhysicalBackupMonthTo,selectedDbServersPhysicalBackupWeekTo,selectedDbServersPhysicalBackupHourPer,selectedDbServersPhysicalBackupMinPer,selectedDbServersPhysicalBackupSecPer) {
      value= selectedDbServersPhysicalBackupSec;
      if (selectedDbServersPhysicalBackupSecTo)   value += '-' + selectedDbServersPhysicalBackupSecTo;
      if (selectedDbServersPhysicalBackupSecPer)   value += '/' + selectedDbServersPhysicalBackupSecPer;

      value += ' ' + selectedDbServersPhysicalBackupMin;
      if (selectedDbServersPhysicalBackupMinTo)   value += '-' + selectedDbServersPhysicalBackupMinTo;
      if (selectedDbServersPhysicalBackupMinPer)   value += '/' + selectedDbServersPhysicalBackupMinPer;

      value += ' ' + selectedDbServersPhysicalBackupHour;
      if (selectedDbServersPhysicalBackupHourTo)   value += '-' + selectedDbServersPhysicalBackupHourTo;
      if (selectedDbServersPhysicalBackupHourPer)   value += '-' + selectedDbServersPhysicalBackupHourPer;

      value += ' ' + selectedDbServersPhysicalBackupDay;
      if (selectedDbServersPhysicalBackupDayTo)   value += '-' + selectedDbServersPhysicalBackupDayTo;
      value += ' ' + selectedDbServersPhysicalBackupMonth;
      if (selectedDbServersPhysicalBackupMonthTo)   value += '-' + selectedDbServersPhysicalBackupMonthTo;

      value += ' ' + selectedDbServersPhysicalBackupWeek;
      if (selectedDbServersPhysicalBackupWeekTo)   value += '-' + selectedDbServersPhysicalBackupWeekTo;

      if (confirm("Confirm save Physical backup scheduler  "+value)) httpGetWithoutResponse(getClusterUrl() + '/settings/actions/set/scheduler-db-servers-physical-backups-cron/'+value);
    };

    $scope.saveAlertDisableCron = function (selectedDbServersAlertDisableHour,selectedDbServersAlertDisableMin,selectedDbServersAlertDisableSec,selectedDbServersAlertDisableDay,selectedDbServersAlertDisableMonth,selectedDbServersAlertDisableWeek,selectedDbServersAlertDisableHourTo,selectedDbServersAlertDisableMinTo,selectedDbServersAlertDisableSecTo,selectedDbServersAlertDisableDayTo,selectedDbServersAlertDisableMonthTo,selectedDbServersAlertDisableWeekTo,selectedDbServersAlertDisableHourPer,selectedDbServersAlertDisableMinPer,selectedDbServersAlertDisableSecPer) {
      value= selectedDbServersAlertDisableSec;
      if (selectedDbServersAlertDisableSecTo)   value += '-' + selectedDbServersAlertDisableSecTo;
      if (selectedDbServersAlertDisableSecPer)   value += '/' + selectedDbServersAlertDisableSecPer;

      value += ' ' + selectedDbServersAlertDisableMin;
      if (selectedDbServersAlertDisableMinTo)   value += '-' + selectedDbServersAlertDisableMinTo;
      if (selectedDbServersAlertDisableMinPer)   value += '/' + selectedDbServersAlertDisableMinPer;

      value += ' ' + selectedDbServersAlertDisableHour;
      if (selectedDbServersAlertDisableHourTo)   value += '-' + selectedDbServersAlertDisableHourTo;
      if (selectedDbServersAlertDisableHourPer)   value += '-' + selectedDbServersAlertDisableHourPer;

      value += ' ' + selectedDbServersAlertDisableDay;
      if (selectedDbServersAlertDisableDayTo)   value += '-' + selectedDbServersAlertDisableDayTo;
      value += ' ' + selectedDbServersAlertDisableMonth;
      if (selectedDbServersAlertDisableMonthTo)   value += '-' + selectedDbServersAlertDisableMonthTo;

      value += ' ' + selectedDbServersAlertDisableWeek;
      if (selectedDbServersAlertDisableWeekTo)   value += '-' + selectedDbServersAlertDisableWeekTo;

      if (confirm("Confirm save alert disable scheduler  "+value)) httpGetWithoutResponse(getClusterUrl() + '/settings/actions/set/scheduler-alert-disable-cron/'+value);
    };

    $scope.saveOptimizeCron = function (selectedDbServersOptimizeHour,selectedDbServersOptimizeMin,selectedDbServersOptimizeSec,selectedDbServersOptimizeDay,selectedDbServersOptimizeMonth,selectedDbServersOptimizeWeek,selectedDbServersOptimizeHourTo,selectedDbServersOptimizeMinTo,selectedDbServersOptimizeSecTo,selectedDbServersOptimizeDayTo,selectedDbServersOptimizeMonthTo,selectedDbServersOptimizeWeekTo,selectedDbServersOptimizeHourPer,selectedDbServersOptimizeMinPer,selectedDbServersOptimizeSecPer) {
      value= selectedDbServersOptimizeSec;
      if (selectedDbServersOptimizeSecTo)   value += '-' + selectedDbServersOptimizeSecTo;
      if (selectedDbServersOptimizeSecPer)   value += '/' + selectedDbServersOptimizeSecPer;

      value += ' ' + selectedDbServersOptimizeMin;
      if (selectedDbServersOptimizeMinTo)   value += '-' + selectedDbServersOptimizeMinTo;
      if (selectedDbServersOptimizeMinPer)   value += '/' + selectedDbServersOptimizeMinPer;

      value += ' ' + selectedDbServersOptimizeHour;
      if (selectedDbServersOptimizeHourTo)   value += '-' + selectedDbServersOptimizeHourTo;
      if (selectedDbServersOptimizeHourPer)   value += '-' + selectedDbServersOptimizeHourPer;

      value += ' ' + selectedDbServersOptimizeDay;
      if (selectedDbServersOptimizeDayTo)   value += '-' + selectedDbServersOptimizeDayTo;
      value += ' ' + selectedDbServersOptimizeMonth;
      if (selectedDbServersOptimizeMonthTo)   value += '-' + selectedDbServersOptimizeMonthTo;

      value += ' ' + selectedDbServersOptimizeWeek;
      if (selectedDbServersOptimizeWeekTo)   value += '-' + selectedDbServersOptimizeWeekTo;

      if (confirm("Confirm save Optimize backup scheduler  "+value)) httpGetWithoutResponse(getClusterUrl() + '/settings/actions/set/scheduler-db-servers-optimize-cron/'+value);
    };

    $scope.saveLogsCron = function (selectedDbServersLogsHour,selectedDbServersLogsMin,selectedDbServersLogsSec,selectedDbServersLogsDay,selectedDbServersLogsMonth,selectedDbServersLogsWeek,selectedDbServersLogsHourTo,selectedDbServersLogsMinTo,selectedDbServersLogsSecTo,selectedDbServersLogsDayTo,selectedDbServersLogsMonthTo,selectedDbServersLogsWeekTo,selectedDbServersLogsHourPer,selectedDbServersLogsMinPer,selectedDbServersLogsSecPer) {
      value= selectedDbServersLogsSec;
      if (selectedDbServersLogsSecTo)   value += '-' + selectedDbServersLogsSecTo;
      if (selectedDbServersLogsSecPer)   value += '/' + selectedDbServersLogsSecPer;

      value += ' ' + selectedDbServersLogsMin;
      if (selectedDbServersLogsMinTo)   value += '-' + selectedDbServersLogsMinTo;
      if (selectedDbServersLogsMinPer)   value += '/' + selectedDbServersLogsMinPer;

      value += ' ' + selectedDbServersLogsHour;
      if (selectedDbServersLogsHourTo)   value += '-' + selectedDbServersLogsHourTo;
      if (selectedDbServersLogsHourPer)   value += '-' + selectedDbServersLogsHourPer;

      value += ' ' + selectedDbServersLogsDay;
      if (selectedDbServersLogsDayTo)   value += '-' + selectedDbServersLogsDayTo;
      value += ' ' + selectedDbServersLogsMonth;
      if (selectedDbServersLogsMonthTo)   value += '-' + selectedDbServersLogsMonthTo;

      value += ' ' + selectedDbServersLogsWeek;
      if (selectedDbServersLogsWeekTo)   value += '-' + selectedDbServersLogsWeekTo;

      if (confirm("Confirm save logs scheduler  "+value)) httpGetWithoutResponse(getClusterUrl() + '/settings/actions/set/scheduler-db-servers-logs-cron/'+value);
    };

    $scope.saveLogsTableRotateCron = function (selectedDbServersLogsTableRotateHour,selectedDbServersLogsTableRotateMin,selectedDbServersLogsTableRotateSec,selectedDbServersLogsTableRotateDay,selectedDbServersLogsTableRotateMonth,selectedDbServersLogsTableRotateWeek,selectedDbServersLogsTableRotateHourTo,selectedDbServersLogsTableRotateMinTo,selectedDbServersLogsTableRotateSecTo,selectedDbServersLogsTableRotateDayTo,selectedDbServersLogsTableRotateMonthTo,selectedDbServersLogsTableRotateWeekTo,selectedDbServersLogsTableRotateHourPer,selectedDbServersLogsTableRotateMinPer,selectedDbServersLogsTableRotateSecPer) {
      value= selectedDbServersLogsTableRotateSec;
      if (selectedDbServersLogsTableRotateSecTo)   value += '-' + selectedDbServersLogsTableRotateSecTo;
      if (selectedDbServersLogsTableRotateSecPer)   value += '/' + selectedDbServersLogsTableRotateSecPer;

      value += ' ' + selectedDbServersLogsTableRotateMin;
      if (selectedDbServersLogsTableRotateMinTo)   value += '-' + selectedDbServersLogsTableRotateMinTo;
      if (selectedDbServersLogsTableRotateMinPer)   value += '/' + selectedDbServersLogsTableRotateMinPer;

      value += ' ' + selectedDbServersLogsTableRotateHour;
      if (selectedDbServersLogsTableRotateHourTo)   value += '-' + selectedDbServersLogsTableRotateHourTo;
      if (selectedDbServersLogsTableRotateHourPer)   value += '-' + selectedDbServersLogsTableRotateHourPer;

      value += ' ' + selectedDbServersLogsTableRotateDay;
      if (selectedDbServersLogsTableRotateDayTo)   value += '-' + selectedDbServersLogsTableRotateDayTo;
      value += ' ' + selectedDbServersLogsTableRotateMonth;
      if (selectedDbServersLogsTableRotateMonthTo)   value += '-' + selectedDbServersLogsTableRotateMonthTo;

      value += ' ' + selectedDbServersLogsTableRotateWeek;
      if (selectedDbServersLogsTableRotateWeekTo)   value += '-' + selectedDbServersLogsTableRotateWeekTo;

      if (confirm("Confirm save LogsTableRotate scheduler  "+value)) httpGetWithoutResponse(getClusterUrl() + '/settings/actions/set/scheduler-db-servers-logs-table-rotate-cron/'+value);
    };

    $scope.saveRollingRestartCron = function (selectedRollingRestartHour,selectedRollingRestartMin,selectedRollingRestartSec,selectedRollingRestartDay,selectedRollingRestartMonth,selectedRollingRestartWeek,selectedRollingRestartHourTo,selectedRollingRestartMinTo,selectedRollingRestartSecTo,selectedRollingRestartDayTo,selectedRollingRestartMonthTo,selectedRollingRestartWeekTo,selectedRollingRestartHourPer,selectedRollingRestartMinPer,selectedRollingRestartSecPer) {
      value= selectedRollingRestartSec;
      if (selectedRollingRestartSecTo)   value += '-' + selectedRollingRestartSecTo;
      if (selectedRollingRestartSecPer)   value += '/' + selectedRollingRestartSecPer;

      value += ' ' + selectedRollingRestartMin;
      if (selectedRollingRestartMinTo)   value += '-' + selectedRollingRestartMinTo;
      if (selectedRollingRestartMinPer)   value += '/' + selectedRollingRestartMinPer;

      value += ' ' + selectedRollingRestartHour;
      if (selectedRollingRestartHourTo)   value += '-' + selectedRollingRestartHourTo;
      if (selectedRollingRestartHourPer)   value += '-' + selectedRollingRestartHourPer;

      value += ' ' + selectedRollingRestartDay;
      if (selectedRollingRestartDayTo)   value += '-' + selectedRollingRestartDayTo;
      value += ' ' + selectedRollingRestartMonth;
      if (selectedRollingRestartMonthTo)   value += '-' + selectedRollingRestartMonthTo;

      value += ' ' + selectedRollingRestartWeek;
      if (selectedRollingRestartWeekTo)   value += '-' + selectedRollingRestartWeekTo;

      if (confirm("Confirm save RollingRestart scheduler  "+value)) httpGetWithoutResponse(getClusterUrl() + '/settings/actions/set/scheduler-rolling-restart-cron/'+value);
    };

    $scope.saveRollingReprovCron = function (selectedRollingReprovHour,selectedRollingReprovMin,selectedRollingReprovSec,selectedRollingReprovDay,selectedRollingReprovMonth,selectedRollingReprovWeek,selectedRollingReprovHourTo,selectedRollingReprovMinTo,selectedRollingReprovSecTo,selectedRollingReprovDayTo,selectedRollingReprovMonthTo,selectedRollingReprovWeekTo,selectedRollingReprovHourPer,selectedRollingReprovMinPer,selectedRollingReprovSecPer) {
      value= selectedRollingReprovSec;
      if (selectedRollingReprovSecTo)   value += '-' + selectedRollingReprovSecTo;
      if (selectedRollingReprovSecPer)   value += '/' + selectedRollingReprovSecPer;

      value += ' ' + selectedRollingReprovMin;
      if (selectedRollingReprovMinTo)   value += '-' + selectedRollingReprovMinTo;
      if (selectedRollingReprovMinPer)   value += '/' + selectedRollingReprovMinPer;

      value += ' ' + selectedRollingReprovHour;
      if (selectedRollingReprovHourTo)   value += '-' + selectedRollingReprovHourTo;
      if (selectedRollingReprovHourPer)   value += '-' + selectedRollingReprovHourPer;

      value += ' ' + selectedRollingReprovDay;
      if (selectedRollingReprovDayTo)   value += '-' + selectedRollingReprovDayTo;
      value += ' ' + selectedRollingReprovMonth;
      if (selectedRollingReprovMonthTo)   value += '-' + selectedRollingReprovMonthTo;

      value += ' ' + selectedRollingReprovWeek;
      if (selectedRollingReprovWeekTo)   value += '-' + selectedRollingReprovWeekTo;

      if (confirm("Confirm save RollingReprov scheduler  "+value)) httpGetWithoutResponse(getClusterUrl() + '/settings/actions/set/scheduler-rolling-reprov-cron/'+value);
    };

    $scope.saveJobsSshCron = function (selectedJobsSshHour,selectedJobsSshMin,selectedJobsSshSec,selectedJobsSshDay,selectedJobsSshMonth,selectedJobsSshWeek,selectedJobsSshHourTo,selectedJobsSshMinTo,selectedJobsSshSecTo,selectedJobsSshDayTo,selectedJobsSshMonthTo,selectedJobsSshWeekTo,selectedJobsSshHourPer,selectedJobsSshMinPer,selectedJobsSshSecPer) {
      value= selectedJobsSshSec;
      if (selectedJobsSshSecTo)   value += '-' + selectedJobsSshSecTo;
      if (selectedJobsSshSecPer)   value += '/' + selectedJobsSshSecPer;

      value += ' ' + selectedJobsSshMin;
      if (selectedJobsSshMinTo)   value += '-' + selectedJobsSshMinTo;
      if (selectedJobsSshMinPer)   value += '/' + selectedJobsSshMinPer;

      value += ' ' + selectedJobsSshHour;
      if (selectedJobsSshHourTo)   value += '-' + selectedJobsSshHourTo;
      if (selectedJobsSshHourPer)   value += '-' + selectedJobsSshHourPer;

      value += ' ' + selectedJobsSshDay;
      if (selectedJobsSshDayTo)   value += '-' + selectedJobsSshDayTo;
      value += ' ' + selectedJobsSshMonth;
      if (selectedJobsSshMonthTo)   value += '-' + selectedJobsSshMonthTo;

      value += ' ' + selectedJobsSshWeek;
      if (selectedJobsSshWeekTo)   value += '-' + selectedJobsSshWeekTo;

      if (confirm("Confirm save JobsSsh scheduler  "+value)) httpGetWithoutResponse(getClusterUrl() + '/settings/actions/set/scheduler-jobs-ssh-cron/'+value);
    };

    $scope.saveSlaRotateCron = function (selectedSlaRotateHour,selectedSlaRotateMin,selectedSlaRotateSec,selectedSlaRotateDay,selectedSlaRotateMonth,selectedSlaRotateWeek,selectedSlaRotateHourTo,selectedSlaRotateMinTo,selectedSlaRotateSecTo,selectedSlaRotateDayTo,selectedSlaRotateMonthTo,selectedSlaRotateWeekTo,selectedSlaRotateHourPer,selectedSlaRotateMinPer,selectedSlaRotateSecPer) {
      value= selectedSlaRotateSec;
      if (selectedSlaRotateSecTo)   value += '-' + selectedSlaRotateSecTo;
      if (selectedSlaRotateSecPer)   value += '/' + selectedSlaRotateSecPer;

      value += ' ' + selectedSlaRotateMin;
      if (selectedSlaRotateMinTo)   value += '-' + selectedSlaRotateMinTo;
      if (selectedSlaRotateMinPer)   value += '/' + selectedSlaRotateMinPer;

      value += ' ' + selectedSlaRotateHour;
      if (selectedSlaRotateHourTo)   value += '-' + selectedSlaRotateHourTo;
      if (selectedSlaRotateHourPer)   value += '-' + selectedSlaRotateHourPer;

      value += ' ' + selectedSlaRotateDay;
      if (selectedSlaRotateDayTo)   value += '-' + selectedSlaRotateDayTo;
      value += ' ' + selectedSlaRotateMonth;
      if (selectedSlaRotateMonthTo)   value += '-' + selectedSlaRotateMonthTo;

      value += ' ' + selectedSlaRotateWeek;
      if (selectedSlaRotateWeekTo)   value += '-' + selectedSlaRotateWeekTo;

      if (confirm("Confirm save SlaRotate scheduler  "+value)) httpGetWithoutResponse(getClusterUrl() + '/settings/actions/set/scheduler-sla-rotate-cron/'+value);
    };

      $scope.clsetdbdisk = function (base,add) {
        value= Number(base)+add;
        if (confirm("Confirm add tag "+value.toString())) httpGetWithoutResponse(getClusterUrl() + '/settings/actions/set/prov-db-disk-size/'+value.toString());
      };
      $scope.clsetdbio = function (base,add) {
        value= Number(base)+add;
        if (confirm("Confirm add tag "+value.toString(),add)) httpGetWithoutResponse(getClusterUrl() + '/settings/actions/set/prov-db-disk-iops/'+value.toString());
      };
      $scope.clsetdbmem = function (base,add) {
        value= Number(base)+add;
        if (confirm("Confirm memory change "+value.toString())) httpGetWithoutResponse(getClusterUrl() + '/settings/actions/set/prov-db-memory/'+value.toString());
      };
      $scope.clsetdbconns = function (base,add) {
        value= Number(base)+add;
        if (confirm("Confirm connections change "+value.toString())) httpGetWithoutResponse(getClusterUrl() + '/settings/actions/set/prov-db-max-connections/'+value.toString());
      };
      $scope.clsetdbexpirelogdays = function (base,add) {
        value= Number(base)+add;
        if (confirm("Confirm expire binlog days change "+value.toString())) httpGetWithoutResponse(getClusterUrl() + '/settings/actions/set/prov-db-expire-log-days/'+value.toString());
      };
      $scope.saveDBImage = function (image) {
        if (confirm("Confirm change database OCI image: "+image)) httpGetWithoutResponse(getClusterUrl() + '/settings/actions/set/prov-db-image/'+image);
      };
      $scope.saveProxySQLImage = function (image) {
        if (confirm("Confirm change ProxySQL OCI image: "+image)) httpGetWithoutResponse(getClusterUrl() + '/settings/actions/set/prov-proxy-docker-proxysql-img/'+image);
      };
      $scope.saveProxySQLImage = function (image) {
        if (confirm("Confirm change HaProxy OCI image: "+image)) httpGetWithoutResponse(getClusterUrl() + '/settings/actions/set/prov-proxy-docker-haproxy-img/'+image);
      };
      $scope.saveShardproxyImage = function (image) {
        if (confirm("Confirm change Shard Proxy OCI image: "+image)) httpGetWithoutResponse(getClusterUrl() + '/settings/actions/set/prov-proxy-docker-shardproxy-img/'+image);
      };
      $scope.saveMaxscaleImage = function (image) {
        if (confirm("Confirm change Maxscale Proxy OCI image: "+image)) httpGetWithoutResponse(getClusterUrl() + '/settings/actions/set/prov-proxy-docker-maxscale-img/'+image);
      };
      $scope.saveSphinxImage = function (image) {
        if (confirm("Confirm change Sphinx OCI image: "+image)) httpGetWithoutResponse(getClusterUrl() + '/settings/actions/setprov-sphinx-docker-img/'+image);
      };

      $scope.saveDBDisk = function (selectedDBDiskTyoe,selectedDBDiskFS,selectedDBDiskPool,selectedDBDiskDevice) {
        if (confirm("Confirm change DB disk: "+selectedDBDiskTyoe+ "/"+selectedDBDiskFS+"/"+selectedDBDiskPool+"/"+selectedDBDiskDevice)) {
          httpGetWithoutResponse(getClusterUrl() + '/settings/actions/set/prov-db-disk-type/'+selectedDBDiskTyoe);
          httpGetWithoutResponse(getClusterUrl() + '/settings/actions/set/prov-db-disk-fs/'+selectedDBDiskFS);
          httpGetWithoutResponse(getClusterUrl() + '/settings/actions/set/prov-db-disk-pool/'+selectedDBDiskPool);
          httpGetWithoutResponse(getClusterUrl() + '/settings/actions/set/prov-db-disk-device/'+selectedDBDiskDevice);
        }
      };

      $scope.saveProxyDisk = function (selectedProxyDiskType,selectedProxyDiskFS,selectedProxyDiskPool,selectedProxyDiskDevice) {
        if (confirm("Confirm change Proxy disk: "+selectedProxyDiskType+ "/"+selectedProxyDiskFS+"/"+selectedProxyDiskPool+"/"+selectedProxyDiskDevice)) {
          httpGetWithoutResponse(getClusterUrl() + '/settings/actions/set/prov-proxy-disk-type/'+selectedProxyDiskType);
          httpGetWithoutResponse(getClusterUrl() + '/settings/actions/set/prov-proxy-disk-fs/'+selectedProxyDiskFS);
          httpGetWithoutResponse(getClusterUrl() + '/settings/actions/set/prov-proxy-disk-pool/'+selectedProxyDiskPool);
          httpGetWithoutResponse(getClusterUrl() + '/settings/actions/set/prov-proxy-disk-device/'+selectedProxyDiskDevice);
        }
      };

      $scope.saveDBServiceType = function (selectedDBVM,selectedProxyVM) {
        if (confirm("Confirm change VM type: "+selectedDBVM+ "/"+selectedProxyVM)) {
          httpGetWithoutResponse(getClusterUrl() + '/settings/actions/set/prov-db-service-type/'+selectedDBVM);
          httpGetWithoutResponse(getClusterUrl() + '/settings/actions/set/prov-proxy-service-type/'+selectedProxyVM);
        }
      };

      $scope.saveBackupType = function (selectedLogicalBackup,selectedPhysicalBackup) {
        if (confirm("Confirm backup types: "+selectedLogicalBackup+ "/" + selectedPhysicalBackup)) {
          httpGetWithoutResponse(getClusterUrl() + '/settings/actions/set/backup-logical-type/'+selectedLogicalBackup);
          httpGetWithoutResponse(getClusterUrl() + '/settings/actions/set/backup-physical-type/'+selectedPhysicalBackup);
        }
      };

      $scope.clsetproxycore = function (base,add) {
        value= Number(base)+add;
        if (confirm("Confirm add tag "+value.toString())) httpGetWithoutResponse(getClusterUrl() + '/settings/actions/set/prov-proxy-cpu-cores/'+value.toString());
      };
      $scope.clsetproxydisk = function (base,add) {
        value= Number(base)+add;
        if (confirm("Confirm add tag "+value.toString())) httpGetWithoutResponse(getClusterUrl() + '/settings/actions/set/prov-proxy-disk-size/'+value.toString());
      };

      $scope.clsetproxymem = function (base,add) {
        value= Number(base)+add;
        if (confirm("Confirm add tag "+value.toString())) httpGetWithoutResponse(getClusterUrl() + '/settings/actions/set/prov-proxy-memory/'+value.toString());
      };

      $scope.switchsettings = function (setting) {
        httpGetWithoutResponse(getClusterUrl() + '/settings/actions/switch/' + setting);
      };

      $scope.reshardtable = function (schema,table) {
        httpGetWithoutResponse(getClusterUrl() + '/schema/'+schema+'/'+table+'/actions/reshard-table');
      };

      $scope.checksumtable = function (schema,table) {
        httpGetWithoutResponse(getClusterUrl() + '/schema/'+schema+'/'+table+'/actions/checksum-table');
      };

      $scope.checksumalltables = function (schema,table) {
        httpGetWithoutResponse(getClusterUrl() + '/actions/checksum-all-tables');
      };
      $scope.changemaxdelay = function (delay) {
          if (confirm("Confirm change delay  "+delay.toString()))   httpGetWithoutResponse(getClusterUrl() + '/settings/actions/set/failover-max-slave-delay/' + delay);
      };
      $scope.changebackupbinlogskeep = function (delay) {
          if (confirm("Confirm change keep binlogs files "+delay.toString()))   httpGetWithoutResponse(getClusterUrl() + '/settings/actions/set/backup-binlogs-keep/' + delay);
      };
      $scope.changeproxiesmaxconnections = function (delay) {
          if (confirm("Confirm change backends max connections  "+delay.toString()))   httpGetWithoutResponse(getClusterUrl() + '/settings/actions/set/proxy-servers-backend-max-replication-lag/' + delay);
      };
      $scope.changeproxiesmaxdelay = function (delay) {
          if (confirm("Confirm change delay  "+delay.toString()))   httpGetWithoutResponse(getClusterUrl() + '/settings/actions/set/proxy-servers-backend-max-replication-lag/' + delay);
      };
      $scope.changeswitchoverwaitroutechange = function (delay) {
          if (confirm("Confirm change wait change route detection "+delay.toString()))   httpGetWithoutResponse(getClusterUrl() + '/settings/actions/set/switchover-wait-route-change/' + delay);
      };

      $scope.setsettings = function (setting, value) {
        httpGetWithoutResponse(getClusterUrl() + '/settings/actions/set/' + setting + '/' + value);
      };




      $scope.openCluster = function (clusterName) {
        $timeout.cancel( $scope.promise);
        $scope.selectedTab='Dashboard';
        $scope.selectedClusterName = clusterName;
      //  $scope.start();
      };

      $scope.back = function () {
        if (typeof $scope.selectedServer != 'undefined'){
          $scope.selectedServer = undefined;
        }   else   {
          $scope.selectedClusterName = undefined;
        }
        $scope.menuOpened = false;

    //    $scope.selectedCluster = undefined;
        $mdSidenav('right').close();
      };

      $scope.openClusterDialog = function () {
        $mdDialog.show({
          contentElement: '#myClusterDialog',
          scope: $scope,
          preserveScope: true,
          clickOutsideToClose: false,
          escapeToClose: false
        });
        $scope.menuOpened = true;
        $scope.openedAt = new Date().toLocaleString();
      };

      $scope.closeClusterDialog = function () {

        $mdDialog.hide({contentElement: '#myClusterDialog'});
        $scope.menuOpened = false;
        $scope.servers = {};
        $scope.slaves = {};
        $scope.master = {};
        $scope.alerts = {};
        $scope.logs = {};
        $scope.proxies = {};
        $mdSidenav('right').close();
      };

      $scope.newClusterDialog = function () {
       $scope.menuOpened = true;
        $mdDialog.show({
          contentElement: '#myNewClusterDialog',
         preserveScope: true,
          parent: angular.element(document.body),
          //      clickOutsideToClose: false,
          //    escapeToClose: false,
        });
      };
      $scope.closeNewClusterDialog = function (plan,orchestrator) {
        $mdDialog.hide({contentElement: '#myNewClusterDialog',});
        if (confirm("Confirm Creating Cluster " + $scope.dlgAddClusterName + " "  +  plan+" for " + orchestrator )) {
          createCluster( $scope.dlgAddClusterName,plan,orchestrator,$scope.selectedClusterName);

          $scope.selectedClusterName = $scope.dlgAddClusterName;
          $scope.servers={};
          $scope.slaves={};
          $scope.master={};
          $scope.alerts={};
          $scope.logs={};
          $scope.proxies={};
        //  $scope.callServices();
        //  $scope.setClusterCredentialDialog();
        }
        $mdSidenav('right').close();
        $scope.menuOpened = false;
      };
      $scope.closeDeleteClusterDialog = function (cluster) {
        $mdDialog.hide({contentElement: '#myDeleteClusterDialog',});
          if (confirm("Confirm Deleting Cluster : " + cluster)) {
            deleteCluster(cluster);

            //$scope.selectedClusterName = $scope.dlgAddClusterName;
            $scope.servers={};
            $scope.slaves={};
            $scope.master={};
            $scope.alerts={};
            $scope.logs={};
            $scope.proxies={};
          //  $scope.callServices();
          //  $scope.setClusterCredentialDialog();
          }

          $mdSidenav('right').close();
          $scope.menuOpened = false;


      };
      $scope.deleteClusterDialog = function () {
        $scope.menuOpened = true;
         $mdDialog.show({
          scope: $scope,
          contentElement: '#myDeleteClusterDialog',
          preserveScope: true,
          parent: angular.element(document.body),
           //      clickOutsideToClose: false,
           //    escapeToClose: false,
         });
       };

      $scope.cancelNewClusterDialog = function () {
        $mdDialog.hide({contentElement: '#myNewClusterDialog',});
        $mdSidenav('right').close();
        $scope.menuOpened = false;
      };


      $scope.newUserDialog = function () {
       $scope.menuOpened = true;
        $mdDialog.show({
          contentElement: '#myNewUserDialog',
         preserveScope: true,
          parent: angular.element(document.body),
        });
      };
      $scope.closeNewUserDialog = function () {
        $mdDialog.hide({contentElement: '#myNewUserDialog',});
        if (confirm("Confirm Creating Cluster " + $scope.dlgAddUserName  )) {
            angular.forEach($scope.newUserAcls, function (value, index) {
          //   console.log(value);
             alert(value.grant +':'+value.enable);
            });
        };

        $mdSidenav('right').close();
        $scope.menuOpened = false;
      };



      $scope.cancelNewUserDialog = function () {
        $mdDialog.hide({contentElement: '#myNewUserDialog',});
        $mdSidenav('right').close();
        $scope.menuOpened = false;
      };


      $scope.newServerDialog = function () {
        $mdDialog.show({
          contentElement: '#myNewServerDialog',
          parent: angular.element(document.body),
        });
      };
      $scope.closeNewServerDialog = function () {
        $mdDialog.hide({contentElement: '#myNewServerDialog',});
        if (confirm("Confirm adding new server " + $scope.dlgServerName + ":" + $scope.dlgServerPort+ "  "+ $scope.selectedMonitor.id)) httpGetWithoutResponse(getClusterUrl() + '/actions/addserver/' + $scope.dlgServerName + '/' + $scope.dlgServerPort+"/"+$scope.selectedMonitor.id);
      };
      $scope.cancelNewServerDialog = function () {
        $mdDialog.hide({contentElement: '#myNewServerDialog',});
      };

      $scope.setClusterCredentialDialog = function () {
        $mdDialog.show({
          contentElement: '#myClusterCredentialDialog',
          parent: angular.element(document.body),
          clickOutsideToClose: false,
          preserveScope: true,
          escapeToClose: false,
        });
      };

      $scope.closeClusterCredentialDialog = function (user,pass) {
        $mdDialog.hide({contentElement: '#myClusterCredentialDialog',});
        if (confirm("Confirm set user/password")) httpGetWithoutResponse(getClusterUrl() + '/settings/actions/set/db-servers-credential/' + user + ':' + pass);
      };
      $scope.cancelClusterCredentialDialog = function () {
        $mdDialog.hide({contentElement: '#myClusterCredentialDialog',});
      };

      $scope.setRplCredentialDialog = function () {
        $mdDialog.show({
          contentElement: '#myRplCredentialDialog',
          parent: angular.element(document.body),
          clickOutsideToClose: false,
          escapeToClose: false,
        });
      };
      $scope.closeRplCredentialDialog = function (user,pass) {
        $mdDialog.hide({contentElement: '#myRplCredentialDialog',});
        if (confirm("Confirm set user/password")) httpGetWithoutResponse(getClusterUrl() + '/settings/actions/set/replication-credential/' + user + ':' + pass);
      };
      $scope.cancelRplCredentialDialog = function () {
        $mdDialog.hide({contentElement: '#myRplCredentialDialog',});
      };

      $scope.openDebugClusterDialog = function () {
        $mdDialog.show({
          contentElement: '#myClusterDebugDialog',
          parent: angular.element(document.body),
        });
        $scope.menuOpened = true;
      };
      $scope.closeDebugClusterDialog = function () {
        $mdDialog.hide({contentElement: '#myClusterDebugDialog',});
        $scope.menuOpened = false;
      };

      $scope.openDebugServerDialog = function () {
        $mdDialog.show({
          contentElement: '#myServerDebugDialog',
          parent: angular.element(document.body),
        });
      };
      $scope.closeDebugServerDialog = function () {
        $mdDialog.hide({contentElement: '#myServerDebugDialog',});
      };

      $scope.openDebugProxiesDialog = function () {
        $mdDialog.show({
          contentElement: '#myProxiesDebugDialog',
          parent: angular.element(document.body),
        });
      };
      $scope.closeDebugProxiesDialog = function () {
        $mdDialog.hide({contentElement: '#myProxiesDebugDialog',});
      };

      $scope.selectUserIndex = function (index) {
        var r = confirm("Confirm select Index  " + index);
        if ($scope.selectedUserIndex !== index) {
          $scope.selectedUserIndex = index;
        }
        else {
          $scope.selectedUserIndex = undefined;
        }
      };

      $scope.onTabSelected  = function (tab) {

        $scope.selectedTab=tab;
      };

      $scope.onTabClicked  = function (tab) {
        $scope.selectedTab=tab;
      };

      $scope.openServer  = function (id) {
        $scope.selectedServer=id;
        $scope.onTabSelected('Processlist');
      };

      $scope.setSettingsMenu = function (menu) {
        $scope.settingsMenu = {
            general: false,
            monitoring: false,
            replication: false,
            rejoin: false,
            backups: false,
            proxies: false,
            schedulers: false,
            cloud18: false,
        };
        switch (menu) {
          case 'general':
            $scope.settingsMenu.general=true;
            break;
          case 'monitoring':
            $scope.settingsMenu.monitoring=true;
            break;
          case 'replication':
            $scope.settingsMenu.replication=true;
            break;
          case 'rejoin':
            $scope.settingsMenu.rejoin=true;
            break;
          case 'backups':
            $scope.settingsMenu.backups=true;
            break;
          case 'proxies':
            $scope.settingsMenu.proxies=true;
            break;
          case 'schedulers':
            $scope.settingsMenu.schedulers=true;
            break;
          case 'cloud18':
            $scope.settingsMenu.cloud18=true;
          break;
          default:
            console.log(`Sorry, we are out of ${expr}.`);
        }
      };


      $scope.longQueryTime =  "0";


      $scope.updateLongQueryTime = function (time,name)  {
        if (confirm("Confirm change Long Query Time" +   time  + " on server "+  name  )) httpGetWithoutResponse(getClusterUrl() + '/servers/' + name +'/actions/set-long-query-time/'+time);
      };

      $scope.explainPlan = undefined;

      $scope.queryExplainPFS = function (digest) {
        $scope.selectedQuery=digest;
        ExplainPlanPFS.query({clusterName: $scope.selectedClusterName,serverName: $scope.selectedServer, queryDigest: $scope.selectedQuery}, function (data) {
          $scope.explainPlan = data;
          $scope.reserror = false;

        }, function () {
          $scope.reserror = true;
        });


      };

      $scope.queryExplainSlowLog = function (digest) {
        $scope.selectedQuery=digest;
        ExplainPlanSlowLog.query({clusterName: $scope.selectedClusterName,serverName: $scope.selectedServer, queryDigest: $scope.selectedQuery}, function (data) {
          $scope.explainPlan = data;
          $scope.reserror = false;
        }, function () {
          $scope.reserror = true;
        });
      };

      $scope.closeExplain = function () {
        $scope.selectedQuery=undefined;
      };

      var httpGetExplainPlan = function (url) {
        $http.get(url)
        .subscribe(res => {
          $scope.explainPlan= res._body;
        });

      };
      $scope.toggleLeft = buildToggler('left');
      $scope.toggleRight = buildToggler('right');

      function buildToggler(componentId) {
        return function () {
          $mdSidenav(componentId).toggle();

        };
      }
      $scope.toogleTabular = function()  {
        $scope.serverListTabular = !$scope.serverListTabular;
      };
      $scope.toogleTable = function()  {
        $scope.table = !$scope.table;
      };

      $scope.$on('$mdMenuOpen', function (event, menu) {
        console.log('Opening menu refresh server will stop...', event, menu);
        $scope.menuOpened = true;
        $scope.openedAt = new Date().toLocaleString();
      });

      $scope.$on('$mdMenuClose', function (event, menu) {
        console.log('Closing menu refresh servers will resume...', event, menu);
        $scope.menuOpened = false;
        $scope.openedAt = "";
      });
      $scope.getTablePct  = function (table,index) {
        return ((table+index) /($scope.selectedCluster.workLoad.dbTableSize + $scope.selectedCluster.workLoad.dbTableSize + 1)*100).toFixed(2);
      };


      $scope.start();

    });<|MERGE_RESOLUTION|>--- conflicted
+++ resolved
@@ -993,15 +993,9 @@
           if (confirm("Confirm switchover")) httpGetWithoutResponse(getClusterUrl() + '/actions/switchover');
         }
       };
-<<<<<<< HEAD
       $scope.dbpromote = function (server) {
-        if (confirm("Confirm promotion for server-id: " + server)) httpGetWithoutResponse(getClusterUrl() + '/actions/switchover/' + server + '');
-      };
-=======
-
-
-
->>>>>>> 4d5277b7
+        if (confirm("Confirm promotion for server-id: " + server)) httpGetWithoutResponse(getClusterUrl() + '/servers/' + server + '/actions/switchover');
+       };
       $scope.rolling = function (fail) {
           if (confirm("Confirm rolling restart")) httpGetWithoutResponse(getClusterUrl() + '/actions/rolling');
       };
@@ -1023,9 +1017,6 @@
 
       $scope.dbmaintenance = function (server) {
         if (confirm("Confirm maintenance for server-id: " + server)) httpGetWithoutResponse(getClusterUrl() + '/servers/' + server + '/actions/maintenance');
-      };
-      $scope.dbpromote = function (server) {
-       if (confirm("Confirm promotion for server-id: " + server)) httpGetWithoutResponse(getClusterUrl() + '/servers/' + server + '/actions/switchover');
       };
       $scope.dbjobs = function (server) {
         if (confirm("Confirm running remote jobs for server-id: " + server)) httpGetWithoutResponse(getClusterUrl() + '/servers/' + server + '/actions/run-jobs');
