--- conflicted
+++ resolved
@@ -8,23 +8,13 @@
          <md-icon md-menu-align-target class="fas fa-pause"></md-icon>
          Maintenance Mode
       </md-button>
-<<<<<<< HEAD
-   </md-menu-item>
-   <md-menu-item ng-click="dbpromote(server.id)">
-      <md-button  ng-disabled="selectedCluster.apiUsers[user].grants['db-promote']==false">
-         <md-icon md-menu-align-target class="fas fa-star"></md-icon>
-         Promote Slave
-      </md-button>
-   </md-menu-item>
-=======
       </md-menu-item>
       <md-menu-item ng-click="dbpromote(server.id)">
       <md-button  ng-disabled="selectedCluster.apiUsers[user].grants['cluster-switchover']==false  || server.isSlave==false">
          <md-icon md-menu-align-target class="fas fa-star"></md-icon>
          Promote To Leader
       </md-button>
-      </md-menu-item>
->>>>>>> 4d5277b7
+   </md-menu-item>
 
    <md-menu-item>
       <md-menu>
