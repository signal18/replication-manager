// replication-manager - Replication Manager Monitoring and CLI for MariaDB
// Author: Guillaume Lefranc <guillaume.lefranc@mariadb.com>
// License: GNU General Public License, version 3. Redistribution/Reuse of this code is permitted under the GNU v3 license, as an additional term ALL code must carry the original Author(s) credit in comment form.
// See LICENSE in this directory for the integral text.

package main

import (
	"io/ioutil"
	"log"
	"os"
	"runtime/pprof"
	"strconv"
	"strings"
	"sync"
	"time"

	"github.com/go-sql-driver/mysql"
	termbox "github.com/nsf/termbox-go"
	uuid "github.com/satori/go.uuid"
	"github.com/spf13/cobra"
	"github.com/spf13/viper"
	"github.com/tanji/replication-manager/cluster"
	"github.com/tanji/replication-manager/graphite"
	"github.com/tanji/replication-manager/termlog"
<<<<<<< HEAD
=======
	"io/ioutil"
	"log"
	"os"
	"strconv"
	"strings"
	"time"
>>>>>>> 1dc8a094
)

// Global variables
var (
	tlog           termlog.TermLog
	termlength     int
	runUUID        string
	repmgrHostname string

	swChan         = make(chan bool)
	exitMsg        string
	exit           bool
	currentCluster *cluster.Cluster
	clusters       = map[string]*cluster.Cluster{}
)

func init() {
	runUUID = uuid.NewV4().String()
	//	runStatus = "A"

	var errLog = mysql.Logger(log.New(ioutil.Discard, "", 0))
	mysql.SetLogger(errLog)
	rootCmd.AddCommand(switchoverCmd)
	rootCmd.AddCommand(failoverCmd)
	rootCmd.AddCommand(monitorCmd)
	initRepmgrFlags(switchoverCmd)
	initRepmgrFlags(failoverCmd)
	initRepmgrFlags(monitorCmd)
	monitorCmd.Flags().IntVar(&conf.MaxFail, "failcount", 5, "Trigger failover after N failures (interval 1s)")
	monitorCmd.Flags().Int64Var(&conf.FailResetTime, "failcount-reset-time", 300, "Reset failures counter after N seconds")
	monitorCmd.Flags().Int64Var(&conf.MonitoringTicker, "monitoring-ticker", 2, "Monitoring time interval in seconds")
	monitorCmd.Flags().BoolVar(&conf.Autorejoin, "autorejoin", true, "Automatically rejoin a failed server to the current master")
	monitorCmd.Flags().StringVar(&conf.CheckType, "check-type", "tcp", "Type of server health check (tcp, agent)")
	monitorCmd.Flags().BoolVar(&conf.CheckReplFilter, "check-replication-filters", true, "Check that elected master have equal replication filters")
	monitorCmd.Flags().BoolVar(&conf.CheckBinFilter, "check-binlog-filters", true, "Check that elected master have equal binlog filters")
	monitorCmd.Flags().BoolVar(&conf.RplChecks, "check-replication-state", true, "Ignore replication checks for failover purposes")
	monitorCmd.Flags().BoolVar(&conf.HttpServ, "http-server", false, "Start the HTTP monitor")
	monitorCmd.Flags().StringVar(&conf.BindAddr, "http-bind-address", "localhost", "Bind HTTP monitor to this IP address")
	monitorCmd.Flags().StringVar(&conf.HttpPort, "http-port", "10001", "HTTP monitor to listen on this port")
	monitorCmd.Flags().StringVar(&conf.HttpRoot, "http-root", "/usr/share/replication-manager/dashboard", "Path to HTTP monitor files")
	monitorCmd.Flags().BoolVar(&conf.HttpAuth, "http-auth", false, "Authenticate to web server")
	monitorCmd.Flags().BoolVar(&conf.HttpBootstrapButton, "http-bootstrap-button", false, "Get a boostrap option to init replication")
	monitorCmd.Flags().IntVar(&conf.SessionLifeTime, "http-session-lifetime", 3600, "Http Session life time ")
	monitorCmd.Flags().StringVar(&conf.MailFrom, "mail-from", "mrm@localhost", "Alert email sender")
	monitorCmd.Flags().StringVar(&conf.MailTo, "mail-to", "", "Alert email recipients, separated by commas")
	monitorCmd.Flags().StringVar(&conf.MailSMTPAddr, "mail-smtp-addr", "localhost:25", "Alert email SMTP server address, in host:[port] format")
	monitorCmd.Flags().BoolVar(&conf.Daemon, "daemon", false, "Daemon mode. Do not start the Termbox console")
	monitorCmd.Flags().BoolVar(&conf.Interactive, "interactive", true, "Ask for user interaction when failures are detected")
	monitorCmd.Flags().BoolVar(&conf.MxsOn, "maxscale", false, "Synchronize replication status with MaxScale proxy server")
	monitorCmd.Flags().StringVar(&conf.MxsHost, "maxscale-host", "127.0.0.1", "MaxScale host IP")
	monitorCmd.Flags().StringVar(&conf.MxsPort, "maxscale-port", "6603", "MaxScale admin port")
	monitorCmd.Flags().StringVar(&conf.MxsUser, "maxscale-user", "admin", "MaxScale admin user")
	monitorCmd.Flags().StringVar(&conf.MxsPass, "maxscale-pass", "mariadb", "MaxScale admin password")
	monitorCmd.Flags().BoolVar(&conf.HaproxyOn, "haproxy", false, "Wrapper to use haproxy on same host")
	monitorCmd.Flags().IntVar(&conf.HaproxyWritePort, "haproxy-write-port", 3306, "haproxy read-write port to leader")
	monitorCmd.Flags().IntVar(&conf.HaproxyReadPort, "haproxy-read-port", 3307, "haproxy load balance read port to all nodes")
	monitorCmd.Flags().IntVar(&conf.HaproxyStatPort, "haproxy-stat-port", 1988, "haproxy statistics port")
	monitorCmd.Flags().StringVar(&conf.HaproxyBinaryPath, "haproxy-binary-path", "/usr/sbin/haproxy", "MaxScale admin user")
	monitorCmd.Flags().StringVar(&conf.HaproxyReadBindIp, "haproxy-ip-read-bind", "0.0.0.0", "haproxy input bind address for read")
	monitorCmd.Flags().StringVar(&conf.HaproxyWriteBindIp, "haproxy-ip-write-bind", "0.0.0.0", "haproxy input bind address for write")
	monitorCmd.Flags().IntVar(&conf.GraphiteCarbonPort, "graphite-carbon-port", 2003, "Graphite Carbon Metrics TCP & UDP port")
	monitorCmd.Flags().IntVar(&conf.GraphiteCarbonApiPort, "graphite-carbon-api-port", 10002, "Graphite Carbon API port")
	monitorCmd.Flags().IntVar(&conf.GraphiteCarbonServerPort, "graphite-carbon-server-port", 10003, "Graphite Carbon HTTP port")
	monitorCmd.Flags().IntVar(&conf.GraphiteCarbonLinkPort, "graphite-carbon-link-port", 7002, "Graphite Carbon Link port")
	monitorCmd.Flags().IntVar(&conf.GraphiteCarbonPicklePort, "graphite-carbon-pickle-port", 2004, "Graphite Carbon Pickle port")
	monitorCmd.Flags().IntVar(&conf.GraphiteCarbonPprofPort, "graphite-carbon-pprof-port", 7007, "Graphite Carbon Pickle port")
	monitorCmd.Flags().StringVar(&conf.GraphiteCarbonHost, "graphite-carbon-host", "127.0.0.1", "Graphite monitoring host")
	monitorCmd.Flags().BoolVar(&conf.GraphiteMetrics, "graphite-metrics", false, "Enable Graphite monitoring")
	monitorCmd.Flags().BoolVar(&conf.GraphiteEmbedded, "graphite-embedded", false, "Enable Internal Graphite Carbon Server")
	monitorCmd.Flags().IntVar(&conf.SysbenchTime, "sysbench-time", 100, "Time to run benchmark")
	monitorCmd.Flags().IntVar(&conf.SysbenchThreads, "sysbench-threads", 4, "number of threads to run benchmark")
	monitorCmd.Flags().StringVar(&conf.SysbenchBinaryPath, "sysbench-binary-path", "/usr/sbin/sysbench", "Sysbench Wrapper in test mode")

	viper.BindPFlags(monitorCmd.Flags())

	var err error
	repmgrHostname, err = os.Hostname()
	if err != nil {
		log.Fatalln("ERROR: replication-manager could not get hostname from system")
	}
}

// initRepmgrFlags function is used to initialize flags that are common to several subcommands
// e.g. monitor, failover, switchover.
// If you add a subcommand that shares flags with other subcommand scenarios please call this function.
// If you add flags that impact all the possible scenarios please do it here.
func initRepmgrFlags(cmd *cobra.Command) {
	cmd.Flags().StringVar(&conf.PreScript, "pre-failover-script", "", "Path of pre-failover script")
	cmd.Flags().StringVar(&conf.PostScript, "post-failover-script", "", "Path of post-failover script")
	cmd.Flags().Int64Var(&conf.MaxDelay, "maxdelay", 0, "Maximum replication delay before initiating failover")
	cmd.Flags().BoolVar(&conf.GtidCheck, "gtidcheck", false, "Do not initiate failover unless slaves are fully in sync")
	cmd.Flags().StringVar(&conf.PrefMaster, "prefmaster", "", "Preferred candidate server for master failover, in host:[port] format")
	cmd.Flags().StringVar(&conf.IgnoreSrv, "ignore-servers", "", "List of servers to ignore in slave promotion operations")
	cmd.Flags().Int64Var(&conf.WaitKill, "wait-kill", 5000, "Wait this many milliseconds before killing threads on demoted master")
	cmd.Flags().Int64Var(&conf.WaitTrx, "wait-trx", 10, "Wait this many seconds before transactions end to cancel switchover")
	cmd.Flags().IntVar(&conf.WaitWrite, "wait-write-query", 10, "Wait this many seconds before write query end to cancel switchover")
	cmd.Flags().BoolVar(&conf.ReadOnly, "readonly", true, "Set slaves as read-only after switchover")
	cmd.Flags().StringVar(&conf.LogFile, "logfile", "", "Write MRM messages to a log file")
	cmd.Flags().IntVar(&conf.Timeout, "connect-timeout", 5, "Database connection timeout in seconds")
	cmd.Flags().StringVar(&conf.MasterConn, "master-connection", "", "Connection name to use for multisource replication")
	cmd.Flags().BoolVar(&conf.MultiMaster, "multimaster", false, "Turn on multi-master detection")
	cmd.Flags().BoolVar(&conf.Spider, "spider", false, "Turn on spider detection")
	cmd.Flags().BoolVar(&conf.Test, "test", false, "Enable non regression tests ")

	viper.BindPFlags(cmd.Flags())
	cmd.Flags().IntVar(&conf.FailLimit, "failover-limit", 5, "Quit monitor after N failovers (0: unlimited)")
	cmd.Flags().Int64Var(&conf.FailTime, "failover-time-limit", 0, "In automatic mode, Wait N seconds before attempting next failover (0: do not wait)")
	cmd.Flags().IntVar(&conf.MasterConnectRetry, "master-connect-retry", 10, "Specifies how many seconds to wait between slave connect retries to master")
	cmd.Flags().BoolVar(&conf.FailSync, "failover-at-sync", false, "Only failover when state semisync is sync for last status")
	cmd.Flags().BoolVar(&conf.FailEventScheduler, "failover-event-scheduler", false, "Failover Event Scheduler")
	cmd.Flags().BoolVar(&conf.FailEventStatus, "failover-event-status", false, "Failover Event Status ENABLE OR DISABLE ON SLAVE")
	cmd.Flags().BoolVar(&conf.Heartbeat, "heartbeat-table", false, "Heartbeat for active/passive or multi mrm setup")
}

var failoverCmd = &cobra.Command{
	Use:   "failover",
	Short: "Failover a dead master",
	Long:  `Trigger failover on a dead master by promoting a slave.`,
	Run: func(cmd *cobra.Command, args []string) {

		currentCluster = new(cluster.Cluster)
		err := currentCluster.Init(conf, cfgGroup, nil, termlength, runUUID, repmgrVersion, repmgrHostname, nil)
		if err != nil {
			log.Fatalln(err)
		}
		currentCluster.FailoverForce()

	},
	PostRun: func(cmd *cobra.Command, args []string) {
		// Close connections on exit.
		currentCluster.Close()
	},
}

var switchoverCmd = &cobra.Command{
	Use:   "switchover",
	Short: "Perform a master switch",
	Long: `Performs an online master switch by promoting a slave to master
and demoting the old master to slave`,
	Run: func(cmd *cobra.Command, args []string) {
		currentCluster = new(cluster.Cluster)
		err := currentCluster.Init(conf, cfgGroup, nil, termlength, runUUID, repmgrVersion, repmgrHostname, nil)
		if err != nil {
			log.Fatalln(err)
		}
		currentCluster.MasterFailover(false)
	},
	PostRun: func(cmd *cobra.Command, args []string) {
		// Close connections on exit.
		currentCluster.Close()
	},
}

var topologyCmd = &cobra.Command{
	Use:   "topology",
	Short: "Print replication topology",
	Long:  `Print the replication topology by detecting master and slaves`,
	Run: func(cmd *cobra.Command, args []string) {
		currentCluster = new(cluster.Cluster)
		err := currentCluster.Init(conf, cfgGroup, nil, termlength, runUUID, repmgrVersion, repmgrHostname, nil)
		if err != nil {
			log.Fatalln(err)
		}
		currentCluster.PrintTopology()

	},
	PostRun: func(cmd *cobra.Command, args []string) {
		// Close connections on exit.
		currentCluster.Close()
	},
}

var monitorCmd = &cobra.Command{
	Use:   "monitor",
	Short: "Start the conf.Interactive replication monitor",
	Long: `Starts replication-manager in stateful monitor daemon mode.
Interactive console and HTTP dashboards are available for control`,
	Run: func(cmd *cobra.Command, args []string) {

		if conf.LogLevel >= 2 {
			log.Printf("%+v", conf)
		}

		if conf.HttpServ {
			go httpserver()
		}

		if !conf.Daemon {
			err := termbox.Init()
			if err != nil {
				log.Fatalln("Termbox initialization error", err)
			}
		}

		// Initialize go-carbon
		if conf.GraphiteEmbedded {

			go graphite.RunCarbon(conf.HttpRoot, conf.GraphiteCarbonPort, conf.GraphiteCarbonLinkPort, conf.GraphiteCarbonPicklePort, conf.GraphiteCarbonPprofPort, conf.GraphiteCarbonServerPort)
			log.Printf("INFO : carbon server started on metric port %d", conf.GraphiteCarbonPort)
			log.Printf("INFO : carbon server started on http port %d", conf.GraphiteCarbonServerPort)

			/*
				carbonServer string host:port
				carbonApiPort int
				cacheType  default "mem"  "cache type to use"
				mc default "" "comma separated memcached server list"
				memsize int default 0 "in-memory cache size in MB (0 is unlimited)"
				cpus int default 0 "number of CPUs to use"
				tz string default "" "timezone,offset to use for dates with no timezone"
				logdir string "logging directory"
			*/

			time.Sleep(2 * time.Second)
			go graphite.RunCarbonApi("http://0.0.0.0:"+strconv.Itoa(conf.GraphiteCarbonServerPort), conf.GraphiteCarbonApiPort, 20, "mem", "", 200, 0, "", conf.HttpRoot)
			log.Printf("INFO : carbon server API started on http port %d", conf.GraphiteCarbonApiPort)
		}
		if conf.Daemon {
			termlength = 40
			log.Printf("INFO : replication-manager version %s started in daemon mode", repmgrVersion)
		} else {
			_, termlength = termbox.Size()
			if termlength == 0 {
				termlength = 120
			}
		}
		loglen := termlength - 9 - (len(strings.Split(conf.Hosts, ",")) * 3)
		tlog = termlog.NewTermLog(loglen)

		if conf.Interactive {
			log.Printf("INFO : Monitor started in manual mode")
		} else {
			log.Printf("INFO : Monitor started in automatic mode")
		}
		// If there's an existing encryption key, decrypt the passwords
		k, err := readKey()
		if err != nil {
			log.Println("INFO : No existing password encryption scheme:", err)
			k = nil
		}

		currentCluster = new(cluster.Cluster)
		currentCluster.Init(conf, cfgGroup, &tlog, termlength, runUUID, repmgrVersion, repmgrHostname, k)
		clusters[cfgGroup] = currentCluster
		go currentCluster.Run()
		termboxChan := newTbChan()
		interval := time.Second
		ticker := time.NewTicker(interval * time.Duration(conf.MonitoringTicker))
		for exit == false {

			select {
			case <-ticker.C:

<<<<<<< HEAD
					if conf.LogLevel > 2 {
						logprint("DEBUG: Monitoring server loop")
						for k, v := range servers {
							logprintf("DEBUG: Server [%d]: URL: %-15s State: %6s PrevState: %6s", k, v.URL, v.State, v.PrevState)
						}
						if master != nil {
							logprintf("DEBUG: Master [ ]: URL: %-15s State: %6s PrevState: %6s", master.URL, master.State, master.PrevState)
						}
						for k, v := range slaves {
							logprintf("DEBUG: Slave  [%d]: URL: %-15s State: %6s PrevState: %6s", k, v.URL, v.State, v.PrevState)
						}
					}
					wg := new(sync.WaitGroup)
					for _, server := range servers {
						wg.Add(1)
						go server.check(wg)
					}
					wg.Wait()
					pingServerList()
					topologyDiscover()
					states := sme.GetState()
					for i := range states {
						logprint(states[i])
					}
					checkfailed()
					select {
					case sig := <-swChan:
						if sig {
							masterFailover(false)
						}
					default:
						//do nothing
					}
				}
				if !sme.IsInFailover() {
					sme.ClearState()
				}
=======
>>>>>>> 1dc8a094
			case event := <-termboxChan:
				switch event.Type {
				case termbox.EventKey:
					if event.Key == termbox.KeyCtrlS {
						if currentCluster.IsMasterFailed() == false || currentCluster.GetMasterFailCount() > 0 {
							currentCluster.MasterFailover(false)
						} else {
							currentCluster.LogPrint("ERROR: Master failed, cannot initiate switchover")
						}
					}
					if event.Key == termbox.KeyCtrlF {
						if currentCluster.IsMasterFailed() {
							currentCluster.MasterFailover(true)
						} else {
							currentCluster.LogPrint("ERROR: Master not failed, cannot initiate failover")
						}
					}
					if event.Key == termbox.KeyCtrlD {
						currentCluster.PrintTopology()
					}
					if event.Key == termbox.KeyCtrlR {
						currentCluster.LogPrint("INFO: Setting slaves read-only")
						currentCluster.SetSlavesReadOnly(true)
					}
					if event.Key == termbox.KeyCtrlW {
						currentCluster.LogPrint("INFO: Setting slaves read-write")
						currentCluster.SetSlavesReadOnly(false)
					}
					if event.Key == termbox.KeyCtrlI {
						currentCluster.ToggleInteractive()
					}
					if event.Key == termbox.KeyCtrlH {
						currentCluster.DisplayHelp()
					}
					if event.Key == termbox.KeyCtrlQ {
						currentCluster.LogPrint("INFO : Quitting monitor")
						exit = true
						currentCluster.Stop()
					}
				}
				switch event.Ch {
				case 's':
					termbox.Sync()
				}
			}

		}
		if exitMsg != "" {
			log.Println(exitMsg)
		}
	},
	PostRun: func(cmd *cobra.Command, args []string) {
		// Close connections on exit.
		currentCluster.Close()
		termbox.Close()
<<<<<<< HEAD
		for _, server := range servers {
			defer server.Conn.Close()
		}
		if memprofile != "" {
			f, err := os.Create(memprofile)
			if err != nil {
				log.Fatal(err)
			}
			pprof.WriteHeapProfile(f)
			f.Close()
		}
	},
}
=======
>>>>>>> 1dc8a094

	},
}

func newTbChan() chan termbox.Event {
	termboxChan := make(chan termbox.Event)
	go func() {
		for {
			termboxChan <- termbox.PollEvent()
		}
	}()
	return termboxChan
}<|MERGE_RESOLUTION|>--- conflicted
+++ resolved
@@ -12,7 +12,13 @@
 	"runtime/pprof"
 	"strconv"
 	"strings"
-	"sync"
+	"time"
+
+	"io/ioutil"
+	"log"
+	"os"
+	"strconv"
+	"strings"
 	"time"
 
 	"github.com/go-sql-driver/mysql"
@@ -23,15 +29,6 @@
 	"github.com/tanji/replication-manager/cluster"
 	"github.com/tanji/replication-manager/graphite"
 	"github.com/tanji/replication-manager/termlog"
-<<<<<<< HEAD
-=======
-	"io/ioutil"
-	"log"
-	"os"
-	"strconv"
-	"strings"
-	"time"
->>>>>>> 1dc8a094
 )
 
 // Global variables
@@ -284,46 +281,6 @@
 			select {
 			case <-ticker.C:
 
-<<<<<<< HEAD
-					if conf.LogLevel > 2 {
-						logprint("DEBUG: Monitoring server loop")
-						for k, v := range servers {
-							logprintf("DEBUG: Server [%d]: URL: %-15s State: %6s PrevState: %6s", k, v.URL, v.State, v.PrevState)
-						}
-						if master != nil {
-							logprintf("DEBUG: Master [ ]: URL: %-15s State: %6s PrevState: %6s", master.URL, master.State, master.PrevState)
-						}
-						for k, v := range slaves {
-							logprintf("DEBUG: Slave  [%d]: URL: %-15s State: %6s PrevState: %6s", k, v.URL, v.State, v.PrevState)
-						}
-					}
-					wg := new(sync.WaitGroup)
-					for _, server := range servers {
-						wg.Add(1)
-						go server.check(wg)
-					}
-					wg.Wait()
-					pingServerList()
-					topologyDiscover()
-					states := sme.GetState()
-					for i := range states {
-						logprint(states[i])
-					}
-					checkfailed()
-					select {
-					case sig := <-swChan:
-						if sig {
-							masterFailover(false)
-						}
-					default:
-						//do nothing
-					}
-				}
-				if !sme.IsInFailover() {
-					sme.ClearState()
-				}
-=======
->>>>>>> 1dc8a094
 			case event := <-termboxChan:
 				switch event.Type {
 				case termbox.EventKey:
@@ -379,10 +336,6 @@
 		// Close connections on exit.
 		currentCluster.Close()
 		termbox.Close()
-<<<<<<< HEAD
-		for _, server := range servers {
-			defer server.Conn.Close()
-		}
 		if memprofile != "" {
 			f, err := os.Create(memprofile)
 			if err != nil {
@@ -393,11 +346,6 @@
 		}
 	},
 }
-=======
->>>>>>> 1dc8a094
-
-	},
-}
 
 func newTbChan() chan termbox.Event {
 	termboxChan := make(chan termbox.Event)
