// replication-manager - Replication Manager Monitoring and CLI for MariaDB
// Author: Guillaume Lefranc <guillaume.lefranc@mariadb.com>
// License: GNU General Public License, version 3. Redistribution/Reuse of this code is permitted under the GNU v3 license, as an additional term ALL code must carry the original Author(s) credit in comment form.
// See LICENSE in this directory for the integral text.

package main

import (
	"io/ioutil"
	"log"
	"os"
	"strings"
	"time"

	"github.com/go-sql-driver/mysql"
<<<<<<< HEAD
=======
	"github.com/mariadb-corporation/replication-manager/state"
>>>>>>> fc7cd863
	"github.com/mariadb-corporation/replication-manager/termlog"
	"github.com/nsf/termbox-go"
	"github.com/spf13/cobra"
	"github.com/spf13/viper"
	"github.com/tanji/mariadb-tools/dbhelper"
)

const repmgrVersion string = "0.7-dev"

var (
	hostList    []string
	servers     serverList
	slaves      serverList
	master      *ServerMonitor
	exit        bool
	dbUser      string
	dbPass      string
	rplUser     string
	rplPass     string
	failCount   int
	failoverCtr int
	failoverTs  int64
	tlog        termlog.TermLog
	ignoreList  []string
	logPtr      *os.File
	exitMsg     string
	termlength  int
)

var (
<<<<<<< HEAD
	conf         string
	version      bool
	user         string
	hosts        string
	socket       string
	rpluser      string
	interactive  bool
	verbose      bool
	preScript    string
	postScript   string
	maxDelay     int64
	gtidCheck    bool
	prefMaster   string
	ignoreSrv    string
	waitKill     int64
	readonly     bool
	maxfail      int
	autorejoin   bool
	logfile      string
	timeout      int
	faillimit    int
	failtime     int64
	checktype    string
	masterConn   string
	multiMaster  bool
	bindaddr     string
	httpport     string
	httpserv     bool
	httproot     string
	daemon       bool
	mailFrom     string
	mailTo       string
	mailSMTPAddr string
=======
	conf        string
	version     bool
	user        string
	hosts       string
	socket      string
	rpluser     string
	interactive bool
	verbose     bool
	preScript   string
	postScript  string
	maxDelay    int64
	gtidCheck   bool
	prefMaster  string
	ignoreSrv   string
	waitKill    int64
	readonly    bool
	maxfail     int
	autorejoin  bool
	logfile     string
	timeout     int
	faillimit   int
	failtime    int64
	checktype   string
	masterConn  string
	multiMaster bool
	bindaddr    string
	httpport    string
	httpserv    bool
	daemon      bool
	sme         *state.StateMachine
>>>>>>> fc7cd863
)

func init() {
	var errLog = mysql.Logger(log.New(ioutil.Discard, "", 0))
	mysql.SetLogger(errLog)
	rootCmd.AddCommand(switchoverCmd)
	rootCmd.AddCommand(failoverCmd)
	rootCmd.AddCommand(monitorCmd)
	initRepmgrFlags(switchoverCmd)
	initRepmgrFlags(failoverCmd)
	initRepmgrFlags(monitorCmd)
	monitorCmd.Flags().IntVar(&maxfail, "failcount", 5, "Trigger failover after N failures (interval 1s)")
	monitorCmd.Flags().BoolVar(&autorejoin, "autorejoin", true, "Automatically rejoin a failed server to the current master")
	monitorCmd.Flags().IntVar(&faillimit, "failover-limit", 0, "Quit monitor after N failovers (0: unlimited)")
	monitorCmd.Flags().Int64Var(&failtime, "failover-time-limit", 0, "in automatic mode, Wait N seconds before attempting next failover (0: do not wait)")
	monitorCmd.Flags().StringVar(&checktype, "check-type", "tcp", "Type of server health check (tcp, agent)")
	monitorCmd.Flags().BoolVar(&httpserv, "http-server", false, "Start the HTTP monitor")
	monitorCmd.Flags().StringVar(&bindaddr, "http-bind-address", "localhost", "Bind HTTP monitor to this IP address")
	monitorCmd.Flags().StringVar(&httpport, "http-port", "10001", "HTTP monitor to listen on this port")
	monitorCmd.Flags().StringVar(&httproot, "http-root", "/usr/share/replication-manager/dashboard", "Path to HTTP monitor files")
	monitorCmd.Flags().StringVar(&mailFrom, "mail-from", "mrm@localhost", "Alert email sender")
	monitorCmd.Flags().StringVar(&mailTo, "mail-to", "", "Alert email recipients, separated by commas")
	monitorCmd.Flags().StringVar(&mailSMTPAddr, "mail-smtp-addr", "localhost:25", "Alert email SMTP server address, in host:[port] format")
	monitorCmd.Flags().BoolVar(&daemon, "daemon", false, "Daemon mode. Do not start the Termbox console")
	viper.BindPFlags(monitorCmd.Flags())
	maxfail = viper.GetInt("failcount")
	autorejoin = viper.GetBool("autorejoin")
	faillimit = viper.GetInt("failover-limit")
	failtime = int64(viper.GetInt("failover-time-limit"))
	checktype = viper.GetString("check-type")
	httpserv = viper.GetBool("http-server")
	bindaddr = viper.GetString("http-bind-address")
	httpport = viper.GetString("http-port")
	httproot = viper.GetString("http-root")
	mailTo = viper.GetString("mail-to")
	mailFrom = viper.GetString("mail-from")
	mailSMTPAddr = viper.GetString("mail-smtp-addr")
	daemon = viper.GetBool("daemon")
}

func initRepmgrFlags(cmd *cobra.Command) {
	cmd.Flags().StringVar(&preScript, "pre-failover-script", "", "Path of pre-failover script")
	cmd.Flags().StringVar(&postScript, "post-failover-script", "", "Path of post-failover script")
	cmd.Flags().Int64Var(&maxDelay, "maxdelay", 0, "Maximum replication delay before initiating failover")
	cmd.Flags().BoolVar(&gtidCheck, "gtidcheck", false, "Do not initiate failover unless slaves are fully in sync")
	cmd.Flags().StringVar(&prefMaster, "prefmaster", "", "Preferred candidate server for master failover, in host:[port] format")
	cmd.Flags().StringVar(&ignoreSrv, "ignore-servers", "", "List of servers to ignore in slave promotion operations")
	cmd.Flags().Int64Var(&waitKill, "wait-kill", 5000, "Wait this many milliseconds before killing threads on demoted master")
	cmd.Flags().BoolVar(&readonly, "readonly", true, "Set slaves as read-only after switchover")
	cmd.Flags().StringVar(&logfile, "logfile", "", "Write MRM messages to a log file")
	cmd.Flags().IntVar(&timeout, "connect-timeout", 5, "Database connection timeout in seconds")
	cmd.Flags().StringVar(&masterConn, "master-connection", "", "Connection name to use for multisource replication")
	cmd.Flags().BoolVar(&multiMaster, "multimaster", false, "Turn on multi-master detection")
	viper.BindPFlags(cmd.Flags())
	preScript = viper.GetString("pre-failover-script")
	postScript = viper.GetString("post-failover-script")
	maxDelay = int64(viper.GetInt("maxdelay"))
	gtidCheck = viper.GetBool("gtidcheck")
	prefMaster = viper.GetString("prefmaster")
	ignoreSrv = viper.GetString("ignore-servers")
	waitKill = int64(viper.GetInt("wait-kill"))
	readonly = viper.GetBool("readonly")
	logfile = viper.GetString("logfile")
	timeout = viper.GetInt("connect-timeout")
	masterConn = viper.GetString("master-connection")
	multiMaster = viper.GetBool("multimaster")
}

var failoverCmd = &cobra.Command{
	Use:   "failover",
	Short: "Failover a dead master",
	Long:  `Trigger failover on a dead master by promoting a slave.`,
	Run: func(cmd *cobra.Command, args []string) {
		initOnce()
		repmgrFlagCheck()
		newServerList()
		err := topologyDiscover()
		if err != nil {
			log.Fatalln(err)
		}
		if masterFailover(true) {
			sf := stateFile{Name: "/tmp/mrm.state"}
			// handle if file already exists
			err := sf.access()
			if err != nil {
				logprint("WARN : Could not create state file")
			} else {
				sf.Count = sf.Count + 1
			}
		}
	},
	PostRun: func(cmd *cobra.Command, args []string) {
		// Close connections on exit.
		for _, server := range servers {
			defer server.Conn.Close()
		}
	},
}

var switchoverCmd = &cobra.Command{
	Use:   "switchover",
	Short: "Perform a master switch",
	Long:  `Trigger failover on a dead master by promoting a slave.`,
	Run: func(cmd *cobra.Command, args []string) {
		initOnce()
		repmgrFlagCheck()
		newServerList()
		err := topologyDiscover()
		if err != nil {
			log.Fatalln(err)
		}
		masterFailover(false)
	},
	PostRun: func(cmd *cobra.Command, args []string) {
		// Close connections on exit.
		for _, server := range servers {
			defer server.Conn.Close()
		}
	},
}

var monitorCmd = &cobra.Command{
	Use:   "monitor",
	Short: "Start the interactive replication monitor",
	Long:  `Trigger failover on a dead master by promoting a slave.`,
	Run: func(cmd *cobra.Command, args []string) {
		initOnce()
		repmgrFlagCheck()
		sme = new(state.StateMachine)
		sme.Init()

		if httpserv {
			go httpserver()
		}

		if !daemon {
			err := termbox.Init()
			if err != nil {
				log.Fatalln("Termbox initialization error", err)
			}
		}
		if daemon {
			termlength = 40
		} else {
			_, termlength = termbox.Size()
			if termlength == 0 {
				termlength = 120;
			}
		}
		loglen := termlength - 9 - (len(hostList) * 3)
		tlog = termlog.NewTermLog(loglen)
		if interactive {
			tlog.Add("Monitor started in interactive mode")
		} else {
			tlog.Add("Monitor started in automatic mode")
		}

		newServerList()

		termboxChan := newTbChan()
		interval := time.Second
		ticker := time.NewTicker(interval * 2)
		for exit == false {

			select {
			case <-ticker.C:
				if sme.IsDiscovered() == false {
					if loglevel >= 2 {
						logprint("DEBUG: Discovering topology loop")
					}
					pingServerList()
					topologyDiscover()
					states := sme.GetState()
					for i := range states {
						logprint(states[i])
					}
				}
				display()
				if sme.CanMonitor() {
					if loglevel >= 2 {
						logprint("DEBUG: Monitoring server loop")
						for k, v := range servers {
							logprintf("DEBUG: Server [%d]: %v", k, v)
						}
						logprintf("DEBUG: Master: %v", master)
						for k, v := range slaves {
							logprintf("DEBUG: Slave [%d]: %v", k, v)
						}
					}
					for _, server := range servers {
						server.check()
					}
					topologyDiscover()
					checkfailed()
				}
				sme.ClearState()

			case event := <-termboxChan:
				switch event.Type {
				case termbox.EventKey:
					if event.Key == termbox.KeyCtrlS {
						if master.State != stateFailed || master.FailCount > 0 {
							masterFailover(false)
						} else {
							logprint("ERROR: Master failed, cannot initiate switchover")
						}
					}
					if event.Key == termbox.KeyCtrlF {
						if master.State == stateFailed {
							masterFailover(true)
						} else {
							logprint("ERROR: Master not failed, cannot initiate failover")
						}
					}
					if event.Key == termbox.KeyCtrlD {
						printTopology()
					}
					if event.Key == termbox.KeyCtrlR {
						logprint("INFO: Setting slaves read-only")
						for _, sl := range slaves {
							dbhelper.SetReadOnly(sl.Conn, true)
						}
					}
					if event.Key == termbox.KeyCtrlW {
						logprint("INFO: Setting slaves read-write")
						for _, sl := range slaves {
							dbhelper.SetReadOnly(sl.Conn, false)
						}
					}
					if event.Key == termbox.KeyCtrlQ {
						exit = true
					}
				}
				switch event.Ch {
				case 's':
					termbox.Sync()
				}
			}

		}
		if exitMsg != "" {
			log.Println(exitMsg)
		}
	},
	PostRun: func(cmd *cobra.Command, args []string) {
		// Close connections on exit.
		termbox.Close()
		for _, server := range servers {
			defer server.Conn.Close()
		}
	},
}

func checkfailed() {
	if master != nil {
		if master.State == stateFailed && interactive == false && master.FailCount >= maxfail {
			rem := (failoverTs + failtime) - time.Now().Unix()
			if (failtime == 0) || (failtime > 0 && (rem <= 0 || failoverCtr == 0)) {
				masterFailover(true)
				if failoverCtr == faillimit {
					sme.AddState("INF00002", state.State{"INFO", "Failover limit reached. Exiting on failover completion.", "MON"})
				}
			} else if failtime > 0 && rem%10 == 0 {

				logprintf("WARN : Failover time limit enforced. Next failover available in %d seconds.", rem)
			}
		}
	}
}

func newTbChan() chan termbox.Event {
	termboxChan := make(chan termbox.Event)
	go func() {
		for {
			termboxChan <- termbox.PollEvent()
		}
	}()
	return termboxChan
}

func initOnce() {
	if logfile != "" {
		var err error
		logPtr, err = os.Create(logfile)
		if err != nil {
			sme.AddState("WAR00001", state.State{"WARNING", "Error opening logfile, disabling for the rest of the session.", "CONF"})
			logfile = ""
		}
	}
}

func repmgrFlagCheck() {

	// if slaves option has been supplied, split into a slice.
	if hosts != "" {
		hostList = strings.Split(hosts, ",")
	} else {
		sme.AddState("ERR00001", state.State{"ERROR", "No hosts list specified.", "CONF"})

	}
	// validate users.
	if user == "" {
		sme.AddState("ERR00002", state.State{"ERROR", "No master user/pair specified.", "CONF"})
	}
	dbUser, dbPass = splitPair(user)

	if rpluser == "" {
		sme.AddState("ERR00003", state.State{"ERROR", "No replication user/pair specified.", "CONF"})
	}
	rplUser, rplPass = splitPair(rpluser)

	if ignoreSrv != "" {
		ignoreList = strings.Split(ignoreSrv, ",")
	}

	// Check if preferred master is included in Host List
	ret := func() bool {
		for _, v := range hostList {
			if v == prefMaster {
				return true
			}
		}
		return false
	}
	if ret() == false && prefMaster != "" {
		sme.AddState("ERR00004", state.State{"ERROR", "Preferred master is not included in the hosts option.", "CONF"})
	}

<<<<<<< HEAD
	// Check user privileges on live servers
	for _, sv := range servers {
		if sv.State != stateFailed {
			priv, err := dbhelper.GetPrivileges(sv.Conn, dbUser, sv.Host)
			if err != nil {
				log.Fatalf("ERROR: Error getting privileges for user %s on host %s: %s", dbUser, sv.Host, err)
			}
			if priv.Repl_client_priv == "N" {
				log.Fatalln("ERROR: User must have REPLICATION_CLIENT privilege")
			} else if priv.Repl_slave_priv == "N" {
				log.Fatalln("ERROR: User must have REPLICATION_SLAVE privilege")
			} else if priv.Super_priv == "N" {
				log.Fatalln("ERROR: User must have SUPER privilege")
			} else if priv.Reload_priv == "N" {
				log.Fatalln("ERROR: User must have RELOAD privilege")
			}
		}
	}
=======
>>>>>>> fc7cd863
}<|MERGE_RESOLUTION|>--- conflicted
+++ resolved
@@ -13,10 +13,7 @@
 	"time"
 
 	"github.com/go-sql-driver/mysql"
-<<<<<<< HEAD
-=======
 	"github.com/mariadb-corporation/replication-manager/state"
->>>>>>> fc7cd863
 	"github.com/mariadb-corporation/replication-manager/termlog"
 	"github.com/nsf/termbox-go"
 	"github.com/spf13/cobra"
@@ -47,7 +44,6 @@
 )
 
 var (
-<<<<<<< HEAD
 	conf         string
 	version      bool
 	user         string
@@ -81,38 +77,7 @@
 	mailFrom     string
 	mailTo       string
 	mailSMTPAddr string
-=======
-	conf        string
-	version     bool
-	user        string
-	hosts       string
-	socket      string
-	rpluser     string
-	interactive bool
-	verbose     bool
-	preScript   string
-	postScript  string
-	maxDelay    int64
-	gtidCheck   bool
-	prefMaster  string
-	ignoreSrv   string
-	waitKill    int64
-	readonly    bool
-	maxfail     int
-	autorejoin  bool
-	logfile     string
-	timeout     int
-	faillimit   int
-	failtime    int64
-	checktype   string
-	masterConn  string
-	multiMaster bool
-	bindaddr    string
-	httpport    string
-	httpserv    bool
-	daemon      bool
-	sme         *state.StateMachine
->>>>>>> fc7cd863
+	sme          *state.StateMachine
 )
 
 func init() {
@@ -259,7 +224,7 @@
 		} else {
 			_, termlength = termbox.Size()
 			if termlength == 0 {
-				termlength = 120;
+				termlength = 120
 			}
 		}
 		loglen := termlength - 9 - (len(hostList) * 3)
@@ -440,26 +405,4 @@
 	if ret() == false && prefMaster != "" {
 		sme.AddState("ERR00004", state.State{"ERROR", "Preferred master is not included in the hosts option.", "CONF"})
 	}
-
-<<<<<<< HEAD
-	// Check user privileges on live servers
-	for _, sv := range servers {
-		if sv.State != stateFailed {
-			priv, err := dbhelper.GetPrivileges(sv.Conn, dbUser, sv.Host)
-			if err != nil {
-				log.Fatalf("ERROR: Error getting privileges for user %s on host %s: %s", dbUser, sv.Host, err)
-			}
-			if priv.Repl_client_priv == "N" {
-				log.Fatalln("ERROR: User must have REPLICATION_CLIENT privilege")
-			} else if priv.Repl_slave_priv == "N" {
-				log.Fatalln("ERROR: User must have REPLICATION_SLAVE privilege")
-			} else if priv.Super_priv == "N" {
-				log.Fatalln("ERROR: User must have SUPER privilege")
-			} else if priv.Reload_priv == "N" {
-				log.Fatalln("ERROR: User must have RELOAD privilege")
-			}
-		}
-	}
-=======
->>>>>>> fc7cd863
 }