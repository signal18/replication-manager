--- conflicted
+++ resolved
@@ -244,18 +244,6 @@
 					}
 					sme.ClearState() 
 				}
-<<<<<<< HEAD
-				
-			
-=======
-				states := sme.GetState()
-				for i := range states {
-					tlog.Add(states[i])
-					//logprint(states[i])
-				}
-				sme.ClearState()
-
->>>>>>> ddef6279
 				for _, server := range servers {
 					server.check()
 				}
