--- conflicted
+++ resolved
@@ -232,28 +232,16 @@
 
 			select {
 			case <-ticker.C:
-<<<<<<< HEAD
 				if ! sme.IsDiscovered() {  
 					repmgrFlagCheck()
 				    topologyInit()
 				}
-=======
-				repmgrFlagCheck()
-				topologyInit()
->>>>>>> 946eae75
 				states := sme.GetState()
 				for i := range states {
 					tlog.Add(states[i])
 					//logprint(states[i])
-<<<<<<< HEAD
     			}
 				sme.ClearState() 
-
-
-=======
-				}
-				sme.ClearState()
->>>>>>> 946eae75
 				for _, server := range servers {
 					server.check()
 				}
