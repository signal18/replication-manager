// replication-manager - Replication Manager Monitoring and CLI for MariaDB
// Author: Guillaume Lefranc <guillaume.lefranc@mariadb.com>
// License: GNU General Public License, version 3. Redistribution/Reuse of this code is permitted under the GNU v3 license, as an additional term ALL code must carry the original Author(s) credit in comment form.
// See LICENSE in this directory for the integral text.

package main

import (
	"io/ioutil"
	"log"
	"os"
	"strings"
	"sync"
	"time"

	"github.com/go-sql-driver/mysql"
	"github.com/nsf/termbox-go"
	"github.com/spf13/cobra"
	"github.com/spf13/viper"
  "github.com/satori/go.uuid"
	"github.com/tanji/replication-manager/crypto"
	"github.com/tanji/replication-manager/dbhelper"
	"github.com/tanji/replication-manager/misc"
	"github.com/tanji/replication-manager/state"
	"github.com/tanji/replication-manager/termlog"
)

const repmgrVersion string = "0.7"

// Global variables
var (
	hostList       []string
	servers        serverList
	slaves         serverList
	master         *ServerMonitor
	exit           bool
	dbUser         string
	dbPass         string
	rplUser        string
	rplPass        string
	failCount      int
	failoverCtr    int
	failoverTs     int64
	tlog           termlog.TermLog
	ignoreList     []string
	logPtr         *os.File
	exitMsg        string
	termlength     int
	sme            *state.StateMachine
	swChan         = make(chan bool)
	repmgrHostname string
	test           bool
  run_uuid       uuid.UUID
)

// Configuration variables - do not put global variables in that list
var (
	conf               string
	version            bool
	user               string
	hosts              string
	socket             string
	rpluser            string
	interactive        bool
	verbose            bool
	preScript          string
	postScript         string
	maxDelay           int64
	gtidCheck          bool
	prefMaster         string
	ignoreSrv          string
	waitKill           int64
	readonly           bool
	maxfail            int
	autorejoin         bool
	logfile            string
	timeout            int
	faillimit          int
	failtime           int64
	checktype          string
	masterConn         string
	multiMaster        bool
	spider             bool
	bindaddr           string
	httpport           string
	httpserv           bool
	httproot           string
	daemon             bool
	mailFrom           string
	mailTo             string
	mailSMTPAddr       string
	masterConnectRetry int
	rplchecks          bool
	failsync           bool
<<<<<<< HEAD
	heartbeat					 bool
=======
	mxsOn              bool
	mxsHost            string
	mxsPort            string
	mxsUser            string
	mxsPass            string
>>>>>>> ec4f48c0
)

func init() {
	var errLog = mysql.Logger(log.New(ioutil.Discard, "", 0))
  run_uuid =  uuid.NewV4()
	mysql.SetLogger(errLog)
	rootCmd.AddCommand(switchoverCmd)
	rootCmd.AddCommand(failoverCmd)
	rootCmd.AddCommand(monitorCmd)
	initRepmgrFlags(switchoverCmd)
	initRepmgrFlags(failoverCmd)
	initRepmgrFlags(monitorCmd)
	monitorCmd.Flags().IntVar(&maxfail, "failcount", 5, "Trigger failover after N failures (interval 1s)")
	monitorCmd.Flags().BoolVar(&autorejoin, "autorejoin", true, "Automatically rejoin a failed server to the current master")
	monitorCmd.Flags().StringVar(&checktype, "check-type", "tcp", "Type of server health check (tcp, agent)")
	monitorCmd.Flags().BoolVar(&httpserv, "http-server", false, "Start the HTTP monitor")
	monitorCmd.Flags().StringVar(&bindaddr, "http-bind-address", "localhost", "Bind HTTP monitor to this IP address")
	monitorCmd.Flags().StringVar(&httpport, "http-port", "10001", "HTTP monitor to listen on this port")
	monitorCmd.Flags().StringVar(&httproot, "http-root", "/usr/share/replication-manager/dashboard", "Path to HTTP monitor files")
	monitorCmd.Flags().StringVar(&mailFrom, "mail-from", "mrm@localhost", "Alert email sender")
	monitorCmd.Flags().StringVar(&mailTo, "mail-to", "", "Alert email recipients, separated by commas")
	monitorCmd.Flags().StringVar(&mailSMTPAddr, "mail-smtp-addr", "localhost:25", "Alert email SMTP server address, in host:[port] format")
	monitorCmd.Flags().BoolVar(&daemon, "daemon", false, "Daemon mode. Do not start the Termbox console")
	monitorCmd.Flags().BoolVar(&interactive, "interactive", true, "Ask for user interaction when failures are detected")
<<<<<<< HEAD
	monitorCmd.Flags().BoolVar(&rplchecks, "rplchecks", true, "failover to ignore replications checks")
	
=======
	monitorCmd.Flags().BoolVar(&rplchecks, "rplchecks", true, "Ignore replication checks for failover purposes")
	monitorCmd.Flags().BoolVar(&mxsOn, "maxscale", false, "Synchronize replication status with MaxScale proxy server")
	monitorCmd.Flags().StringVar(&mxsHost, "maxscale-host", "127.0.0.1", "MaxScale host IP")
	monitorCmd.Flags().StringVar(&mxsPort, "maxscale-port", "6603", "MaxScale admin port")
	monitorCmd.Flags().StringVar(&mxsUser, "maxscale-user", "admin", "MaxScale admin user")
	monitorCmd.Flags().StringVar(&mxsPass, "maxscale-pass", "mariadb", "MaxScale admin password")

>>>>>>> ec4f48c0
	viper.BindPFlags(monitorCmd.Flags())
	maxfail = viper.GetInt("failcount")
	autorejoin = viper.GetBool("autorejoin")
	checktype = viper.GetString("check-type")
	httpserv = viper.GetBool("http-server")
	bindaddr = viper.GetString("http-bind-address")
	httpport = viper.GetString("http-port")
	httproot = viper.GetString("http-root")
	mailTo = viper.GetString("mail-to")
	mailFrom = viper.GetString("mail-from")
	mailSMTPAddr = viper.GetString("mail-smtp-addr")
	daemon = viper.GetBool("daemon")
	interactive = viper.GetBool("interactive")
	rplchecks = viper.GetBool("rplchecks")
	failsync = viper.GetBool("failover-at-sync")
  heartbeat = viper.GetBool("heartbeat-table")
	var err error
	repmgrHostname, err = os.Hostname()
	if err != nil {
		log.Fatalln("ERROR: replication-manager could not get hostname from system")
	}
}

func initRepmgrFlags(cmd *cobra.Command) {
	cmd.Flags().StringVar(&preScript, "pre-failover-script", "", "Path of pre-failover script")
	cmd.Flags().StringVar(&postScript, "post-failover-script", "", "Path of post-failover script")
	cmd.Flags().Int64Var(&maxDelay, "maxdelay", 0, "Maximum replication delay before initiating failover")
	cmd.Flags().BoolVar(&gtidCheck, "gtidcheck", false, "Do not initiate failover unless slaves are fully in sync")
	cmd.Flags().StringVar(&prefMaster, "prefmaster", "", "Preferred candidate server for master failover, in host:[port] format")
	cmd.Flags().StringVar(&ignoreSrv, "ignore-servers", "", "List of servers to ignore in slave promotion operations")
	cmd.Flags().Int64Var(&waitKill, "wait-kill", 5000, "Wait this many milliseconds before killing threads on demoted master")
	cmd.Flags().BoolVar(&readonly, "readonly", true, "Set slaves as read-only after switchover")
	cmd.Flags().StringVar(&logfile, "logfile", "", "Write MRM messages to a log file")
	cmd.Flags().IntVar(&timeout, "connect-timeout", 5, "Database connection timeout in seconds")
	cmd.Flags().StringVar(&masterConn, "master-connection", "", "Connection name to use for multisource replication")
	cmd.Flags().BoolVar(&multiMaster, "multimaster", false, "Turn on multi-master detection")
	cmd.Flags().BoolVar(&spider, "spider", false, "Turn on spider detection")
	cmd.Flags().BoolVar(&test, "test", false, "Enable non regression tests ")

	viper.BindPFlags(cmd.Flags())
	cmd.Flags().IntVar(&faillimit, "failover-limit", 0, "Quit monitor after N failovers (0: unlimited)")
	cmd.Flags().Int64Var(&failtime, "failover-time-limit", 0, "In automatic mode, Wait N seconds before attempting next failover (0: do not wait)")
	cmd.Flags().IntVar(&masterConnectRetry, "master-connect-retry", 10, "Specifies how many seconds to wait between slave connect retries to master")
	cmd.Flags().BoolVar(&failsync, "failover-at-sync", false, "Only failover when state semisync is sync for last status")
	cmd.Flags().BoolVar(&heartbeat, "heartbeat-table", true, "hearbeat for active/passive or multi mrm setup")


	preScript = viper.GetString("pre-failover-script")
	postScript = viper.GetString("post-failover-script")
	maxDelay = int64(viper.GetInt("maxdelay"))
	gtidCheck = viper.GetBool("gtidcheck")
	prefMaster = viper.GetString("prefmaster")
	ignoreSrv = viper.GetString("ignore-servers")
	waitKill = int64(viper.GetInt("wait-kill"))
	readonly = viper.GetBool("readonly")
	logfile = viper.GetString("logfile")
	timeout = viper.GetInt("connect-timeout")
	masterConn = viper.GetString("master-connection")
	multiMaster = viper.GetBool("multimaster")
	spider = viper.GetBool("spider")
	faillimit = viper.GetInt("failover-limit")
	failtime = int64(viper.GetInt("failover-time-limit"))
	masterConnectRetry = viper.GetInt("master-connect-retry")
	failsync = viper.GetBool("failover-at-sync")
	test = viper.GetBool("test")
  heartbeat = viper.GetBool("heartbeat-table")
}

var failoverCmd = &cobra.Command{
	Use:   "failover",
	Short: "Failover a dead master",
	Long:  `Trigger failover on a dead master by promoting a slave.`,
	Run: func(cmd *cobra.Command, args []string) {
		repmgrFlagCheck()
		sme = new(state.StateMachine)
		sme.Init()
		// Recover state from file before doing anything else
		sf := stateFile{Name: "/tmp/mrm.state"}
		err := sf.access()
		if err != nil {
			logprint("WARN : Could not create state file")
		}
		err = sf.read()
		if err != nil {
			logprint("WARN : Could not read values from state file:", err)
		} else {
			failoverCtr = int(sf.Count)
			failoverTs = sf.Timestamp
		}
		newServerList()
		err = topologyDiscover()
		if err != nil {
			for _, s := range sme.GetState() {
				log.Println(s)
			}
			// Test for ERR00012 - No master detected
			if sme.CurState.Search("ERR00012") {
				for _, s := range servers {
					if s.State == "" {
						s.State = stateFailed
						if loglevel > 2 {
							logprint("DEBUG: State failed set by state detection ERR00012")
						}
						master = s
					}
				}
			} else {
				log.Fatalln(err)
			}
		}
		if master == nil {
			log.Fatalln("ERROR: Could not find a failed server in the hosts list")
		}
		if faillimit > 0 && failoverCtr >= faillimit {
			log.Fatalf("ERROR: Failover has exceeded its configured limit of %d. Remove /tmp/mrm.state file to reinitialize the failover counter", faillimit)
		}
		rem := (failoverTs + failtime) - time.Now().Unix()
		if failtime > 0 && rem > 0 {
			log.Fatalf("ERROR: Failover time limit enforced. Next failover available in %d seconds", rem)
		}
		if masterFailover(true) {
			sf.Count++
			sf.Timestamp = failoverTs
			err := sf.write()
			if err != nil {
				logprint("WARN : Could not write values to state file:", err)
			}
		}
	},
	PostRun: func(cmd *cobra.Command, args []string) {
		// Close connections on exit.
		for _, server := range servers {
			defer server.Conn.Close()
		}
	},
}

var switchoverCmd = &cobra.Command{
	Use:   "switchover",
	Short: "Perform a master switch",
	Long: `Performs an online master switch by promoting a slave to master
and demoting the old master to slave`,
	Run: func(cmd *cobra.Command, args []string) {
		repmgrFlagCheck()
		sme = new(state.StateMachine)
		sme.Init()
		newServerList()
		err := topologyDiscover()
		if err != nil {
			log.Fatalln(err)
		}
		masterFailover(false)
	},
	PostRun: func(cmd *cobra.Command, args []string) {
		// Close connections on exit.
		for _, server := range servers {
			defer server.Conn.Close()
		}
	},
}

var monitorCmd = &cobra.Command{
	Use:   "monitor",
	Short: "Start the interactive replication monitor",
	Long: `Starts replication-manager in stateful monitor daemon mode.
Interactive console and HTTP dashboards are available for control`,
	Run: func(cmd *cobra.Command, args []string) {

		repmgrFlagCheck()

		if httpserv {
			go httpserver()
		}

		if !daemon {
			err := termbox.Init()
			if err != nil {
				log.Fatalln("Termbox initialization error", err)
			}
		}

		// Initialize the state machine at this stage where everything is fine.
		sme = new(state.StateMachine)
		sme.Init()

		if daemon {
			termlength = 40
			logprintf("INFO : replication-manager version %s started in daemon mode", repmgrVersion)
		} else {
			_, termlength = termbox.Size()
			if termlength == 0 {
				termlength = 120
			}
		}
		loglen := termlength - 9 - (len(hostList) * 3)
		tlog = termlog.NewTermLog(loglen)
		if interactive {
			logprint("INFO : Monitor started in manual mode")
		} else {
			logprint("INFO : Monitor started in automatic mode")
		}

		newServerList()

		termboxChan := newTbChan()
		interval := time.Second
		ticker := time.NewTicker(interval * 2)
		for exit == false {

			select {
			case <-ticker.C:
				if sme.IsDiscovered() == false {
					if loglevel > 2 {
						logprint("DEBUG: Discovering topology loop")
					}
					pingServerList()
					topologyDiscover()
					states := sme.GetState()
					for i := range states {
						logprint(states[i])
					}
				}
				display()
				if sme.CanMonitor() {
					if loglevel > 2 {
						logprint("DEBUG: Monitoring server loop")
						for k, v := range servers {
							logprintf("DEBUG: Server [%d]: %v", k, v)
						}
						logprintf("DEBUG: Master: %v", master)
						for k, v := range slaves {
							logprintf("DEBUG: Slave [%d]: %v", k, v)
						}
					}
					wg := new(sync.WaitGroup)
					for _, server := range servers {
						wg.Add(1)
						go server.check(wg)
					}
					wg.Wait()
					pingServerList()
					topologyDiscover()
					states := sme.GetState()
					for i := range states {
						logprint(states[i])
					}
					checkfailed()
					select {
					case sig := <-swChan:
						if sig {
							masterFailover(false)
						}
					default:
						//do nothing
					}
				}
				if !sme.IsInFailover() {
					sme.ClearState()
				}
			case event := <-termboxChan:
				switch event.Type {
				case termbox.EventKey:
					if event.Key == termbox.KeyCtrlS {
						if master.State != stateFailed || master.FailCount > 0 {
							masterFailover(false)
						} else {
							logprint("ERROR: Master failed, cannot initiate switchover")
						}
					}
					if event.Key == termbox.KeyCtrlF {
						if master.State == stateFailed {
							masterFailover(true)
						} else {
							logprint("ERROR: Master not failed, cannot initiate failover")
						}
					}
					if event.Key == termbox.KeyCtrlD {
						printTopology()
					}
					if event.Key == termbox.KeyCtrlR {
						logprint("INFO: Setting slaves read-only")
						for _, sl := range slaves {
							dbhelper.SetReadOnly(sl.Conn, true)
						}
					}
					if event.Key == termbox.KeyCtrlW {
						logprint("INFO: Setting slaves read-write")
						for _, sl := range slaves {
							dbhelper.SetReadOnly(sl.Conn, false)
						}
					}
					if event.Key == termbox.KeyCtrlI {
						toggleInteractive()
					}
					if event.Key == termbox.KeyCtrlH {
						displayHelp()
					}
					if event.Key == termbox.KeyCtrlQ {
						logprint("INFO : Quitting monitor")
						exit = true
					}
				}
				switch event.Ch {
				case 's':
					termbox.Sync()
				}
			}

		}
		if exitMsg != "" {
			log.Println(exitMsg)
		}
	},
	PostRun: func(cmd *cobra.Command, args []string) {
		// Close connections on exit.
		termbox.Close()
		for _, server := range servers {
			defer server.Conn.Close()
		}
	},
}

func checkfailed() {
  // Don't trigger a failover if a switchover is happening
  if sme.IsInFailover() {
		logprintf("DEBUG: In Failover skip checking failed master")
		return
	}
  //  logprintf("WARN : Constraint is blocking master state %s stateFailed %s interactive %b master.FailCount %d >= maxfail %d" ,master.State,stateFailed,interactive, master.FailCount , maxfail )
	if master != nil {
		if master.State == stateFailed && interactive == false && master.FailCount >= maxfail {
			rem := (failoverTs + failtime) - time.Now().Unix()
			if (failtime == 0) || (failtime > 0 && (rem <= 0 || failoverCtr == 0)) {
				masterFailover(true)
				if failoverCtr == faillimit {
					sme.AddState("INF00002", state.State{ErrType: "INFO", ErrDesc: "Failover limit reached. Switching to manual mode", ErrFrom: "MON"})
					interactive = true
				}
			} else if failtime > 0 && rem%10 == 0 {
				logprintf("WARN : Failover time limit enforced. Next failover available in %d seconds", rem)
			} else {
				logprintf("WARN : Constraint is blocking for failover")
			}

		} else  if master.State == stateFailed && master.FailCount < maxfail {
			 logprintf("WARN : Waiting more prove of master death")

		}
	} else {
		logprintf("WARN : Unknown master when checking failover")
	}
}

func newTbChan() chan termbox.Event {
	termboxChan := make(chan termbox.Event)
	go func() {
		for {
			termboxChan <- termbox.PollEvent()
		}
	}()
	return termboxChan
}

// Check that mandatory flags have correct values. This is not part of the state machine and mandatory flags
// must lead to Fatal errors if initialized with wrong values.

func repmgrFlagCheck() {
	if logfile != "" {
		var err error
		logPtr, err = os.OpenFile(logfile, os.O_WRONLY|os.O_APPEND|os.O_CREATE, 0644)
		if err != nil {
			log.Println("ERROR: Error opening logfile, disabling for the rest of the session.")
			logfile = ""
		}
	}
	// if slaves option has been supplied, split into a slice.
	if hosts != "" {
		hostList = strings.Split(hosts, ",")
	} else {
		log.Fatal("ERROR: No hosts list specified.")
	}
	// validate users
	if user == "" {
		log.Fatal("ERROR: No master user/pair specified.")
	}
	dbUser, dbPass = misc.SplitPair(user)

	if rpluser == "" {
		log.Fatal("ERROR: No replication user/pair specified.")
	}
	rplUser, rplPass = misc.SplitPair(rpluser)

	// If there's an existing encryption key, decrypt the passwords
	k, err := readKey()
	if err != nil {
		log.Println("INFO : No existing password encryption scheme:", err)
	} else {
		p := crypto.Password{Key: k}
		p.CipherText = dbPass
		p.Decrypt()
		dbPass = p.PlainText
		p.CipherText = rplPass
		p.Decrypt()
		rplPass = p.PlainText
	}

	if ignoreSrv != "" {
		ignoreList = strings.Split(ignoreSrv, ",")
	}

	// Check if preferred master is included in Host List
	pfa := strings.Split(prefMaster, ",")
	if len(pfa) > 1 {
		log.Fatal("ERROR: prefmaster option takes exactly one argument")
	}
	ret := func() bool {
		for _, v := range hostList {
			if v == prefMaster {
				return true
			}
		}
		return false
	}
	if ret() == false && prefMaster != "" {
		log.Fatal("ERROR: Preferred master is not included in the hosts option")
	}
}

func toggleInteractive() {
	if interactive == true {
		interactive = false
		logprintf("INFO : Failover monitor switched to automatic mode")
	} else {
		interactive = true
		logprintf("INFO : Failover monitor switched to manual mode")
	}
}<|MERGE_RESOLUTION|>--- conflicted
+++ resolved
@@ -15,9 +15,9 @@
 
 	"github.com/go-sql-driver/mysql"
 	"github.com/nsf/termbox-go"
+	"github.com/satori/go.uuid"
 	"github.com/spf13/cobra"
 	"github.com/spf13/viper"
-  "github.com/satori/go.uuid"
 	"github.com/tanji/replication-manager/crypto"
 	"github.com/tanji/replication-manager/dbhelper"
 	"github.com/tanji/replication-manager/misc"
@@ -50,7 +50,7 @@
 	swChan         = make(chan bool)
 	repmgrHostname string
 	test           bool
-  run_uuid       uuid.UUID
+	run_uuid       uuid.UUID
 )
 
 // Configuration variables - do not put global variables in that list
@@ -92,20 +92,17 @@
 	masterConnectRetry int
 	rplchecks          bool
 	failsync           bool
-<<<<<<< HEAD
-	heartbeat					 bool
-=======
+	heartbeat          bool
 	mxsOn              bool
 	mxsHost            string
 	mxsPort            string
 	mxsUser            string
 	mxsPass            string
->>>>>>> ec4f48c0
 )
 
 func init() {
 	var errLog = mysql.Logger(log.New(ioutil.Discard, "", 0))
-  run_uuid =  uuid.NewV4()
+	run_uuid = uuid.NewV4()
 	mysql.SetLogger(errLog)
 	rootCmd.AddCommand(switchoverCmd)
 	rootCmd.AddCommand(failoverCmd)
@@ -125,10 +122,6 @@
 	monitorCmd.Flags().StringVar(&mailSMTPAddr, "mail-smtp-addr", "localhost:25", "Alert email SMTP server address, in host:[port] format")
 	monitorCmd.Flags().BoolVar(&daemon, "daemon", false, "Daemon mode. Do not start the Termbox console")
 	monitorCmd.Flags().BoolVar(&interactive, "interactive", true, "Ask for user interaction when failures are detected")
-<<<<<<< HEAD
-	monitorCmd.Flags().BoolVar(&rplchecks, "rplchecks", true, "failover to ignore replications checks")
-	
-=======
 	monitorCmd.Flags().BoolVar(&rplchecks, "rplchecks", true, "Ignore replication checks for failover purposes")
 	monitorCmd.Flags().BoolVar(&mxsOn, "maxscale", false, "Synchronize replication status with MaxScale proxy server")
 	monitorCmd.Flags().StringVar(&mxsHost, "maxscale-host", "127.0.0.1", "MaxScale host IP")
@@ -136,7 +129,6 @@
 	monitorCmd.Flags().StringVar(&mxsUser, "maxscale-user", "admin", "MaxScale admin user")
 	monitorCmd.Flags().StringVar(&mxsPass, "maxscale-pass", "mariadb", "MaxScale admin password")
 
->>>>>>> ec4f48c0
 	viper.BindPFlags(monitorCmd.Flags())
 	maxfail = viper.GetInt("failcount")
 	autorejoin = viper.GetBool("autorejoin")
@@ -152,7 +144,7 @@
 	interactive = viper.GetBool("interactive")
 	rplchecks = viper.GetBool("rplchecks")
 	failsync = viper.GetBool("failover-at-sync")
-  heartbeat = viper.GetBool("heartbeat-table")
+	heartbeat = viper.GetBool("heartbeat-table")
 	var err error
 	repmgrHostname, err = os.Hostname()
 	if err != nil {
@@ -182,7 +174,6 @@
 	cmd.Flags().IntVar(&masterConnectRetry, "master-connect-retry", 10, "Specifies how many seconds to wait between slave connect retries to master")
 	cmd.Flags().BoolVar(&failsync, "failover-at-sync", false, "Only failover when state semisync is sync for last status")
 	cmd.Flags().BoolVar(&heartbeat, "heartbeat-table", true, "hearbeat for active/passive or multi mrm setup")
-
 
 	preScript = viper.GetString("pre-failover-script")
 	postScript = viper.GetString("post-failover-script")
@@ -202,7 +193,7 @@
 	masterConnectRetry = viper.GetInt("master-connect-retry")
 	failsync = viper.GetBool("failover-at-sync")
 	test = viper.GetBool("test")
-  heartbeat = viper.GetBool("heartbeat-table")
+	heartbeat = viper.GetBool("heartbeat-table")
 }
 
 var failoverCmd = &cobra.Command{
@@ -460,12 +451,12 @@
 }
 
 func checkfailed() {
-  // Don't trigger a failover if a switchover is happening
-  if sme.IsInFailover() {
+	// Don't trigger a failover if a switchover is happening
+	if sme.IsInFailover() {
 		logprintf("DEBUG: In Failover skip checking failed master")
 		return
 	}
-  //  logprintf("WARN : Constraint is blocking master state %s stateFailed %s interactive %b master.FailCount %d >= maxfail %d" ,master.State,stateFailed,interactive, master.FailCount , maxfail )
+	//  logprintf("WARN : Constraint is blocking master state %s stateFailed %s interactive %b master.FailCount %d >= maxfail %d" ,master.State,stateFailed,interactive, master.FailCount , maxfail )
 	if master != nil {
 		if master.State == stateFailed && interactive == false && master.FailCount >= maxfail {
 			rem := (failoverTs + failtime) - time.Now().Unix()
@@ -481,8 +472,8 @@
 				logprintf("WARN : Constraint is blocking for failover")
 			}
 
-		} else  if master.State == stateFailed && master.FailCount < maxfail {
-			 logprintf("WARN : Waiting more prove of master death")
+		} else if master.State == stateFailed && master.FailCount < maxfail {
+			logprintf("WARN : Waiting more prove of master death")
 
 		}
 	} else {
