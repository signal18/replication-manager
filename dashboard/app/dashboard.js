app.controller('DashboardController', ['$scope', '$routeParams', '$interval', '$http', '$location', '$mdSidenav', 'Servers', 'Monitor', 'Alerts', 'Master', 'Proxies', 'Slaves', 'Cluster', 'AppService',
    function ($scope, $routeParams, $interval, $http, $location, $mdSidenav, Servers, Monitor, Alerts, Master, Proxies, Slaves, Cluster, AppService) {
        //Selected cluster is choose from the drop-down-list
        $scope.selectedClusterName = undefined;

        var getClusterUrl = function () {
            return AppService.getClusterUrl($scope.selectedClusterName);
        };

        $scope.isLoggedIn = AppService.hasAuthHeaders();
        if (!$scope.isLoggedIn) {
            $location.path('login');
        }

        $scope.logout = function () {
            AppService.logout();
            $location.path('login');
        };

        var timeFrame = $routeParams.timeFrame;
        if (timeFrame == "") {
            timeFrame = "10m";
        }

        var callServices = function () {
            console.log("callServices");
            if (!AppService.hasAuthHeaders()) return;
            Monitor.query({}, function (data) {
                if (data) {
                    $scope.settings = data;
                    $scope.logs = data.logs.buffer;
                    $scope.agents = data.agents;
                }
            }, function () {
                $scope.reserror = true;
            });

            if ($scope.selectedClusterName) {
                Cluster.query({clusterName: $scope.selectedClusterName}, function (data) {
                    $scope.selectedCluster = data;
                    $scope.reserror = false;
                }, function () {
                    $scope.reserror = true;
                });

                Servers.query({clusterName: $scope.selectedClusterName}, function (data) {
                    $scope.servers = data;
                    $scope.reserror = false;
                }, function () {
                    $scope.reserror = true;
                });

                Alerts.query({clusterName: $scope.selectedClusterName}, function (data) {
                    $scope.alerts = data;
                }, function () {
                    $scope.reserror = true;
                });

                Master.query({clusterName: $scope.selectedClusterName}, function (data) {
                    $scope.master = data;
                }, function () {
                    $scope.reserror = true;
                });

                Proxies.query({clusterName: $scope.selectedClusterName}, function (data) {
                    $scope.proxies = data;
                }, function () {
                    $scope.reserror = true;
                });

                Slaves.query({clusterName: $scope.selectedClusterName}, function (data) {
                    $scope.slaves = data;
                }, function () {
                    $scope.reserror = true;
                });
            }
        };

<<<<<<< HEAD
    $scope.toggletraffic = function() {
        var r = confirm("Confirm toggle traffic");
        if (r == true) {
            var response = $http.get(getClusterUrl() + '/settings/actions/switch/database-hearbeat');
            response.success(function(data, status, headers, config) {
                console.log("Ok.");
            });

            response.error(function(data, status, headers, config) {
                console.log("Error.");
            });
        }
    };

    $scope.resetfail = function() {
        var r = confirm("Reset Failover counter?");
        if (r == true) {
            var response = $http.get(getClusterUrl() + '/actions/reset-failover-counter');
            response.success(function(data, status, headers, config) {
                console.log("Ok.");
            });

            response.error(function(data, status, headers, config) {
                console.log("Error.");
            });
        }
    };
=======
        var refreshInterval = 2000;
        $interval(function () {
            callServices();
        }, refreshInterval);

        $scope.selectedUserIndex = undefined;

        var httpGetWithoutResponse = function (url) {
            $http.get(url)
                .then(
                    function () {
                        console.log("Ok.");
                    },
                    function () {
                        console.log("Error.");
                    });
        };

        $scope.switch = function (fail) {
            if (fail) {
                if (confirm("Confirm failover")) httpGetWithoutResponse(getClusterUrl() + '/actions/failover');
            } else {
                if (confirm("Confirm switchover")) httpGetWithoutResponse(getClusterUrl() + '/actions/switchover');
            }
        };

        $scope.maintenance = function (server) {
            if (confirm("Confirm maintenance for server-id: " + server)) httpGetWithoutResponse(getClusterUrl() + '/servers/' + server + '/actions/maintenance');
        };
        $scope.start = function (server) {
            if (confirm("Confirm start for server-id: " + server)) httpGetWithoutResponse(getClusterUrl() + '/servers/' + server + '/actions/start');
        };
        $scope.stop = function (server) {
            if (confirm("Confirm stop for server-id: " + server)) httpGetWithoutResponse(getClusterUrl() + '/servers/' + server + '/actions/stop');
        };

        $scope.toggletraffic = function () {
            if (confirm("Confirm toggle traffic")) httpGetWithoutResponse(getClusterUrl() + '/settings/actions/switch/database-hearbeat')
        };

        $scope.resetfail = function () {
            if (confirm("Reset Failover counter?")) httpGetWithoutResponse(getClusterUrl() + '/actions/reset-failover-counter');
        };

        $scope.setactive = function () {
            if (confirm("Confirm Active Status?")) httpGetWithoutResponse(getClusterUrl() + '/api/setactive');
        };

        $scope.bootstrap = function () {
            if (confirm("Bootstrap operation will destroy your existing replication setup. \n Are you really sure?")) httpGetWithoutResponse(getClusterUrl() + '/services/actions/bootstrap');
        };

        $scope.provision = function () {
            if (confirm("Provision Cluster. \n Are you really sure?")) httpGetWithoutResponse(getClusterUrl() + '/services/actions/provision');
        };

        $scope.unprovision = function () {
            if (confirm("Unprovision operation will destroy your existing data. \n Are you really sure?")) httpGetWithoutResponse(getClusterUrl() + '/services/actions/unprovision');
        };

        $scope.rolling = function () {
            httpGetWithoutResponse(getClusterUrl() + '/actions/rolling');
        };


        $scope.gtidstring = function (arr) {
            var output = [];
            if (arr != null) {
                for (i = 0; i < arr.length; i++) {
                    var gtid = "";
                    gtid = arr[i].domainId + '-' + arr[i].serverId + '-' + arr[i].seqNo;
                    output.push(gtid);
                }
                return output.join(",");
            }
            return '';
        };

        $scope.test = function () {
            if (confirm("Confirm test run, this could cause replication to break!")) httpGetWithoutResponse('/api/tests');
        };
>>>>>>> 80188f52


        $scope.sysbench = function () {
            if (confirm("Confirm sysbench run !")) httpGetWithoutResponse(getClusterUrl() + '/actions/sysbench');
        };

        $scope.runonetest = function () {
            if (confirm("Confirm run one test !")) {
                httpGetWithoutResponse(getClusterUrl() + '/tests/actions/run/' + $scope.tests);
                $scope.tests = "";
            }
        };

        $scope.optimizeAll = function () {
            httpGetWithoutResponse(getClusterUrl() + '/actions/optimize');
        };

        $scope.backupphysical = function (server) {
            if (confirm("Confirm master physical backup")) httpGetWithoutResponse(getClusterUrl() + '/actions/master-physical-backup');
        };

<<<<<<< HEAD
            response.error(function(data, status, headers, config) {
                console.log("Error.");
            });
        }
    };

    $scope.provision = function () {
        var r = confirm("Provision Cluster. \n Are you really sure?");
        if (r == true) {
            var response = $http.get(getClusterUrl() + '/services/actions/provision');
            response.success(function(data, status, headers, config) {
                console.log("Ok.");
            });

            response.error(function(data, status, headers, config) {
                console.log("Error.");
            });
        }
    };

    $scope.unprovision = function() {
        var r = confirm("Unprovision operation will destroy your existing data. \n Are you really sure?");
        if (r == true) {
            var response = $http.get(getClusterUrl() + '/services/actions/unprovision');
            response.success(function(data, status, headers, config) {
                console.log("Ok.");
            });
=======
        $scope.optimize = function (server) {
            if (confirm("Confirm optimize for server-id: " + server)) httpGetWithoutResponse(getClusterUrl() + '/servers/' + server + '/actions/optimize');
        };
>>>>>>> 80188f52

        $scope.switchsettings = function (setting) {
            httpGetWithoutResponse(getClusterUrl() + '/settings/actions/switch/' + setting);
        };


        $scope.$watch('settings.maxdelay', function (newVal, oldVal) {
            if (typeof newVal != 'undefined') {
                httpGetWithoutResponse(getClusterUrl() + '/settings/actions/set/failover-max-slave-delay/' + newVal);
            }
        });

        $scope.setsettings = function (setting, value) {
            httpGetWithoutResponse(getClusterUrl() + '/settings/actions/set/' + setting + '/' + value);
        };

        $scope.selectUserIndex = function (index) {
            var r = confirm("Confirm select Index  " + index);
            if ($scope.selectedUserIndex !== index) {
                $scope.selectedUserIndex = index;
            }
            else {
                $scope.selectedUserIndex = undefined;
            }
        };

        $scope.toggleLeft = buildToggler('left');
        $scope.toggleRight = buildToggler('right');

        function buildToggler(componentId) {
            return function () {
                $mdSidenav(componentId).toggle();
            };
        }


    }]);<|MERGE_RESOLUTION|>--- conflicted
+++ resolved
@@ -76,35 +76,6 @@
             }
         };
 
-<<<<<<< HEAD
-    $scope.toggletraffic = function() {
-        var r = confirm("Confirm toggle traffic");
-        if (r == true) {
-            var response = $http.get(getClusterUrl() + '/settings/actions/switch/database-hearbeat');
-            response.success(function(data, status, headers, config) {
-                console.log("Ok.");
-            });
-
-            response.error(function(data, status, headers, config) {
-                console.log("Error.");
-            });
-        }
-    };
-
-    $scope.resetfail = function() {
-        var r = confirm("Reset Failover counter?");
-        if (r == true) {
-            var response = $http.get(getClusterUrl() + '/actions/reset-failover-counter');
-            response.success(function(data, status, headers, config) {
-                console.log("Ok.");
-            });
-
-            response.error(function(data, status, headers, config) {
-                console.log("Error.");
-            });
-        }
-    };
-=======
         var refreshInterval = 2000;
         $interval(function () {
             callServices();
@@ -142,7 +113,7 @@
         };
 
         $scope.toggletraffic = function () {
-            if (confirm("Confirm toggle traffic")) httpGetWithoutResponse(getClusterUrl() + '/settings/actions/switch/database-hearbeat')
+            if (confirm("Confirm toggle traffic")) httpGetWithoutResponse(getClusterUrl() + '/settings/actions/switch/database-hearbeat');
         };
 
         $scope.resetfail = function () {
@@ -186,7 +157,6 @@
         $scope.test = function () {
             if (confirm("Confirm test run, this could cause replication to break!")) httpGetWithoutResponse('/api/tests');
         };
->>>>>>> 80188f52
 
 
         $scope.sysbench = function () {
@@ -208,39 +178,9 @@
             if (confirm("Confirm master physical backup")) httpGetWithoutResponse(getClusterUrl() + '/actions/master-physical-backup');
         };
 
-<<<<<<< HEAD
-            response.error(function(data, status, headers, config) {
-                console.log("Error.");
-            });
-        }
-    };
-
-    $scope.provision = function () {
-        var r = confirm("Provision Cluster. \n Are you really sure?");
-        if (r == true) {
-            var response = $http.get(getClusterUrl() + '/services/actions/provision');
-            response.success(function(data, status, headers, config) {
-                console.log("Ok.");
-            });
-
-            response.error(function(data, status, headers, config) {
-                console.log("Error.");
-            });
-        }
-    };
-
-    $scope.unprovision = function() {
-        var r = confirm("Unprovision operation will destroy your existing data. \n Are you really sure?");
-        if (r == true) {
-            var response = $http.get(getClusterUrl() + '/services/actions/unprovision');
-            response.success(function(data, status, headers, config) {
-                console.log("Ok.");
-            });
-=======
         $scope.optimize = function (server) {
             if (confirm("Confirm optimize for server-id: " + server)) httpGetWithoutResponse(getClusterUrl() + '/servers/' + server + '/actions/optimize');
         };
->>>>>>> 80188f52
 
         $scope.switchsettings = function (setting) {
             httpGetWithoutResponse(getClusterUrl() + '/settings/actions/switch/' + setting);
@@ -276,5 +216,4 @@
             };
         }
 
-
     }]);