--- conflicted
+++ resolved
@@ -41,15 +41,8 @@
                             <BR><BR></a>
                     </li>
 
-<<<<<<< HEAD
-        <md-sidenav class="md-sidenav-right" md-component-id="right" md-whiteframe="4" layout="column">
-          <md-button>Home</md-button>
-          <md-button>Proxies</md-button>
-          <md-button>Settings</md-button>
-=======
                 </md-nav-list>
             </ul>
->>>>>>> 054cef49
         </md-sidenav>
         <div style="visibility: hidden">
             <div class="md-dialog-container" id="myClusterDialog">
