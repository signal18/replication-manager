<div class="col-lg-12">
    <div ng-cloak="" class="tabsdemoDynamicHeight" ng-app="dashboard">
        <table width="100%">
            <tr>
<<<<<<< HEAD
              <td>
                  <span ng-click="toggleLeft()">
                      <i class="fa fa-bars fa-2x" aria-hidden="true" ></i>
                  </span>
              </td>
                <td>
                  <span class="title"><img src="/static/img/logo.png" alt="Replication Manager"/></span>
=======

                <td width="10%">
                <img src="/static/img/logo.png" alt="Replication Manager"/>
>>>>>>> a956272b
                </td>

                <td>
                                    <md-select width="100px"  name="repeatSelect" id="repeatSelect" ng-model="selectedClusterName">
                                        <md-option ng-selected="{{element == settings.clusters}}" ng-repeat="element in settings.clusters" value="{{element}}">
                                            {{element}}</option>
                                    </md-select>

                </td>
<<<<<<< HEAD
                <td>
                    <span ng-if="isLoggedIn" ng-click="logout()">
                        <i class="fa fa-sign-out fa-2x" aria-hidden="true"></i>
                    </span>
=======
                <td width="40" align="center">
                  <md-icon ng-if="isLoggedIn" ng-click="logout()" class="fa fa-sign-out fa-2x" aria-hidden="true"></md-icon>
                </td>
                <td width="40" align="center">
                  <md-icon class="fa fa-bars fa-2x" aria-hidden="true" ng-click="toggleLeft()"></md-icon>
>>>>>>> a956272b
                </td>

            </tr>

        </table>

        <md-sidenav class="md-sidenav-left" md-component-id="left" md-whiteframe="4">
        </md-sidenav>
        <md-content layout="column">
            <md-tabs md-dynamic-height="" md-border-bottom="">
                <md-tab label="Dashboard">
                    <div ng-include src="'static/dash.html'"></div>
                </md-tab>
                <md-tab label="Alerts ^{{alerts.errors.length}}">
                    <div ng-include src="'static/alert.html'"></div>
                </md-tab>

                <md-tab label="Proxies">
                    <div ng-include src="'static/proxy.html'"></div>
                </md-tab>
                <md-tab label="Settings">
                    <div ng-include src="'static/setting.html'"></div>
                </md-tab>
                <md-tab label="Jobs">
                    <div ng-include src="'static/job.html'"></div>
                </md-tab>
                <md-tab label="Graphs" ng-if="settings.config.graphiteMetrics">
                    <div ng-include src="'static/graph.html'"></div>
                </md-tab>
                <md-tab label="Agents" ng-if="settings.config.enterprise" >
                    <div ng-include src="'static/agent.html'"></div>
                </md-tab>
            </md-tabs>
        </md-content>
    </div>
    <footer class="footer">
        <div class="container">
            <span class="text-muted">Replication-Manager {{settings.version}} © 2017 SIGNAL 18 SARL</span>
        </div>
    </footer>
</div><|MERGE_RESOLUTION|>--- conflicted
+++ resolved
@@ -2,19 +2,8 @@
     <div ng-cloak="" class="tabsdemoDynamicHeight" ng-app="dashboard">
         <table width="100%">
             <tr>
-<<<<<<< HEAD
-              <td>
-                  <span ng-click="toggleLeft()">
-                      <i class="fa fa-bars fa-2x" aria-hidden="true" ></i>
-                  </span>
-              </td>
                 <td>
                   <span class="title"><img src="/static/img/logo.png" alt="Replication Manager"/></span>
-=======
-
-                <td width="10%">
-                <img src="/static/img/logo.png" alt="Replication Manager"/>
->>>>>>> a956272b
                 </td>
 
                 <td>
@@ -24,18 +13,15 @@
                                     </md-select>
 
                 </td>
-<<<<<<< HEAD
-                <td>
-                    <span ng-if="isLoggedIn" ng-click="logout()">
-                        <i class="fa fa-sign-out fa-2x" aria-hidden="true"></i>
-                    </span>
-=======
                 <td width="40" align="center">
-                  <md-icon ng-if="isLoggedIn" ng-click="logout()" class="fa fa-sign-out fa-2x" aria-hidden="true"></md-icon>
+                  <span ng-if="isLoggedIn" ng-click="logout()">
+                  <md-icon ng-if="isLoggedIn" class="fa fa-sign-out fa-2x" aria-hidden="true"></md-icon>
+                </span>
                 </td>
                 <td width="40" align="center">
-                  <md-icon class="fa fa-bars fa-2x" aria-hidden="true" ng-click="toggleLeft()"></md-icon>
->>>>>>> a956272b
+                  <span ng-click="toggleRight()">
+                  <md-icon class="fa fa-bars fa-2x" aria-hidden="true"></md-icon>
+                </span>
                 </td>
 
             </tr>
