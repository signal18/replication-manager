--- conflicted
+++ resolved
@@ -72,31 +72,31 @@
                    <md-icon class="fas fa-arrow-right"></md-icon>
                 </md-button>
                 <md-menu-content>
-                   <md-menu-item ng-click="clbootstrap('master-slave')">
+                   <md-menu-item ng-click="boostrap('master-slave')">
                       <md-button>
                          <md-icon md-menu-align-target class="fas fa-cogs"></md-icon>
                          Master Slave
                       </md-button>
                    </md-menu-item>
-                   <md-menu-item ng-click="clbootstrap('master-slave-no-gtid')">
+                   <md-menu-item ng-click="boostrap('master-slave-no-gtid')">
                       <md-button>
                          <md-icon md-menu-align-target class="fas fa-cogs"></md-icon>
                          Master Slave Positional
                       </md-button>
                    </md-menu-item>
-                   <md-menu-item ng-if="server.id!=master.id" ng-click="clboostrap('multi-master')">
+                   <md-menu-item ng-if="server.id!=master.id" ng-click="boostrap('multi-master')">
                       <md-button>
                          <md-icon md-menu-align-target class="fas fa-cogs"></md-icon>
                          Multi Master
                       </md-button>
                    </md-menu-item>
-                   <md-menu-item ng-click="clbootstrap('multi-master-ring')">
+                   <md-menu-item ng-click="boostrap('multi-master-ring')">
                       <md-button>
                          <md-icon md-menu-align-target class="fas fa-cogs"></md-icon>
                         Multi Master Ring
                       </md-button>
                    </md-menu-item>
-                   <md-menu-item ng-click="clbootstrap('multi-tier-slave')">
+                   <md-menu-item ng-click="boostrap('multi-tier-slave')">
                       <md-button>
                          <md-icon md-menu-align-target class="fas fa-cogs"></md-icon>
                         Multi Tier Slave
@@ -361,39 +361,39 @@
                     Backup
                     <md-icon class="fas fa-arrow-right"></md-icon>
                  </span>
-                        </md-button>
-                        <md-menu-content>
-                            <md-menu-item ng-if="server.id==master.id" ng-click="backupphysical(server.id)">
-                                <md-button>
-                                    <md-icon md-menu-align-target class="fas fa-save"></md-icon>
-                                    Physical Backup
-                                </md-button>
-                            </md-menu-item>
-                            <md-menu-item ng-if="server.id==master.id" ng-click="dbdump(server.id)">
-                                <md-button>
-                                    <md-icon md-menu-align-target class="fas fa-save"></md-icon>
-                                    Logical Backup
-                                </md-button>
-                            </md-menu-item>
-
-                            <md-menu-item ng-if="server.id!=master.id" ng-click="dbreseedmysqldump(server.id)">
-                                <md-button>
-                                    <md-icon md-menu-align-target class="fas fa-upload"></md-icon>
-                                    Reseed Logical From Backup
-                                </md-button>
-                            </md-menu-item>
-                            <md-menu-item ng-if="server.id!=master.id" ng-click="  dbreseedmysqldumpmaster(server.id)">
-                                <md-button>
-                                    <md-icon md-menu-align-target class="fas fa-upload"></md-icon>
-                                    Reseed Logical From Master
-                                </md-button>
-                            </md-menu-item>
-                            <md-menu-item ng-if="server.id!=master.id" ng-click="dbreseedxtrabackup(server.id)">
-                                <md-button>
-                                    <md-icon md-menu-align-target class="fas fa-upload"></md-icon>
-                                    Reseed Physical From Backup
-                                </md-button>
-                            </md-menu-item>
+                            </md-button>
+                            <md-menu-content>
+                                <md-menu-item ng-if="server.id==master.id" ng-click="backupphysical(server.id)">
+                                    <md-button>
+                                        <md-icon md-menu-align-target class="fas fa-save"></md-icon>
+                                        Physical Backup
+                                    </md-button>
+                                </md-menu-item>
+                                <md-menu-item ng-if="server.id==master.id" ng-click="dbdump(server.id)">
+                                    <md-button>
+                                        <md-icon md-menu-align-target class="fas fa-save"></md-icon>
+                                        Logical Backup
+                                    </md-button>
+                                </md-menu-item>
+
+                                <md-menu-item ng-if="server.id!=master.id" ng-click="dbreseedmysqldump(server.id)">
+                                    <md-button>
+                                        <md-icon md-menu-align-target class="fas fa-upload"></md-icon>
+                                        Reseed Logical From Backup
+                                    </md-button>
+                                </md-menu-item>
+                                <md-menu-item ng-if="server.id!=master.id" ng-click="  dbreseedmysqldumpmaster(server.id)">
+                                    <md-button>
+                                        <md-icon md-menu-align-target class="fas fa-upload"></md-icon>
+                                        Reseed Logical From Master
+                                    </md-button>
+                                </md-menu-item>
+                                <md-menu-item ng-if="server.id!=master.id" ng-click="dbreseedxtrabackup(server.id)">
+                                    <md-button>
+                                        <md-icon md-menu-align-target class="fas fa-upload"></md-icon>
+                                        Reseed Physical From Backup
+                                    </md-button>
+                                </md-menu-item>
 
                         </md-menu-content>
                     </md-menu>
@@ -404,7 +404,6 @@
                  <span md-menu-align-target>
                     DB Utils
                  </span>
-<<<<<<< HEAD
                             <md-icon class="fas fa-arrow-right"></md-icon>
                         </md-button>
                         <md-menu-content>
@@ -464,77 +463,6 @@
 <span ng-switch-default class="label label-default">{{server.state}}
     <label ng-if="server.isVirtualMaster==true">-VMaster</label></span>
 </td>
-=======
-                                <md-icon class="fas fa-arrow-right"></md-icon>
-                            </md-button>
-                            <md-menu-content>
-                                <md-menu-item ng-click="dboptimize(server.id)">
-                                    <md-button>
-                                        <md-icon md-menu-align-target class="fas fa-compress"></md-icon>
-                                        Optimize
-                                    </md-button>
-                                </md-menu-item>
-                                <md-menu-item ng-if="server.id!=master.id" ng-click="dbskipreplicationevent(server.id)">
-                                    <md-button>
-                                        <md-icon md-menu-align-target class="fas fa-hospital-symbol"></md-icon>
-                                        Skip 1 Replication Event
-                                    </md-button>
-                                </md-menu-item>
-                                <md-menu-item ng-click="dbtoogleinnodbmonitor(server.id)">
-                                    <md-button>
-                                        <md-icon md-menu-align-target class="fas fa-tv"></md-icon>
-                                        Toogle InnoDB Monitor
-                                    </md-button>
-                                </md-menu-item>
-                                <md-menu-item ng-click="dbtoogleslowquerycapture(server.id)">
-                                    <md-button>
-                                        <md-icon md-menu-align-target class="fas fa-tv"></md-icon>
-                                        Toogle Slow Query Capture
-                                    </md-button>
-                                </md-menu-item>
-
-                        </md-menu>
-                    </md-menu-item>
-                </md-menu-content>
-            </md-menu>
-        </td>
-        <!-- End menu actions -->
-        <td class="rowicon">
-        <md-button class="md-icon-button">
-          <md-tooltip>{{server.dbVersion.major}}.{{server.dbVersion.minor}}</md-tooltip>
-          <md-icon md-svg-src="static/img/mariadb.svg" ng-if="server.dbVersion.flavor=='MariaDB'">
-          </md-icon>
-          <img ng-if="server.dbVersion.flavor=='MySQL'" src="static/img/mysql.png" class="vicon"/>
-          <img ng-if="server.dbVersion.flavor=='Percona'" src="static/img/percona.png" class="vicon"/>
-        <md-button>
-        </td>
-        <td class="servers">
-          {{server.host}}:{{server.port}}
-        </td>
-        <td ng-switch="server.state">
-            <span ng-switch-when="Master" class="label label-primary">Master<label ng-if="server.isVirtualMaster==true">-VMaster</label></span>
-            <span ng-switch-when="Failed" class="label label-danger">Failed<label ng-if="server.isVirtualMaster==true">-VMaster</label></span>
-            <span ng-switch-when="Suspect" class="label label-warning">Suspect<label ng-if="server.isVirtualMaster==true">-VMaster</label></span>
-            <span ng-switch-when="SlaveErr" class="label label-warning">Slave Error<label
-                    ng-if="server.isVirtualMaster==true">-VMaster</label></span>
-            <span ng-switch-when="StandAlone" class="label label-info">Standalone<label
-                    ng-if="server.isVirtualMaster==true">-VMaster</label></span>
-            <span ng-switch-default class="label label-default">{{server.state}}<label ng-if="server.isVirtualMaster==true">-VMaster</label></span>
-        </td>
-
-    <td class="gtid"><span ng-if="server.dbVersion.flavor=='MariaDB' && slaves[0].haveMariadbGtid==true">{{server.replications[0].usingGtid.String}}</span><span ng-if="server.dbVersion.flavor!='MariaDB' && slaves[0].haveMysqlGtid==true">{{server.gtidExecuted}}</span></td>
-    <td class="gtid"><span ng-if="server.dbVersion.flavor=='MariaDB' && slaves[0].haveMariadbGtid==true" title="{{gtidstring(server.currentGtid)}}">{{gtidstring(server.currentGtid)}}</span><span ng-if="server.isSlave==true &&  slaves[0].haveMariadbGtid==false && slaves[0].haveMysqlGtid==false">{{server.replications[0].masterLogFile.String}}</span><span ng-if="server.isSlave==false && slaves[0].haveMariadbGtid==false && slaves[0].haveMysqlGtid==false">{{server.binaryLogFile}}</span></td>
-    <td class="gtid"><span ng-if="server.dbVersion.flavor=='MariaDB' && slaves[0].haveMariadbGtid==true" title="{{gtidstring(server.slaveGtid)}}">{{gtidstring(server.slaveGtid)}}</span><span ng-if="server.isSlave==true &&  slaves[0].haveMariadbGtid==false && slaves[0].haveMysqlGtid==false">{{server.replications[0].execMasterLogPos.String}}</span><span ng-if="server.isSlave==false && slaves[0].haveMariadbGtid==false && slaves[0].haveMysqlGtid==false">{{server.binaryLogPos}}</span></td>
-    <td>{{server.replications[0].secondsBehindMaster.Int64}}</td>
-    <td>{{server.failCount}}/{{server.failSuspectHeartbeat}}</td>
-        <td class="state"><i ng-if="server.ignored==true" class="fa fa-1x fa-thumbs-down text-danger"/><i ng-if="server.prefered==true" class="fa fa-1x fa-thumbs-up text-success"/></td>
-        <td class="state"><i ng-if="server.replications[0].slaveIoRunning.String=='Yes'" class="fa fa-1x fa-check-circle text-success"></i><i ng-if="server.replications[0].slaveIoRunning.String!='Yes'" class="fa fa-1x fa-times-circle text-danger"></i></td>
-        <td class="state"><i ng-if="server.replications[0].slaveSqlRunning.String=='Yes'" class="fa fa-1x fa-check-circle text-success"></i><i ng-if="server.replications[0].slaveSqlRunning.String!='Yes'" class="fa fa-1x fa-times-circle text-danger"></i></td>
-        <td class="state"><i ng-if="server.readOnly=='ON'" class="fa fa-1x fa-check-circle text-success"></i><i ng-if="server.readOnly!='ON'" class="fa fa-1x fa-times-circle text-danger"></i></td>
-        <td class="state"><i ng-if="server.eventScheduler==true" class="fa fa-1x fa-check-circle text-success"></i><i ng-if="server.eventScheduler==false" class="fa fa-1x fa-times-circle text-danger"></i></td>
-        <td class="state"><i ng-if="server.semiSyncMasterStatus==true" class="fa fa-1x fa-check-circle text-success"></i><i ng-if="server.semiSyncMasterStatus==false" class="fa fa-1x fa-times-circle text-danger"></i></td>
-        <td class="state"><i ng-if="server.semiSyncSlaveStatus==true" class="fa fa-1x fa-check-circle text-success"></i><i ng-if="server.semiSyncSlaveStatus==false" class="fa fa-1x fa-times-circle text-danger"></i></td>
->>>>>>> d9e7340a
 
 <td class="gtid"><span
         ng-if="server.dbVersion.flavor=='MariaDB' && slaves[0].haveMariadbGtid==true">{{server.replications[0].usingGtid.String}}</span>
