--- conflicted
+++ resolved
@@ -1,293 +1,3 @@
-<<<<<<< HEAD
-<md-content class="md-padding">
-  <md-toolbar>
-    <div class="md-toolbar-tools">
-      <h2><span>Actions</span></h2>
-      <md-button class="md-raised" ng-if="master.State !='Failed'" ng-click="switch(false)" aria-label="Switchover"><i class="fa fa-toggle-on" aria-hidden="true"></i>
-        Switchover</md-button>
-        <md-button class="md-raised md-warn" ng-if="master.State =='Failed'" ng-click="switch(true)" aria-label="Failover"><i class="fa fa-toggle-on" aria-hidden="true"></i>
-          Failover</md-button>
-          <md-button class="md-raised" ng-if="master.State !='Failed'" aria-label="Reset Failover Counter"></i><i class="fa fa-undo" aria-hidden="true"></i>
-            Reset Failover Counter</md-button>
-          </div>
-        </md-toolbar>
-        <md-card>
-          <div ng-if="reserror" class="alert alert-danger" role="alert">Cannot connect to the http server backend. Status
-            will not update.
-          </div>
-        </md-card>
-        <div layout="column" layout-gt-xs="row">
-          <div flex-gt-xs="30" class="col-lg-33">
-            <md-card>
-              <table class="table">
-
-                <tr>
-                  <th>Cluster Name</th>
-                  <th>Topology</th>
-                </tr>
-                <tr>
-                  <td><span ng-if="!selectedClusterName" class="label label-primary">DEFAULT</span><span
-                    ng-if="selectedClusterName" class="label label-info">{{selectedClusterName}}</span>
-                  </td>
-                  <td><span class="label label-info">{{selectedCluster.topology}}</span>
-                  </td>
-                </tr>
-              </table>
-
-            </md-card>
-          </div>
-          <div flex-gt-xs="10"></div>
-          <div flex-gt-xs="60" class="col-lg-66">
-            <md-card>
-
-              <table ng-if="settings" class="table">
-                <tr>
-                  <th>Manager Status</th>
-                  <th>Failover Count</th>
-                  <th>Last Failover Time</th>
-                </tr>
-                <tr>
-                  <td><span ng-if="selectedCluster.activePassiveStatus=='A'"
-                    class="label label-success">ACTIVE</span><span
-                    ng-if="selectedCluster.activePassiveStatus=='S'"
-                    class="label label-warning">STANDBY</span>
-                  </td>
-                  <td>{{selectedCluster.failoverCounter}} / {{selectedCluster.config.failoverLimit}}</td>
-                  <td>{{selectedCluster.failoverLastTime}}</td>
-                </tr>
-              </table>
-            </md-card>
-          </div>
-        </div>
-        <md-card>
-          <md-card-content>
-            <p class="sectionheader">SERVERS</p>
-          </md-card-content>
-          <table ng-if="servers" class="table">
-
-            <tr>
-              <th>Host</th>
-              <th>Port</th>
-              <th>Version</th>
-              <th>Status</th>
-              <th>Priority</th>
-              <th ng-if="servers[0].dbVersion.flavor=='MariaDB' && slaves[0].haveMariadbGtid==true ">Using GTID</th>
-              <th ng-if="servers[0].dbVersion.flavor=='MariaDB' && slaves[0].haveMariadbGtid==true">Current GTID</th>
-              <th ng-if="servers[0].dbVersion.flavor=='MariaDB' && slaves[0].haveMariadbGtid==true">Slave GTID Pos</th>
-              <th ng-if="servers[0].dbVersion.flavor!='MariaDB' && slaves[0].haveMysqlGtid==true">Executed GTID Set</th>
-              <th ng-if="slaves[0].haveMariadbGtid==false && slaves[0].haveMysqlGtid==false">File</th>
-              <th ng-if="slaves[0].haveMariadbGtid==false && slaves[0].haveMysqlGtid==false">Pos</th>
-              <th>IO Thread</th>
-              <th>SQL Thread</th>
-              <th>Delay</th>
-              <th>Read Only</th>
-              <th>Fail Count</th>
-              <th>Scheduler</th>
-              <th>Master Sync</th>
-              <th>Slave Sync</th>
-              <th>Actions</th>
-            </tr>
-
-            <tbody>
-              <tr ng-repeat="server in servers"
-              ng-class="{'active':server.state=='Master','danger': server.state=='SlaveErr','warning': server.state=='SlaveLate'  }">
-              <td>{{server.host}}</td>
-              <td>{{server.port}}</td>
-              <td>{{server.dbVersion.flavor}} {{server.dbVersion.major}}.{{server.dbVersion.minor}}</td>
-              <td ng-switch="server.state">
-                <span ng-switch-when="Master" class="label label-primary">Master<label ng-if="server.isVirtualMaster==true">-VMaster</label></span>
-                <span ng-switch-when="Failed" class="label label-danger">Failed<label ng-if="server.isVirtualMaster==true">-VMaster</label></span>
-                <span ng-switch-when="Suspect" class="label label-warning">Suspect<label ng-if="server.isVirtualMaster==true">-VMaster</label></span>
-                <span ng-switch-when="SlaveErr" class="label label-warning">Slave Error<label
-                  ng-if="server.isVirtualMaster==true">-VMaster</label></span>
-                  <span ng-switch-when="StandAlone" class="label label-info">Standalone<label
-                    ng-if="server.isVirtualMaster==true">-VMaster</label></span>
-                    <span ng-switch-default class="label label-default">{{server.state}}<label ng-if="server.isVirtualMaster==true">-VMaster</label></span>
-                  </td>
-                  <td ng-if="server.ignored==true"><i class="fa fa-2x fa-thumbs-down text-danger"/></td>
-                  <td ng-if="server.prefered==true"><i class="fa fa-2x fa-thumbs-up text-success"/></td>
-                  <td ng-if="server.prefered==false && server.ignored==false"></td>
-                  <td ng-if="server.dbVersion.flavor=='MariaDB' && slaves[0].haveMariadbGtid==true">{{server.replications[0].usingGtid.String}}</td>
-                  <td ng-if="server.dbVersion.flavor=='MariaDB' && slaves[0].haveMariadbGtid==true">{{gtidstring(server.currentGtid)}}</td>
-                  <td ng-if="server.dbVersion.flavor=='MariaDB' && slaves[0].haveMariadbGtid==true">{{gtidstring(server.slaveGtid)}}</td>
-                  <td ng-if="server.dbVersion.flavor!='MariaDB' && slaves[0].haveMysqlGtid==true ">{{server.gtidExecuted}}</td>
-                  <th ng-if="server.isSlave==true &&  slaves[0].haveMariadbGtid==false && slaves[0].haveMysqlGtid==false">{{server.replications[0].masterLogFile.String}}</th>
-                  <th ng-if="server.isSlave==true &&  slaves[0].haveMariadbGtid==false && slaves[0].haveMysqlGtid==false">{{server.replications[0].execMasterLogPos.String}}</th>
-                  <th ng-if="server.isSlave==false && slaves[0].haveMariadbGtid==false && slaves[0].haveMysqlGtid==false">{{server.binaryLogFile}}</th>
-                  <th ng-if="server.isSlave==false && slaves[0].haveMariadbGtid==false && slaves[0].haveMysqlGtid==false">{{server.binaryLogPos}}</th>
-
-                  <td>{{server.replications[0].slaveIoRunning.String}}</td>
-                  <td>{{server.replications[0].slaveIoRunning.String}}</td>
-                  <td>{{server.replications[0].secondsBehindMaster.Int64}}</td>
-                  <td>{{server.readOnly}}</td>
-                  <td>{{server.failCount}}/{{server.failSuspectHeartbeat}}</td>
-                  <td ng-if="server.eventScheduler==true"><i class="fa fa-2x fa-check-circle text-success"></i>
-                  </td>
-                  <td ng-if="server.eventScheduler==false"><i class="fa fa-2x fa-times-circle text-danger"></i>
-                  </td>
-                  <td ng-if="server.semiSyncMasterStatus==true"><i class="fa fa-2x fa-check-circle text-success"></i>
-                  </td>
-                  <td ng-if="server.semiSyncMasterStatus==false"><i class="fa fa-2x fa-times-circle text-danger"></i>
-                  </td>
-                  <td ng-if="server.semiSyncSlaveStatus==true"><i class="fa fa-2x fa-check-circle text-success"></i>
-                  </td>
-                  <td ng-if="server.semiSyncSlaveStatus==false"><i class="fa fa-2x fa-times-circle text-danger"></i>
-                  </td>
-                  <td>
-                    <md-menu>
-                      <md-button aria-label="Open server interactions menu" class="md-icon-button" ng-click="$mdMenu.open($event)">
-                        <md-icon md-menu-origin class="fas fa-ellipsis-h"></md-icon>
-                      </md-button>
-                      <md-menu-content>
-                        <md-menu-item ng-click="maintenance(server.id)">
-                          <md-button>
-                            <md-icon md-menu-align-target class="fas fa-pause"></md-icon>
-                            Maintenance Mode
-                          </md-button>
-                        </md-menu-item>
-                        <md-menu-item ng-if="settings.config.enterprise==true || settings.config.test==true" ng-click="stop(server.id)">
-                          <md-button>
-                            <md-icon md-menu-align-target class="fas fa-stop"></md-icon>
-                            Stop Database
-                          </md-button>
-                        </md-menu-item>
-                        <md-menu-item ng-if="settings.config.enterprise==true || settings.config.test==true" ng-click="start(server.id)">
-                          <md-button>
-                            <md-icon md-menu-align-target class="fas fa-play"></md-icon>
-                            Start Database
-                          </md-button>
-                        </md-menu-item>
-                        <md-menu-item ng-click="optimize(server.id)">
-                          <md-button>
-                            <md-icon md-menu-align-target class="fas fa-cogs"></md-icon>
-                            Optimize
-                          </md-button>
-                        </md-menu-item>
-                        <md-menu-item ng-if="server.id==master.id" ng-click="backupphysical(server.id)">
-                          <md-button>
-                            <md-icon md-menu-align-target class="fas fa-save"></md-icon>
-                            Physical Backup
-                          </md-button>
-                        </md-menu-item>
-                      </md-menu-content>
-                    </md-menu>
-                  </td>
-                </tr>
-              </tbody>
-            </table>
-          </md-card>
-
-          <div layout="column" layout-gt-xs="row">
-            <div flex-gt-xs="30" class="col-lg-33">
-
-              <md-card>
-
-                <table ng-if="settings"  md-table class="table md-primary md-data-table">
-                  <tr md-row><th colspan=2>SLA</th></tr>
-                  <tr md-row><td>Monitor Tickers</td> <td>{{selectedCluster.monitorSpin}}</td></tr>
-                  <tr md-row><td>Master Available</td><td>{{selectedCluster.uptime}}</td></tr>
-                  <tr md-row><td>Can Failover Acceptable Data Loss</td><td>{{selectedCluster.uptimeFailable}}</td></tr>
-                  <tr md-row><td>Can Failover No Data Loss</td><td>{{selectedCluster.uptimeSemisync}}</td></tr>
-                </table>
-              </md-card>
-              <BR>
-                <md-card>
-                  <md-card-content>
-                    <p class="sectionheader">ACTIONS</p>
-                  </md-card-content>
-
-                  <table class="table">
-                    <tr>
-                      <td>
-                        <md-button ng-if="master.state !='Failed'" type="button" class="btn btn-primary" ng-click="optimizeAll()">
-                          Rolling Optimize
-                        </md-button>
-                        <md-button ng-if="master.state !='Failed'" type="button" class="btn btn-primary"
-                        ng-click="backupphysical()">Physical Backup
-                      </md-button>
-                    </td>
-                  </tr>
-                </table>
-              </md-card>
-              <BR>
-
-                <md-card ng-if="settings.config.enterprise==true">
-                  <md-card-content ng-if="settings.config.enterprise==true">
-                    <p class="sectionheader">PRO</p>
-                  </md-card-content>
-
-                  <table class="table" ng-if="settings.config.enterprise==true">
-                    <tr>
-                      <td>
-                        <md-button ng-if="settings.config.test==true" type="button" class="btn btn-primary" ng-click="provision()">
-                          Bootstrap
-                        </md-button>
-                        <md-button ng-if="settings.config.enterprise==true" type="button" class="btn btn-primary" ng-click="unprovision()">
-                          Unprovision
-                        </md-button>
-                        <md-button ng-if="settings.config.enterprise==true" type="button" class="btn btn-primary" ng-click="rolling()">
-                          Rolling Upgrade
-                        </md-button>
-                        <BR>
-                          <BR>
-                          </td>
-                        </tr>
-                        <tr>
-                          <td>
-                            <div ng-repeat="tag in selectedCluster.dbServersTags"> <span class="label label-success">{{ tag }}<span></div>
-                            </td>
-                          </tr>
-                        </table>
-                      </md-card>
-                      <BR>
-
-                        <md-card ng-if="settings.config.test==true">
-                          <table class="table">
-                            <tr>
-                              <td>
-                                <labelfor="test" action="/runonetest" >
-                                <p class="sectionheader">Tests</p>
-                              </label><BR>
-                                <md-select name="repeatSelect" id="repeatSelect" ng-model="tests" ng-change="runonetest()">
-                                  <md-option   ng-selected="{{element == settings.tests}}"
-                                  ng-repeat="element in settings.tests"  value="{{element}}">{{element}}</option>
-                                </md-select>
-                                <br/><br/>
-                                <md-button type="button" class="btn btn-primary" ng-click="provision()">Provision</md-button>
-                                <md-button type="button" class="btn btn-primary" ng-click="unprovision()">Unprovision</md-button>
-                                <br/><br/>
-                                <md-button type="button" class="btn btn-primary" ng-click="test()">Run Tests</md-button>
-                                <md-button type="button" class="btn btn-primary" ng-click="sysbench()">Sysbench</md-button>
-                                <md-button type="button" class="btn btn-primary" ng-click="toggletraffic()">Toggle Traffic</md-button><BR>
-
-                                </td>
-                                <td>
-                                </td>
-                              </tr>
-                            </table>
-                          </md-card>
-                        </div>
-                        <div flex-gt-xs="5"></div>
-                        <div flex-gt-xs="65" class="col-lg-66">
-                          <md-card>
-                            <md-card-content><p class="sectionheader">LOGS</p></md-card-content>
-                            <md-card-content style="height: 400px; overflow-y: auto">
-                              <md-pre>
-                                <table class="log">
-                                  <tr ng-repeat="logline in logs" ng-if="logline.timestamp">
-                                    <td class="stamp">{{ logline.timestamp }}</td>
-                                    <td ng-switch="logline.level">
-                                      <span ng-switch-when="INFO" class="label label-info">{{ logline.level }}</span>
-                                      <span ng-switch-when="WARN" class="label label-warning">{{ logline.level }}</span>
-                                      <span ng-switch-when="ERROR" class="label label-danger">{{ logline.level }}</span>
-                                      <span ng-switch-when="DEBUG" class="label label-primary">{{ logline.level }}</span>
-                                      <span ng-switch-default class="label label-default">{{ logline.level }}</span>
-                                      <td class="text">{{ logline.text }}</td>
-                                    </tr>
-                                  </table>
-                                </md-pre>
-                              </md-card-content>
-=======
 
   <md-content ng-if="selectedCluster" class="md-padding">
     <md-toolbar style="background-color:transparent">
@@ -754,7 +464,6 @@
 </table>
 </md-pre>
 </md-card-content>
->>>>>>> 054cef49
 
                             </md-card>
                           </div>
