--- conflicted
+++ resolved
@@ -155,21 +155,12 @@
                               <td>{{server.Port}}</td>
                               <td>{{server.DBVersion.Flavor}} {{server.DBVersion.Major}}.{{server.DBVersion.Minor}}</td>
                               <td ng-switch="server.State">
-<<<<<<< HEAD
-                                <span ng-switch-when="Master" class="label label-primary">Master</span>
-                                <span ng-switch-when="Failed" class="label label-danger">Failed</span>
-                                <span ng-switch-when="Suspect" class="label label-warning">Suspect</span>
-                                <span ng-switch-when="SlaveErr" class="label label-warning">Slave Error</span>
-                                <span ng-switch-when="StandAlone" class="label label-info">Standalone</span>
-                                <span ng-switch-default class="label label-default">{{server.State}}</span>
-=======
                                 <span ng-switch-when="Master" class="label label-primary">Master<label ng-if="server.IsVirtualMaster==true">-VMaster</label></span>
                                 <span ng-switch-when="Failed" class="label label-danger">Failed<label ng-if="server.IsVirtualMaster==true">-VMaster</label></span>
                                 <span ng-switch-when="Suspect" class="label label-warning">Suspect<label ng-if="server.IsVirtualMaster==true">-VMaster</label></span>
                                 <span ng-switch-when="SlaveErr" class="label label-warning">Slave Error<label ng-if="server.IsVirtualMaster==true">-VMaster</label></span>
                                 <span ng-switch-when="StandAlone" class="label label-info">Standalone<label ng-if="server.IsVirtualMaster==true">-VMaster</label></span>
                                 <span ng-switch-default class="label label-default">{{server.State}}<label ng-if="server.IsVirtualMaster==true">-VMaster</label></span>
->>>>>>> 6dcd2b6c
                               </td>
                               <td ng-if="server.DBVersion.Flavor=='MariaDB'">{{server.Replications[0].UsingGtid.String}}</td>
                               <td ng-if="server.DBVersion.Flavor=='MariaDB'">{{gtidstring(server.CurrentGtid)}}</td>
