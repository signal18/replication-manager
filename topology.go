--- conflicted
+++ resolved
@@ -186,7 +186,6 @@
 		}
 		if srw > 1 {
 			sme.AddState("WARN00004", state.State{ErrType: "WARNING", ErrDesc: "RO server count > 1 in multi-master mode.  switching to prefered master.", ErrFrom: "TOPO"})
-<<<<<<< HEAD
 			server:=getPreferedMaster()
       if server != nil {
 			  dbhelper.SetReadOnly(server.Conn, false)
@@ -194,11 +193,7 @@
 			{
 				sme.AddState("WARN00006", state.State{ErrType: "WARNING", ErrDesc: "Multi-master need a prefered master.", ErrFrom: "TOPO"})
 		  }
-=======
-			server := getPreferedMaster()
-			dbhelper.SetReadOnly(server.Conn, false)
->>>>>>> 1416b1ec
-		}
+ 	  }
 	} else if readonly {
 		// In non-multimaster mode, enforce read-only flag if the option is set
 		for _, s := range slaves {
