// replication-manager - Replication Manager Monitoring and CLI for MariaDB
// Authors: Guillaume Lefranc <guillaume.lefranc@mariadb.com>
//          Stephane Varoqui  <stephane.varoqui@mariadb.com>
// This source code is licensed under the GNU General Public License, version 3.
// Redistribution/Reuse of this code is permitted under the GNU v3 license, as
// an additional term, ALL code must carry the original Author(s) credit in comment form.
// See LICENSE in this directory for the integral text.

// monitor.go
package main

import (
	"database/sql"
	"fmt"
	"net/http"
	"os"
	"strconv"
	"sync"
	"time"

	_ "github.com/go-sql-driver/mysql"
	"github.com/jmoiron/sqlx"
	"github.com/tanji/replication-manager/alert"
	"github.com/tanji/replication-manager/dbhelper"
	"github.com/tanji/replication-manager/graphite"
	"github.com/tanji/replication-manager/gtid"
	"github.com/tanji/replication-manager/misc"
)

// ServerMonitor defines a server to monitor.
type ServerMonitor struct {
	Conn                 *sqlx.DB
	URL                  string
	DSN                  string
	Host                 string
	Port                 string
	IP                   string
	BinlogPos            *gtid.List
	Strict               string
	ServerID             uint
	MasterServerID       uint
	MasterHost           string
	LogBin               string
	UsingGtid            string
	CurrentGtid          *gtid.List
	SlaveGtid            *gtid.List
	IOGtid               *gtid.List
	IOThread             string
	SQLThread            string
	ReadOnly             string
	Delay                sql.NullInt64
	State                string
	PrevState            string
	IOErrno              uint
	IOError              string
	SQLErrno             uint
	SQLError             string
	FailCount            int
	FailSuspectHeartbeat int64
	SemiSyncMasterStatus bool
	SemiSyncSlaveStatus  bool
	RplMasterStatus      bool
	EventScheduler       bool
	EventsStatus         []dbhelper.Event
}

type serverList []*ServerMonitor

var maxConn string

const (
	stateFailed    string = "Failed"
	stateMaster    string = "Master"
	stateSlave     string = "Slave"
	stateSlaveErr  string = "SlaveErr"
	stateSlaveLate string = "SlaveLate"
	stateUnconn    string = "Unconnected"
	stateSuspect   string = "Suspect"
	stateShard     string = "Shard"
)

/* Initializes a server object */
func newServerMonitor(url string) (*ServerMonitor, error) {
	server := new(ServerMonitor)
	server.URL = url
	server.Host, server.Port = misc.SplitHostPort(url)
	var err error
	server.IP, err = dbhelper.CheckHostAddr(server.Host)
	if err != nil {
		errmsg := fmt.Errorf("ERROR: DNS resolution error for host %s", server.Host)
		return server, errmsg
	}
	params := fmt.Sprintf("?timeout=%ds", conf.Timeout)
	mydsn := func() string {
		dsn := dbUser + ":" + dbPass + "@"
		if server.Host != "" {
			dsn += "tcp(" + server.Host + ":" + server.Port + ")/" + params
		} else {
			dsn += "unix(" + conf.Socket + ")/" + params
		}
		return dsn
	}
	server.DSN = mydsn()
	server.Conn, err = sqlx.Open("mysql", server.DSN)
	return server, err
}

func (server *ServerMonitor) check(wg *sync.WaitGroup) {

	defer wg.Done()
	if sme.IsInFailover() {
		if conf.LogLevel > 2 {
			logprintf("DEBUG: Inside failover, skip server check")
		}
		return
	}
	if server.PrevState != server.State {
		server.PrevState = server.State
	}

	if conf.LogLevel > 2 {
		// logprint("DEBUG: Checking server", server.Host)
	}

	var err error
	switch conf.CheckType {
	case "tcp":
		err = server.Conn.Ping()
	case "agent":
		var resp *http.Response
		resp, err = http.Get("http://" + server.Host + ":10001/check/")
		if resp.StatusCode != 200 {
			// if 404, consider server down or agent killed. Don't initiate anything
			err = fmt.Errorf("HTTP Response Code Error: %d", resp.StatusCode)
		}
	}

	// Handle failure cases here
	if err != nil {
		if conf.LogLevel > 2 {
			logprintf("DEBUG: Failure detection handling for server %s", server.URL)
		}
		if err != sql.ErrNoRows && (server.State == stateMaster || server.State == stateSuspect) {
			server.FailCount++
			server.FailSuspectHeartbeat = sme.GetHeartbeats()
			if server.URL == master.URL {
				if master.FailCount <= conf.MaxFail {
					logprintf("WARN : Master Failure detected! Retry %d/%d", master.FailCount, conf.MaxFail)
				}
				if server.FailCount >= conf.MaxFail {
					if server.FailCount == conf.MaxFail {
						logprint("WARN : Declaring master as failed")
					}
					master.State = stateFailed
				} else {
					master.State = stateSuspect
				}
			}
		} else {
			if server.State != stateMaster && server.State != stateFailed {
				server.FailCount++
				if server.FailCount >= conf.MaxFail {
					if server.FailCount == conf.MaxFail {
						logprintf("WARN : Declaring server %s as failed", server.URL)
						server.State = stateFailed
					} else {
						server.State = stateSuspect
					}
					// remove from slave list
					server.delete(&slaves)
				}
			}
		}
		// Send alert if state has changed
		if server.PrevState != server.State {
			//if conf.Verbose {
			logprintf("ALERT : Server %s state changed from %s to %s", server.URL, server.PrevState, server.State)
			//}
			if conf.MailTo != "" {
				a := alert.Alert{
					From:        conf.MailFrom,
					To:          conf.MailTo,
					Type:        server.State,
					Origin:      server.URL,
					Destination: conf.MailSMTPAddr,
				}
				err = a.Email()
				if err != nil {
					logprint("ERROR: Could not send econf.Mail alert: ", err)
				}
			}
		}
		return
	}
	// Reset FailCount
	/*	if conf.Verbose>0  {
		logprintf("DEBUG: State comparison %b %b %b %d %d %d ", server.State==stateMaster , server.State==stateSlave  , server.State==stateUnconn ,(server.FailCount > 0) ,((sme.GetHeartbeats() - server.FailSuspectHeartbeat) * conf.MonitoringTicker), conf.FailResetTime) {
	}*/
	if (server.State != stateUnconn && server.State != stateSuspect) && (server.FailCount > 0) && (((sme.GetHeartbeats() - server.FailSuspectHeartbeat) * conf.MonitoringTicker) > conf.FailResetTime) {
		server.FailCount = 0
		server.FailSuspectHeartbeat = 0
	}
	_, err = dbhelper.GetSlaveStatus(server.Conn)
	if err == sql.ErrNoRows {
		// If we reached this stage with a previously failed server, reintroduce
		// it as unconnected server.
		if server.PrevState == stateFailed {
			if conf.LogLevel > 1 {
				logprintf("DEBUG: State comparison reinitialized failed server %s as unconnected", server.URL)
			}
			server.State = stateUnconn
			server.FailCount = 0
			if conf.Autorejoin {
				// Check if master exists in topology before rejoining.
				if server.URL != master.URL {
					logprintf("INFO : Rejoining previously failed server %s", server.URL)
					err = server.rejoin()
					if err != nil {
						logprintf("ERROR: Failed to autojoin previously failed server %s", server.URL)
					}
				}
			}
		} else if server.State != stateMaster {
			if conf.LogLevel > 1 {
				logprintf("DEBUG: State unconnected set by non-master rule on server %s", server.URL)
			}
			server.State = stateUnconn
		}
		return
	}

	// In case of state change, reintroduce the server in the slave list
	if server.PrevState == stateFailed || server.PrevState == stateUnconn {
		server.State = stateSlave
		server.FailCount = 0
		slaves = append(slaves, server)
		if conf.ReadOnly {
			err = dbhelper.SetReadOnly(server.Conn, true)
			if err != nil {
				logprintf("ERROR: Could not set rejoining slave %s as read-only, %s", server.URL, err)
			}
		}
	}
}

/* Refresh a server object */
func (server *ServerMonitor) refresh() error {
	err := server.Conn.Ping()
	if err != nil {
		return err
	}
	sv, err := dbhelper.GetVariables(server.Conn)
	if err != nil {
		return err
	}
	if sv["EVENT_SCHEDULER"] != "ON" {
		server.EventScheduler = false
	} else {
		server.EventScheduler = true
	}
	server.BinlogPos = gtid.NewList(sv["GTID_BINLOG_POS"])
	server.Strict = sv["GTID_STRICT_MODE"]
	server.LogBin = sv["LOG_BIN"]
	server.ReadOnly = sv["READ_ONLY"]
	server.CurrentGtid = gtid.NewList(sv["GTID_CURRENT_POS"])
	server.SlaveGtid = gtid.NewList(sv["GTID_SLAVE_POS"])
	sid, _ := strconv.ParseUint(sv["SERVER_ID"], 10, 0)
	server.ServerID = uint(sid)
	err = dbhelper.SetDefaultMasterConn(server.Conn, conf.MasterConn)
	if err != nil {
		return err
	}
	server.EventsStatus, err = dbhelper.GetEnventsStatus(server.Conn)
	if err != nil {
		logprintf("ERROR: Could not get events")
		return err
	}
	su := dbhelper.GetStatus(server.Conn)
	if su["RPL_SEMI_SYNC_MASTER_STATUS"] == "ON" {
		server.SemiSyncMasterStatus = true
	} else {
		server.SemiSyncMasterStatus = false
	}
	if su["RPL_SEMI_SYNC_SLAVE_STATUS"] == "ON" {
		server.SemiSyncSlaveStatus = true
	} else {
		server.SemiSyncSlaveStatus = false
	}

	slaveStatus, err := dbhelper.GetSlaveStatus(server.Conn)
	if err != nil {
		server.UsingGtid = ""
		server.IOThread = "No"
		server.SQLThread = "No"
		server.Delay = sql.NullInt64{Int64: 0, Valid: false}
		server.MasterServerID = 0
		server.MasterHost = ""
		server.IOErrno = 0
		server.IOError = ""
		server.SQLError = ""
		server.SQLErrno = 0
	} else {
		server.IOGtid = gtid.NewList(slaveStatus.Gtid_IO_Pos)
		server.UsingGtid = slaveStatus.Using_Gtid
		server.IOThread = slaveStatus.Slave_IO_Running
		server.SQLThread = slaveStatus.Slave_SQL_Running
		server.Delay = slaveStatus.Seconds_Behind_Master
		server.MasterServerID = slaveStatus.Master_Server_Id
		server.MasterHost = slaveStatus.Master_Host
		server.IOErrno = slaveStatus.Last_IO_Errno
		server.IOError = slaveStatus.Last_IO_Error
		server.SQLError = slaveStatus.Last_SQL_Error
		server.SQLErrno = slaveStatus.Last_SQL_Errno
	}
<<<<<<< HEAD
=======

	// Initialize graphite monitoring

	if conf.GraphiteMetrics {
		graph, err := graphite.NewGraphite(conf.GraphiteCarbonHost, conf.GraphiteCarbonPort)
		if err == nil {
			graph.SimpleSend(fmt.Sprintf("server%d.replication.delay", server.ServerID), fmt.Sprintf("%d", server.Delay.Int64))
			graph.SimpleSend(fmt.Sprintf("server%d.status.ComSelect", server.ServerID), su["COM_SELECT"])
			graph.SimpleSend(fmt.Sprintf("server%d.status.Queries", server.ServerID), su["QUERIES"])
			graph.SimpleSend(fmt.Sprintf("server%d.status.ThreadsRunning", server.ServerID), su["THREADS_RUNNING"])
			graph.SimpleSend(fmt.Sprintf("server%d.status.BytesOut", server.ServerID), su["BYTES_SENT"])
			graph.SimpleSend(fmt.Sprintf("server%d.status.BytesIn", server.ServerID), su["BYTES_RECEIVED"])
			graph.Disconnect()
		}
	}
>>>>>>> ac01a802

	return nil
}

/* Check replication health and return status string */
func (server *ServerMonitor) replicationCheck() string {

	if sme.IsInFailover() || server.State == stateMaster || server.State == stateSuspect || server.State == stateUnconn || server.State == stateFailed {
		return "Master OK"
	}
	if server.Delay.Valid == false && sme.CanMonitor() {
		if server.SQLThread == "Yes" && server.IOThread == "No" {
			server.State = stateSlaveErr
			return fmt.Sprintf("NOT OK, IO Stopped (%d)", server.IOErrno)
		} else if server.SQLThread == "No" && server.IOThread == "Yes" {
			server.State = stateSlaveErr
			return fmt.Sprintf("NOT OK, SQL Stopped (%d)", server.SQLErrno)
		} else if server.SQLThread == "No" && server.IOThread == "No" {
			server.State = stateSlaveErr
			return "NOT OK, ALL Stopped"
		} else if server.IOThread == "Connecting" {
			server.State = stateSlave
			return "NOT OK, IO Connecting"
		}
		server.State = stateSlave
		return "Running OK"
	}
	if server.Delay.Int64 > 0 {
		if server.Delay.Int64 > conf.MaxDelay && conf.RplChecks == true {
			server.State = stateSlaveLate
		} else {
			server.State = stateSlave
		}
		return "Behind master"
	}
	server.State = stateSlave
	return "Running OK"
}

func (sl serverList) checkAllSlavesRunning() bool {
	for _, s := range sl {
		if s.SQLThread != "Yes" || s.IOThread != "Yes" {
			return false
		}
	}
	return true
}

/* Check Consistency parameters on server */
func (server *ServerMonitor) acidTest() bool {
	syncBin := dbhelper.GetVariableByName(server.Conn, "SYNC_BINLOG")
	logFlush := dbhelper.GetVariableByName(server.Conn, "INNODB_FLUSH_LOG_AT_TRX_COMMIT")
	if syncBin == "1" && logFlush == "1" {
		return true
	}
	return false
}

/* Handles write freeze and existing transactions on a server */
func (server *ServerMonitor) freeze() bool {
	err := dbhelper.SetReadOnly(server.Conn, true)
	if err != nil {
		logprintf("WARN : Could not set %s as read-only: %s", server.URL, err)
		return false
	}
	for i := conf.WaitKill; i > 0; i -= 500 {
		threads := dbhelper.CheckLongRunningWrites(server.Conn, 0)
		if threads == 0 {
			break
		}
		logprintf("INFO : Waiting for %d write threads to complete on %s", threads, server.URL)
		time.Sleep(500 * time.Millisecond)
	}
	maxConn = dbhelper.GetVariableByName(server.Conn, "MAX_CONNECTIONS")
	_, err = server.Conn.Exec("SET GLOBAL max_connections=0")
	if err != nil {
		logprint("ERROR: Could not set max_connections to 0 on demoted leader")
	}
	logprintf("INFO : Terminating all threads on %s", server.URL)
	dbhelper.KillThreads(server.Conn)
	return true
}

func (server *ServerMonitor) readAllRelayLogs() error {
	ss, err := dbhelper.GetSlaveStatus(server.Conn)
	if err != nil {
		return err
	}
	logprintf("INFO : Reading all relay logs on %s", server.URL)
	for ss.Master_Log_File != ss.Relay_Master_Log_File && ss.Read_Master_Log_Pos == ss.Exec_Master_Log_Pos {
		ss, err = dbhelper.GetSlaveStatus(server.Conn)
		if err != nil {
			return err
		}
		time.Sleep(500 * time.Millisecond)
	}
	return nil
}

func (server *ServerMonitor) log() {
	server.refresh()
	logprintf("DEBUG: Server:%s Current GTID:%s Slave GTID:%s Binlog Pos:%s", server.URL, server.CurrentGtid.Sprint(), server.SlaveGtid.Sprint(), server.BinlogPos.Sprint())
	return
}

func (server *ServerMonitor) close() {
	server.Conn.Close()
	return
}

func (server *ServerMonitor) writeState() error {
	server.log()
	f, err := os.Create("/tmp/repmgr.state")
	if err != nil {
		return err
	}
	_, err = f.WriteString(server.BinlogPos.Sprint())
	if err != nil {
		return err
	}
	return nil
}

func (server *ServerMonitor) hasSiblings(sib []*ServerMonitor) bool {
	for _, sl := range sib {
		if server.MasterServerID != sl.MasterServerID {
			return false
		}
	}
	return true
}

func (server *ServerMonitor) delete(sl *serverList) {
	lsm := *sl
	for k, s := range lsm {
		if server.URL == s.URL {
			lsm[k] = lsm[len(lsm)-1]
			lsm[len(lsm)-1] = nil
			lsm = lsm[:len(lsm)-1]
			break
		}
	}
	*sl = lsm
}

func (server *ServerMonitor) rejoin() error {
	if conf.ReadOnly {
		dbhelper.SetReadOnly(server.Conn, true)
	}
	cm := "CHANGE MASTER TO master_host='" + master.IP + "', master_port=" + master.Port + ", master_user='" + rplUser + "', master_password='" + rplPass + "', MASTER_USE_GTID=CURRENT_POS"
	_, err := server.Conn.Exec(cm)
	dbhelper.StartSlave(server.Conn)
	return err
}<|MERGE_RESOLUTION|>--- conflicted
+++ resolved
@@ -312,8 +312,6 @@
 		server.SQLError = slaveStatus.Last_SQL_Error
 		server.SQLErrno = slaveStatus.Last_SQL_Errno
 	}
-<<<<<<< HEAD
-=======
 
 	// Initialize graphite monitoring
 
@@ -329,7 +327,6 @@
 			graph.Disconnect()
 		}
 	}
->>>>>>> ac01a802
 
 	return nil
 }
