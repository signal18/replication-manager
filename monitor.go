--- conflicted
+++ resolved
@@ -49,9 +49,8 @@
 
 type serverList []*ServerMonitor
 
-<<<<<<< HEAD
 var maxConn string
-=======
+
 const (
 	stateFailed  string = "Failed"
 	stateMaster  string = "Master"
@@ -59,7 +58,6 @@
 	stateUnconn  string = "Unconnected"
 	stateSuspect string = "Suspect"
 )
->>>>>>> fc7cd863
 
 /* Initializes a server object */
 func newServerMonitor(url string) (*ServerMonitor, error) {
