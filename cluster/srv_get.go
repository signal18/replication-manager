// replication-manager - Replication Manager Monitoring and CLI for MariaDB and MySQL
// Copyright 2017-2021 SIGNAL18 CLOUD SAS
// Authors: Guillaume Lefranc <guillaume@signal18.io>
//          Stephane Varoqui  <svaroqui@gmail.com>
// This source code is licensed under the GNU General Public License, version 3.
// Redistribution/Reuse of this code is permitted under the GNU v3 license, as
// an additional term, ALL code must carry the original Author(s) credit in comment form.
// See LICENSE in this directory for the integral text.

package cluster

import (
	"errors"
	"fmt"
	"hash/crc64"
	"os"
	"sort"
	"strconv"
	"strings"
	"time"

	"github.com/jmoiron/sqlx"
	"github.com/signal18/replication-manager/config"
	v3 "github.com/signal18/replication-manager/repmanv3"
	"github.com/signal18/replication-manager/utils/dbhelper"
	"github.com/signal18/replication-manager/utils/s18log"
	"github.com/signal18/replication-manager/utils/state"
)

func (server *ServerMonitor) GetProcessList() []dbhelper.Processlist {
	return server.FullProcessList
}

func (server *ServerMonitor) GetSshEnv() string {
	/*
		REPLICATION_MANAGER_USER
		REPLICATION_MANAGER_PASSWORD
		REPLICATION_MANAGER_URL
		REPLICATION_MANAGER_CLUSTER_NAME
		REPLICATION_MANAGER_HOST_NAME
		REPLICATION_MANAGER_HOST_USER
		REPLICATION_MANAGER_HOST_PASSWORD
		REPLICATION_MANAGER_HOST_PORT

	*/
	adminuser := "admin"
	adminpassword := "repman"
	if user, ok := server.ClusterGroup.APIUsers[adminuser]; ok {
		adminpassword = user.Password
	}
	return "export REPLICATION_MANAGER_HOST_USER=\"" + server.User + "\";export REPLICATION_MANAGER_HOST_PASSWORD=\"" + server.Pass + "\";export MYSQL_ROOT_PASSWORD=\"" + server.Pass + "\";export REPLICATION_MANAGER_URL=\"https://" + server.ClusterGroup.Conf.MonitorAddress + ":" + server.ClusterGroup.Conf.APIPort + "\";export REPLICATION_MANAGER_USER=\"" + adminuser + "\";export REPLICATION_MANAGER_PASSWORD=\"" + adminpassword + "\";export REPLICATION_MANAGER_HOST_NAME=\"" + server.Host + "\";export REPLICATION_MANAGER_HOST_PORT=\"" + server.Port + "\";export REPLICATION_MANAGER_CLUSTER_NAME=\"" + server.ClusterGroup.Name + "\"\n"
}

func (server *ServerMonitor) GetUniversalGtidServerID() uint64 {

	if server.IsMariaDB() {
		return uint64(server.ServerID)
	}
	if server.DBVersion.IsMySQLOrPerconaGreater57() {
		server.ClusterGroup.LogPrintf("INFO", " %s %s", server.Variables["SERVER_UUID"], server.URL)
		return crc64.Checksum([]byte(strings.ToUpper(server.Variables["SERVER_UUID"])), server.GetCluster().GetCrcTable())

	}
	return 0
}

func (server *ServerMonitor) GetSourceClusterName() string {
	return server.SourceClusterName
}

func (server *ServerMonitor) GetProcessListReplicationLongQuery() string {
	if !server.ClusterGroup.Conf.MonitorProcessList {
		return ""
	}
	for _, q := range server.FullProcessList {
		if strings.HasPrefix(q.Command, "Slave_worker") && q.State.Valid && !strings.HasPrefix(q.State.String, "Waiting") {
			if q.Time.Valid && server.ClusterGroup.Conf.FailMaxDelay != -1 && q.Time.Float64 > float64(server.ClusterGroup.Conf.FailMaxDelay) {
				if q.Info.Valid {
					return q.Info.String
				}
			}
		}
	}
	return ""
}

func (server *ServerMonitor) GetSchemas() ([]string, string, error) {
	if server.Conn == nil {
		return nil, "", errors.New("No available connection")
	}
	return dbhelper.GetSchemas(server.Conn)
}

func (server *ServerMonitor) GetPrometheusMetrics() string {
	metrics := server.GetDatabaseMetrics()
	var s string
	for _, m := range metrics {
		v := strings.Split(m.Name, ".")
		if v[2] == "pfs" {
			s = s + v[2] + "_" + v[3] + "{instance=\"" + v[1] + "\"} " + m.Value + "\n"
		} else {
			s = s + v[2] + "{instance=\"" + v[1] + "\"} " + m.Value + "\n"
		}
	}
	return s
}

func (server *ServerMonitor) GetReplicationServerID() uint64 {
	ss, sserr := server.GetSlaveStatus(server.ReplicationSourceName)
	if sserr != nil {
		return 0
	}
	return ss.MasterServerID
}

func (server *ServerMonitor) GetReplicationDelay() int64 {
	ss, sserr := server.GetSlaveStatus(server.ReplicationSourceName)
	if sserr != nil {
		return 0
	}
	if ss.SecondsBehindMaster.Valid == false {
		return 0
	}
	return ss.SecondsBehindMaster.Int64
}

func (server *ServerMonitor) GetReplicationHearbeatPeriod() float64 {
	ss, sserr := server.GetSlaveStatus(server.ReplicationSourceName)
	if sserr != nil {
		return 0
	}
	return ss.SlaveHeartbeatPeriod
}

func (server *ServerMonitor) GetReplicationUsingGtid() string {
	if server.IsMariaDB() {
		ss, sserr := server.GetSlaveStatus(server.ReplicationSourceName)
		if sserr != nil {
			return "No"
		}
		return ss.UsingGtid.String
	} else {
		if server.HaveMySQLGTID {
			return "Yes"
		}
		return "No"
	}
}

func (server *ServerMonitor) GetBindAddress() string {
	if server.ClusterGroup.Conf.ProvOrchestrator == config.ConstOrchestratorSlapOS {
		return server.Host
	}
	return "0.0.0.0"
}

func (server *ServerMonitor) IsReplicationUsingGtidStrict() bool {
	if server.IsMariaDB() {
		if server.Variables["GTID_STRICT_MODE"] == "ON" {
			return true
		} else {
			return false
		}
	} else {
		return true
	}
}

func (server *ServerMonitor) GetReplicationMasterHost() string {
	ss, sserr := server.GetSlaveStatus(server.ReplicationSourceName)
	if sserr != nil {
		return ""
	}
	return ss.MasterHost.String
}

func (server *ServerMonitor) GetReplicationMasterPort() string {
	ss, sserr := server.GetSlaveStatus(server.ReplicationSourceName)
	if sserr != nil {
		return "3306"
	}
	return ss.MasterPort.String
}

func (server *ServerMonitor) GetSibling() *ServerMonitor {
	ssserver, err := server.GetSlaveStatus(server.ReplicationSourceName)
	if err != nil {
		return nil
	}
	for _, sl := range server.ClusterGroup.Servers {
		sssib, err := sl.GetSlaveStatus(sl.ReplicationSourceName)
		if err != nil {
			continue
		}
		if sssib.MasterServerID == ssserver.MasterServerID && sl.ServerID != server.ServerID {
			return sl
		}
	}
	return nil
}

func (server *ServerMonitor) GetSlaveStatus(name string) (*dbhelper.SlaveStatus, error) {
	if server.Replications != nil {
		for _, ss := range server.Replications {
			if ss.ConnectionName.String == name {
				return &ss, nil
			}
		}
	}
	return nil, errors.New("Empty replications channels")
}

func (server *ServerMonitor) GetSlaveStatusLastSeen(name string) (*dbhelper.SlaveStatus, error) {
	if server.LastSeenReplications != nil {
		for _, ss := range server.LastSeenReplications {
			if ss.ConnectionName.String == name {
				return &ss, nil
			}
		}
	} else {
		return server.GetSlaveStatus(name)
	}
	return nil, errors.New("Empty replications channels")
}

func (server *ServerMonitor) GetAllSlavesStatus() []dbhelper.SlaveStatus {
	return server.Replications
}

func (server *ServerMonitor) GetMasterStatus() dbhelper.MasterStatus {
	return server.MasterStatus
}

func (server *ServerMonitor) GetLastPseudoGTID() (string, string, error) {
	return dbhelper.GetLastPseudoGTID(server.Conn)
}

func (server *ServerMonitor) GetBinlogPosFromPseudoGTID(GTID string) (string, string, string, error) {
	return dbhelper.GetBinlogEventPseudoGTID(server.Conn, GTID, server.BinaryLogFile)
}

func (server *ServerMonitor) GetBinlogPosAfterSkipNumberOfEvents(file string, pos string, skip int) (string, string, string, error) {
	return dbhelper.GetBinlogPosAfterSkipNumberOfEvents(server.Conn, file, pos, skip)
}

func (server *ServerMonitor) GetNumberOfEventsAfterPos(file string, pos string) (int, string, error) {
	return dbhelper.GetNumberOfEventsAfterPos(server.Conn, file, pos)
}

func (server *ServerMonitor) GetTableFromDict(URI string) (v3.Table, error) {
	var emptyTable v3.Table
	val, ok := server.DictTables[URI]
	if !ok {
		if len(server.DictTables) == 0 {
			return emptyTable, errors.New("Empty")
		} else {
			return emptyTable, errors.New("Not found")
		}
	} else {
		return val, nil
	}
}

func (server *ServerMonitor) GetMetaDataLocks() []dbhelper.MetaDataLock {
	return server.MetaDataLocks
}

func (server *ServerMonitor) GetQueryResponseTime() []dbhelper.ResponseTime {
	var qrt []dbhelper.ResponseTime
	logs := ""
	var err error
	qrt, logs, err = dbhelper.GetQueryResponseTime(server.Conn, server.DBVersion)
	server.ClusterGroup.LogSQL(logs, err, server.URL, "Monitor", LvlDbg, "Can't fetch Query Response Time ")
	return qrt
}

func (server *ServerMonitor) GetVariables() []dbhelper.Variable {
	var variables []dbhelper.Variable
	for k, v := range server.Variables {
		var r dbhelper.Variable
		r.Variable_name = k
		r.Value = v
		variables = append(variables, r)
	}
	sort.Sort(dbhelper.VariableSorter(variables))
	return variables
}

func (server *ServerMonitor) GetQueryFromPFSDigest(digest string) (string, string, error) {
	for _, v := range server.PFSQueries {
		//server.ClusterGroup.LogPrintf(LvlInfo, "Status %s %s", digest, v.Digest)
		if v.Digest == digest {
			return v.Schema_name, v.Query, nil
		}
	}
	return "", "", errors.New("Query digest not found in PFS")
}

func (server *ServerMonitor) GetQueryFromSlowLogDigest(digest string) (string, string, error) {
	for _, v := range server.SlowLog.Buffer {
		if v.Digest == digest {
			return v.Db, v.Query, nil
		}
	}
	return "", "", errors.New("Query digest not found in PFS")
}

func (server *ServerMonitor) GetQueryExplain(schema string, query string) ([]dbhelper.Explain, error) {
	explainPlan, logs, err := dbhelper.GetQueryExplain(server.Conn, server.DBVersion, schema, query)
	server.ClusterGroup.LogSQL(logs, err, server.URL, "Monitor", LvlDbg, "Can't get Explain %s %s ", server.URL, err)
	return explainPlan, err
}

func (server *ServerMonitor) GetQueryAnalyze(schema string, query string) (string, string, error) {
	return dbhelper.AnalyzeQuery(server.Conn, server.DBVersion, schema, query)
}

func (server *ServerMonitor) GetQueryExplainPFS(digest string) ([]dbhelper.Explain, error) {
	schema, query, err := server.GetQueryFromPFSDigest(digest)
	if err != nil {
		return nil, err
	}
	return server.GetQueryExplain(schema, query)
}

func (server *ServerMonitor) GetQueryAnalyzePFS(digest string) (string, string, error) {
	schema, query, err := server.GetQueryFromPFSDigest(digest)
	if err != nil {
		return "", "", err
	}
	return server.GetQueryAnalyze(schema, query)
}

func (server *ServerMonitor) GetQueryExplainSlowLog(digest string) ([]dbhelper.Explain, error) {
	schema, query, err := server.GetQueryFromSlowLogDigest(digest)
	if err != nil {
		return nil, err
	}
	return server.GetQueryExplain(schema, query)
}

func (server *ServerMonitor) GetQueryAnalyzeSlowLog(digest string) (string, string, error) {
	schema, query, err := server.GetQueryFromSlowLogDigest(digest)
	if err != nil {
		return "", "", err
	}
	return server.GetQueryAnalyze(schema, query)
}

func (server *ServerMonitor) GetStatus() []dbhelper.Variable {
	var status []dbhelper.Variable
	for k, v := range server.Status {
		var r dbhelper.Variable
		r.Variable_name = k
		r.Value = v
		status = append(status, r)
	}
	sort.Sort(dbhelper.VariableSorter(status))
	return status
}

func (server *ServerMonitor) GetStatusDelta() []dbhelper.Variable {
	var delta []dbhelper.Variable
	for k, v := range server.Status {
		//server.ClusterGroup.LogPrintf(LvlInfo, "Status %s %s", k, v)
		i1, err := strconv.ParseInt(v, 10, 64)
		if err == nil {
			i2, err2 := strconv.ParseInt(server.PrevStatus[k], 10, 64)
			//	server.ClusterGroup.LogPrintf(LvlInfo, "Status now %s %d", k, v)
			if err2 == nil && i2-i1 != 0 {
				//			server.ClusterGroup.LogPrintf(LvlInfo, "Status prev %s %d", k, v)
				var r dbhelper.Variable
				r.Variable_name = k
				r.Value = strconv.FormatInt(i1-i2, 10)
				delta = append(delta, r)
			}
		}

	}
	return delta
}

func (server *ServerMonitor) GetErrorLog() s18log.HttpLog {
	return server.ErrorLog
}

func (server *ServerMonitor) GetPFSQueries() {
	if !(server.ClusterGroup.Conf.MonitorPFS && server.HavePFSSlowQueryLog && server.HavePFS) {
		return
	}
	if server.IsInPFSQueryCapture {
		return
	}
	server.IsInPFSQueryCapture = true
	defer func() { server.IsInPFSQueryCapture = false }()

	var err error
	logs := ""
	// GET PFS query digest
	server.PFSQueries, logs, err = dbhelper.GetQueries(server.Conn)
	server.ClusterGroup.LogSQL(logs, err, server.URL, "Monitor", LvlDbg, "Could not get queries %s %s", server.URL, err)
}

func (server *ServerMonitor) GetPFSStatements() []dbhelper.PFSQuery {
	var rows []dbhelper.PFSQuery
	for _, v := range server.PFSQueries {
		rows = append(rows, v)
	}
	sort.Sort(dbhelper.PFSQuerySorter(rows))
	return rows
}

func (server *ServerMonitor) GetPFSStatementsSlowLog() []dbhelper.PFSQuery {
	SlowPFSQueries := make(map[string]dbhelper.PFSQuery)
	for _, s := range server.SlowLog.Buffer {
		if s.Query != "" {
			if val, ok := SlowPFSQueries[s.Digest]; ok {
				val.Exec_count = val.Exec_count + 1
				sum, _ := strconv.ParseFloat(val.Exec_time_total, 64)
				val.Exec_time_total = strconv.FormatFloat(s.TimeMetrics["queryTime"]/1000+sum, 'g', 1, 64)
				avg, _ := strconv.ParseFloat(val.Exec_time_total, 64)
				avg = avg / float64(val.Exec_count)
				val.Exec_time_avg_ms.Float64 = avg
				if s.TimeMetrics["queryTime"] > val.Exec_time_max.Float64 {
					val.Exec_time_max.Float64 = s.TimeMetrics["queryTime"]
				}
				val.Value = val.Exec_time_total
				SlowPFSQueries[s.Digest] = val
			} else {
				var nval dbhelper.PFSQuery
				nval.Digest_text = dbhelper.GetQueryDigest(s.Query)
				nval.Digest = s.Digest
				nval.Query = s.Query
				nval.Last_seen = s.Timestamp
				nval.Exec_count = 1
				nval.Exec_time_total = strconv.FormatFloat(s.TimeMetrics["queryTime"]/1000, 'g', 1, 64)
				nval.Exec_time_max.Float64 = s.TimeMetrics["queryTime"]
				nval.Value = nval.Exec_time_total
				avg, _ := strconv.ParseFloat(nval.Exec_time_total, 64)
				avg = avg / float64(nval.Exec_count)
				nval.Exec_time_avg_ms.Float64 = avg
				nval.Rows_scanned = int64(s.NumberMetrics["rowsExamined"])
				nval.Rows_sent = int64(s.NumberMetrics["rowsSent"])
				SlowPFSQueries[s.Digest] = nval
				//	val.Plan_tmp_disk = s.BoolMetrics[""]
			}
		}
	}
	var rows []dbhelper.PFSQuery
	for _, v := range SlowPFSQueries {
		rows = append(rows, v)
	}
	sort.Sort(dbhelper.PFSQuerySorter(rows))
	var limits []dbhelper.PFSQuery
	i := 0
	for _, v := range rows {
		if i < 50 {
			limits = append(limits, v)

		}
		i = i + 1
	}
	return limits
}

func (server *ServerMonitor) GetSlowLog() []dbhelper.PFSQuery {
	var rows []dbhelper.PFSQuery
	for _, s := range server.SlowLog.Buffer {
		if s.Query != "" {

			var nval dbhelper.PFSQuery
			nval.Digest_text = dbhelper.GetQueryDigest(s.Query)
			nval.Digest = s.Digest
			nval.Query = s.Query
			nval.Last_seen = s.Timestamp
			nval.Exec_count = 1
			nval.Exec_time_total = strconv.FormatFloat(s.TimeMetrics["queryTime"]/1000, 'g', 1, 64)
			nval.Exec_time_max.Float64 = s.TimeMetrics["queryTime"]
			nval.Value = nval.Exec_time_total
			avg, _ := strconv.ParseFloat(nval.Exec_time_total, 64)
			avg = avg / float64(nval.Exec_count)
			nval.Exec_time_avg_ms.Float64 = avg
			nval.Rows_scanned = int64(s.NumberMetrics["rowsExamined"])
			nval.Rows_sent = int64(s.NumberMetrics["rowsSent"])
			nval.Schema_name = s.Db

			//	val.Plan_tmp_disk = s.BoolMetrics[""]

			rows = append(rows, nval)
		}
	}
	sort.Sort(dbhelper.PFSQuerySorter(rows))
	return rows
}

func (server *ServerMonitor) GetNewDBConn() (*sqlx.DB, error) {
	// get topology is call to late
	if server.ClusterGroup.Conf.MasterSlavePgStream || server.ClusterGroup.Conf.MasterSlavePgLogical {
		return sqlx.Connect("postgres", server.DSN)

	}
	conn, err := sqlx.Connect("mysql", server.DSN)
	if err != nil && server.ClusterGroup.HaveDBTLSCert {
		// Possible can't connect because of SSL key rotation try old key until server rebooted or key reloaded
		server.TLSConfigUsed = ConstTLSOldConfig
		server.SetDSN()
		conn, err := sqlx.Connect("mysql", server.DSN)
		if err == nil {
			server.ClusterGroup.SetState("ERR00080", state.State{ErrType: LvlErr, ErrDesc: fmt.Sprintf(clusterError["ERR00080"], server.URL), ServerUrl: server.URL, ErrFrom: "MON"})
		} else {
			server.TLSConfigUsed = ConstTLSNoConfig
			server.SetDSN()
			conn, err := sqlx.Connect("mysql", server.DSN)
			if err == nil {
				// if not –require_secure_transport can still connect with no certificate MDEV-13362
				//server.ClusterGroup.SetState("ERR00081", state.State{ErrType: LvlErr, ErrDesc: fmt.Sprintf(clusterError["ERR00081"], server.URL), ServerUrl: server.URL, ErrFrom: "MON"})
			}
			server.TLSConfigUsed = ConstTLSCurrentConfig
			server.SetDSN()
			return conn, err
		}
		//reset DNS in case the server is restarted
		server.TLSConfigUsed = ConstTLSCurrentConfig
		conn.SetConnMaxLifetime(3595 * time.Second)
		server.SetDSN()
		return conn, err
	}

	return conn, err

}

func (server *ServerMonitor) GetSlowLogTable() {

	if server.ClusterGroup.IsInFailover() {
		return
	}
	if !server.HasLogsInSystemTables() {
		return
	}
	if server.IsDown() {
		return
	}
	if !server.GetCluster().GetConf().MonitorQueries {
		return
	}
	if server.IsInSlowQueryCapture {
		return
	}
	server.IsInSlowQueryCapture = true
	defer func() { server.IsInSlowQueryCapture = false }()
<<<<<<< HEAD
=======

>>>>>>> 0f9670bb
	f, err := os.OpenFile(server.Datadir+"/log/log_slow_query.log", os.O_CREATE|os.O_APPEND|os.O_WRONLY, 0600)
	if err != nil {
		server.ClusterGroup.LogPrintf(LvlErr, "Error writing slow queries %s", err)
		return
	}
	fi, _ := f.Stat()
	if fi.Size() > 100000000 {
		f.Truncate(0)
		f.Seek(0, 0)
	}
	defer f.Close()

	slowqueries := []dbhelper.LogSlow{}

	if server.DBVersion.IsMySQLOrPercona() {
		err = server.Conn.Select(&slowqueries, "SELECT FLOOR(UNIX_TIMESTAMP(start_time)) as start_time, user_host,TIME_TO_SEC(query_time) AS query_time,TIME_TO_SEC(lock_time) AS lock_time,rows_sent,rows_examined,db,last_insert_id,insert_id,server_id,sql_text,thread_id, 0 as rows_affected FROM  mysql.slow_log WHERE start_time > FROM_UNIXTIME("+strconv.FormatInt(server.MaxSlowQueryTimestamp+1, 10)+")")
	} else {
		err = server.Conn.Select(&slowqueries, "SELECT FLOOR(UNIX_TIMESTAMP(start_time)) as start_time, user_host,TIME_TO_SEC(query_time) AS query_time,TIME_TO_SEC(lock_time) AS lock_time,rows_sent,rows_examined,db,last_insert_id,insert_id,server_id,sql_text,thread_id,0 as rows_affected FROM  mysql.slow_log WHERE start_time > FROM_UNIXTIME("+strconv.FormatInt(server.MaxSlowQueryTimestamp+1, 10)+")")
	}
	if err != nil {
		server.ClusterGroup.LogPrintf(LvlErr, "Could not get slow queries from table %s", err)
	}
	for _, s := range slowqueries {

		fmt.Fprintf(f, "# User@Host: %s\n# Thread_id: %d  Schema: %s  QC_hit: No\n# Query_time: %s  Lock_time: %s  Rows_sent: %d  Rows_examined: %d\n# Rows_affected: %d\nSET timestamp=%d;\n%s;\n",
			s.User_host.String,
			s.Thread_id,
			s.Db.String,
			s.Query_time,
			s.Lock_time,
			s.Rows_sent,
			s.Rows_examined,
			s.Rows_affected,
			s.Start_time,
			strings.Replace(strings.Replace(s.Sql_text.String, "\r\n", " ", -1), "\n", " ", -1),
		)
		server.MaxSlowQueryTimestamp = s.Start_time
	}
<<<<<<< HEAD

=======
>>>>>>> 0f9670bb
	//	server.ExecQueryNoBinLog("TRUNCATE mysql.slow_log")
}

func (server *ServerMonitor) GetTables() []v3.Table {
	return server.Tables
}

func (server *ServerMonitor) GetVTables() map[string]v3.Table {
	return server.DictTables
}

func (server *ServerMonitor) GetDictTables() []v3.Table {
	var tables []v3.Table
	if server.IsFailed() {
		return tables
	}
	for _, t := range server.DictTables {
		tables = append(tables, t)

	}
	sort.Sort(dbhelper.TableSizeSorter(tables))
	return tables
}

func (server *ServerMonitor) GetInnoDBStatus() []dbhelper.Variable {
	var status []dbhelper.Variable
	for k, v := range server.EngineInnoDB {
		var r dbhelper.Variable
		r.Variable_name = k
		r.Value = v
		status = append(status, r)
	}
	sort.Sort(dbhelper.VariableSorter(status))
	return status

}

func (server *ServerMonitor) GetTableDefinition(schema string, table string) (string, error) {
	query := "SHOW CREATE TABLE `" + schema + "`.`" + table + "`"
	var tbl, ddl string

	err := server.Conn.QueryRowx(query).Scan(&tbl, &ddl)
	if err != nil {
		server.ClusterGroup.LogPrintf(LvlErr, "Failed query %s %s", query, err)
		return "", err
	}
	return ddl, nil
}

func (server *ServerMonitor) GetDatabaseBasedir() string {

	if server.ClusterGroup.Conf.ProvOrchestrator == config.ConstOrchestratorLocalhost {
		return server.Datadir

	} else if server.ClusterGroup.Conf.ProvOrchestrator == config.ConstOrchestratorSlapOS {
		return server.SlapOSDatadir
	}
	return server.Datadir
}

func (server *ServerMonitor) GetTablePK(schema string, table string) (string, error) {
	query := "SELECT group_concat( distinct column_name) from information_schema.KEY_COLUMN_USAGE WHERE CONSTRAINT_NAME='PRIMARY' AND CONSTRAINT_SCHEMA='" + schema + "' AND TABLE_NAME='" + table + "'"
	var pk string
	err := server.Conn.QueryRowx(query).Scan(&pk)
	if err != nil {
		server.ClusterGroup.LogPrintf(LvlErr, "Failed query %s %s", query, err)
		return "", nil
	}
	return pk, nil
}

func (server *ServerMonitor) GetVersion() *dbhelper.MySQLVersion {
	return server.DBVersion
}

func (server *ServerMonitor) GetCluster() *Cluster {
	return server.ClusterGroup
}

func (server *ServerMonitor) GetClusterConfig() config.Config {
	return server.GetCluster().Conf
}

func (server *ServerMonitor) GetGroupReplicationLocalAddress() string {
	strPort := "33061"
	return server.Host + ":" + strPort
}

func (server *ServerMonitor) GetWsrepNodeAddress() string {
	/*	strPort := "4567"*/
	return server.Host /*+ ":" + strPort*/
}<|MERGE_RESOLUTION|>--- conflicted
+++ resolved
@@ -549,10 +549,7 @@
 	}
 	server.IsInSlowQueryCapture = true
 	defer func() { server.IsInSlowQueryCapture = false }()
-<<<<<<< HEAD
-=======
-
->>>>>>> 0f9670bb
+
 	f, err := os.OpenFile(server.Datadir+"/log/log_slow_query.log", os.O_CREATE|os.O_APPEND|os.O_WRONLY, 0600)
 	if err != nil {
 		server.ClusterGroup.LogPrintf(LvlErr, "Error writing slow queries %s", err)
@@ -591,10 +588,6 @@
 		)
 		server.MaxSlowQueryTimestamp = s.Start_time
 	}
-<<<<<<< HEAD
-
-=======
->>>>>>> 0f9670bb
 	//	server.ExecQueryNoBinLog("TRUNCATE mysql.slow_log")
 }
 
