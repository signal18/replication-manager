// replication-manager - Replication Manager Monitoring and CLI for MariaDB and MySQL
// Copyright 2017 Signal 18 SARL
// Authors: Guillaume Lefranc <guillaume@signal18.io>
//          Stephane Varoqui  <svaroqui@gmail.com>
// This source code is licensed under the GNU General Public License, version 3.
// Redistribution/Reuse of this code is permitted under the GNU v3 license, as
// an additional term, ALL code must carry the original Author(s) credit in comment form.
// See LICENSE in this directory for the integral text.
package cluster

import (
	"bytes"
	"errors"
	"fmt"
	"os"
	"os/exec"
	"path/filepath"
	"strconv"
	"strings"
	"time"

	"github.com/signal18/replication-manager/utils/dbhelper"
	"github.com/signal18/replication-manager/utils/misc"
	"github.com/signal18/replication-manager/utils/state"
)

func (server *ServerMonitor) RejoinLoop() error {
	server.ClusterGroup.LogPrintf("INFO", "rejoin %s to the loop", server.URL)
	child := server.GetSibling()
	if child == nil {
		return errors.New("Could not found sibling slave")
	}
	child.StopSlave()
	child.SetReplicationGTIDSlavePosFromServer(server)
	child.StartSlave()
	return nil
}

// RejoinMaster a server that just show up without slave status
func (server *ServerMonitor) RejoinMaster() error {
	// Check if master exists in topology before rejoining.
	if server.ClusterGroup.sme.IsInFailover() {
		server.ClusterGroup.rejoinCond.Send <- true
		return nil
	}
	if server.ClusterGroup.Conf.LogLevel > 2 {
		server.ClusterGroup.LogPrintf("INFO", "Trying to rejoin restarted standalone server %s", server.URL)
	}
	server.ClusterGroup.canFlashBack = true
	if server.ClusterGroup.master != nil {
		if server.URL != server.ClusterGroup.master.URL {
			server.ClusterGroup.SetState("WARN0022", state.State{ErrType: "WARNING", ErrDesc: fmt.Sprintf(clusterError["WARN0022"], server.URL, server.ClusterGroup.master.URL), ErrFrom: "REJOIN"})
			crash := server.ClusterGroup.getCrashFromJoiner(server.URL)
			if crash == nil {
				server.ClusterGroup.SetState("ERR00066", state.State{ErrType: "ERROR", ErrDesc: fmt.Sprintf(clusterError["ERR00066"], server.URL, server.ClusterGroup.master.URL), ErrFrom: "REJOIN"})
				if server.ClusterGroup.oldMaster != nil {
					if server.ClusterGroup.oldMaster.URL == server.URL {
						server.RejoinMasterSST()
						server.ClusterGroup.rejoinCond.Send <- true
						return nil
					}
				}
				if server.ClusterGroup.Conf.Autoseed {
					server.ReseedMasterSST()
					server.ClusterGroup.rejoinCond.Send <- true
					return nil
				} else {
					server.ClusterGroup.rejoinCond.Send <- true
					server.ClusterGroup.LogPrintf("INFO", "No auto seeding %s", server.URL)
					return errors.New("No Autoseed")
				}
			}
			if server.ClusterGroup.Conf.AutorejoinBackupBinlog == true {
				server.backupBinlog(crash)
			}

			err := server.rejoinMasterIncremental(crash)
			if err != nil {
				server.ClusterGroup.LogPrintf("ERROR", "Failed to autojoin incremental to master %s", server.URL)
				err := server.RejoinMasterSST()
				if err != nil {
					server.ClusterGroup.LogPrintf("ERROR", "State transfer rejoin failed")
				}
			}
			if server.ClusterGroup.Conf.AutorejoinBackupBinlog == true {
				server.saveBinlog(crash)
			}

		}
	} else {
		//no master discovered
		if server.ClusterGroup.lastmaster != nil {
			if server.ClusterGroup.lastmaster.ServerID == server.ServerID {
				server.ClusterGroup.LogPrintf("INFO", "Rediscovering last seen master: %s", server.URL)
				server.ClusterGroup.master = server
				server.ClusterGroup.lastmaster = nil
			} else {
				if server.ClusterGroup.Conf.FailRestartUnsafe == false {
					server.ClusterGroup.LogPrintf("INFO", "Rediscovering last seen master: %s", server.URL)

					server.rejoinMasterAsSlave()

				}
			}
		} else {
			if server.ClusterGroup.Conf.FailRestartUnsafe == true {
				server.ClusterGroup.LogPrintf("INFO", "Restart Unsafe Picking first non-slave as master: %s", server.URL)
				server.ClusterGroup.master = server
			}
		}
		// if consul or internal proxy need to adapt read only route to new slaves
		server.ClusterGroup.backendStateChangeProxies()
	}
	server.ClusterGroup.rejoinCond.Send <- true
	return nil
}

func (server *ServerMonitor) RejoinPreviousSnapshot() error {
	_, err := server.JobZFSSnapBack()
	return err
}

func (server *ServerMonitor) RejoinMasterSST() error {
	if server.ClusterGroup.Conf.AutorejoinMysqldump == true {
		server.ClusterGroup.LogPrintf("INFO", "Rejoin flashback dump restore %s", server.URL)
		err := server.RejoinDirectDump()
		if err != nil {
			server.ClusterGroup.LogPrintf("ERROR", "mysqldump flashback restore failed %s", err)
			return errors.New("Dump from master failed")
		}
	} else if server.ClusterGroup.Conf.AutorejoinLogicalBackup {
		server.JobFlashbackLogicalBackup()
	} else if server.ClusterGroup.Conf.AutorejoinPhysicalBackup {
		server.JobFlashbackPhysicalBackup()
	} else if server.ClusterGroup.Conf.AutorejoinZFSFlashback {
		server.RejoinPreviousSnapshot()
	} else if server.ClusterGroup.Conf.RejoinScript != "" {
		server.ClusterGroup.LogPrintf("INFO", "Calling rejoin flashback script")
		var out []byte
		out, err := exec.Command(server.ClusterGroup.Conf.RejoinScript, misc.Unbracket(server.Host), misc.Unbracket(server.ClusterGroup.master.Host)).CombinedOutput()
		if err != nil {
			server.ClusterGroup.LogPrintf("ERROR", "%s", err)
		}
		server.ClusterGroup.LogPrintf("INFO", "Rejoin script complete %s", string(out))
	} else {
		server.ClusterGroup.LogPrintf("INFO", "No SST rejoin method found")
		return errors.New("No SST rejoin flashback method found")
	}

	return nil
}

func (server *ServerMonitor) ReseedMasterSST() error {
	server.DelWaitBackupCookie()
	if server.ClusterGroup.Conf.AutorejoinMysqldump == true {
		server.ClusterGroup.LogPrintf("INFO", "Rejoin dump restore %s", server.URL)
		err := server.RejoinDirectDump()
		if err != nil {
			server.ClusterGroup.LogPrintf("ERROR", "mysqldump restore failed %s", err)
			return errors.New("Dump from master failed")
		}
	} else {
		if server.ClusterGroup.Conf.AutorejoinLogicalBackup {
			server.JobReseedLogicalBackup()
		} else if server.ClusterGroup.Conf.AutorejoinPhysicalBackup {
			server.JobReseedPhysicalBackup()
		} else if server.ClusterGroup.Conf.RejoinScript != "" {
			server.ClusterGroup.LogPrintf("INFO", "Calling rejoin script")
			var out []byte
			out, err := exec.Command(server.ClusterGroup.Conf.RejoinScript, misc.Unbracket(server.Host), misc.Unbracket(server.ClusterGroup.master.Host)).CombinedOutput()
			if err != nil {
				server.ClusterGroup.LogPrintf("ERROR", "%s", err)
			}
			server.ClusterGroup.LogPrintf("INFO", "Rejoin script complete %s", string(out))
		} else {
			server.ClusterGroup.LogPrintf("INFO", "No SST reseed method found")
			return errors.New("No SST reseed method found")
		}
	}

	return nil
}

func (server *ServerMonitor) rejoinMasterSync(crash *Crash) error {
	if server.HasGTIDReplication() {
		server.ClusterGroup.LogPrintf("INFO", "Found same or lower GTID %s and new elected master was %s", server.CurrentGtid.Sprint(), crash.FailoverIOGtid.Sprint())
	} else {
		server.ClusterGroup.LogPrintf("INFO", "Found same or lower sequence %s , %s", server.BinaryLogFile, server.BinaryLogPos)
	}
	var err error
	realmaster := server.ClusterGroup.master
	if server.ClusterGroup.Conf.MxsBinlogOn || server.ClusterGroup.Conf.MultiTierSlave {
		realmaster = server.ClusterGroup.GetRelayServer()
	}
	if server.HasGTIDReplication() || (realmaster.MxsHaveGtid && realmaster.IsMaxscale) {
		logs, err := server.SetReplicationGTIDCurrentPosFromServer(realmaster)
		server.ClusterGroup.LogSQL(logs, err, server.URL, "Rejoin", LvlErr, "Failed in GTID rejoin old master in sync %s, %s", server.URL, err)
		if err != nil {
			return err
		}
	} else if server.ClusterGroup.Conf.MxsBinlogOn {
		logs, err := dbhelper.ChangeMaster(server.Conn, dbhelper.ChangeMasterOpt{
			Host:      realmaster.Host,
			Port:      realmaster.Port,
			User:      server.ClusterGroup.rplUser,
			Password:  server.ClusterGroup.rplPass,
			Retry:     strconv.Itoa(server.ClusterGroup.Conf.ForceSlaveHeartbeatRetry),
			Heartbeat: strconv.Itoa(server.ClusterGroup.Conf.ForceSlaveHeartbeatTime),
			Mode:      "MXS",
			Logfile:   crash.FailoverMasterLogFile,
			Logpos:    crash.FailoverMasterLogPos,
			SSL:       server.ClusterGroup.Conf.ReplicationSSL,
		}, server.DBVersion)
		server.ClusterGroup.LogSQL(logs, err, server.URL, "Rejoin", LvlErr, "Change master positional failed in Rejoin old Master in sync to maxscale %s", err)
		if err != nil {
			return err
		}
	} else {
		// not maxscale the new master coordonate are in crash
		server.ClusterGroup.LogPrintf("INFO", "Change master to positional in Rejoin old Master")
		logs, err := dbhelper.ChangeMaster(server.Conn, dbhelper.ChangeMasterOpt{
			Host:        realmaster.Host,
			Port:        realmaster.Port,
			User:        server.ClusterGroup.rplUser,
			Password:    server.ClusterGroup.rplPass,
			Retry:       strconv.Itoa(server.ClusterGroup.Conf.ForceSlaveHeartbeatRetry),
			Heartbeat:   strconv.Itoa(server.ClusterGroup.Conf.ForceSlaveHeartbeatTime),
			Mode:        "POSITIONAL",
			Logfile:     crash.NewMasterLogFile,
			Logpos:      crash.NewMasterLogPos,
			SSL:         server.ClusterGroup.Conf.ReplicationSSL,
			Channel:     server.ClusterGroup.Conf.MasterConn,
			IsDelayed:   server.IsDelayed,
			Delay:       strconv.Itoa(server.ClusterGroup.Conf.HostsDelayedTime),
			PostgressDB: server.PostgressDB,
		}, server.DBVersion)
		server.ClusterGroup.LogSQL(logs, err, server.URL, "Rejoin", LvlErr, "Change master positional failed in Rejoin old Master in sync %s", err)
		if err != nil {
			return err
		}
	}

	server.StartSlave()
	return err
}

func (server *ServerMonitor) rejoinMasterFlashBack(crash *Crash) error {
	realmaster := server.ClusterGroup.master
	if server.ClusterGroup.Conf.MxsBinlogOn || server.ClusterGroup.Conf.MultiTierSlave {
		realmaster = server.ClusterGroup.GetRelayServer()
	}

	if _, err := os.Stat(server.ClusterGroup.GetMysqlBinlogPath()); os.IsNotExist(err) {
		server.ClusterGroup.LogPrintf("ERROR", "File does not exist %s", server.ClusterGroup.GetMysqlBinlogPath())
		return err
	}
	if _, err := os.Stat(server.ClusterGroup.GetMysqlclientPath()); os.IsNotExist(err) {
		server.ClusterGroup.LogPrintf("ERROR", "File does not exist %s", server.ClusterGroup.GetMysqlclientPath())
		return err
	}

	binlogCmd := exec.Command(server.ClusterGroup.GetMysqlBinlogPath(), "--flashback", "--to-last-log", server.ClusterGroup.Conf.WorkingDir+"/"+server.ClusterGroup.Name+"-server"+strconv.FormatUint(uint64(server.ServerID), 10)+"-"+crash.FailoverMasterLogFile)
	clientCmd := exec.Command(server.ClusterGroup.GetMysqlclientPath(), "--host="+misc.Unbracket(server.Host), "--port="+server.Port, "--user="+server.ClusterGroup.dbUser, "--password="+server.ClusterGroup.dbPass)
	server.ClusterGroup.LogPrintf("INFO", "FlashBack: %s %s", server.ClusterGroup.GetMysqlBinlogPath(), strings.Replace(strings.Join(binlogCmd.Args, " "), server.ClusterGroup.rplPass, "XXXX", -1))
	var err error
	clientCmd.Stdin, err = binlogCmd.StdoutPipe()
	if err != nil {
		server.ClusterGroup.LogPrintf("ERROR", "Error opening pipe: %s", err)
		return err
	}
	if err := binlogCmd.Start(); err != nil {
		server.ClusterGroup.LogPrintf("ERROR", "Failed mysqlbinlog command: %s at %s", err, strings.Replace(binlogCmd.Path, server.ClusterGroup.rplPass, "XXXX", -1))
		return err
	}
	if err := clientCmd.Run(); err != nil {
		server.ClusterGroup.LogPrintf("ERROR", "Error starting client: %s at %s", err, strings.Replace(clientCmd.Path, server.ClusterGroup.rplPass, "XXXX", -1))
		return err
	}
	logs, err := dbhelper.SetGTIDSlavePos(server.Conn, crash.FailoverIOGtid.Sprint())
	server.ClusterGroup.LogSQL(logs, err, server.URL, "Rejoin", LvlInfo, "SET GLOBAL gtid_slave_pos = \"%s\"", crash.FailoverIOGtid.Sprint())
	if err != nil {
		return err
	}
	var err2 error
	if server.MxsHaveGtid || server.IsMaxscale == false {
		logs, err2 = server.SetReplicationGTIDSlavePosFromServer(realmaster)
	} else {
		logs, err2 = server.SetReplicationFromMaxsaleServer(realmaster)
	}
	server.ClusterGroup.LogSQL(logs, err2, server.URL, "Rejoin", LvlInfo, "Failed SetReplicationGTIDSlavePosFromServer on %s: %s", server.URL, err2)
	if err2 != nil {
		return err2
	}
	logs, err = server.StartSlave()
	server.ClusterGroup.LogSQL(logs, err, server.URL, "Rejoin", LvlInfo, "Failed stop slave on %s: %s", server.URL, err)

	return nil
}

func (server *ServerMonitor) RejoinDirectDump() error {
	var err3 error

	realmaster := server.ClusterGroup.master
	if server.ClusterGroup.Conf.MxsBinlogOn || server.ClusterGroup.Conf.MultiTierSlave {
		realmaster = server.ClusterGroup.GetRelayServer()
	}
	// done change master just to set the host and port before dump
	if server.MxsHaveGtid || server.IsMaxscale == false {
		logs, err3 := server.SetReplicationGTIDSlavePosFromServer(realmaster)
		server.ClusterGroup.LogSQL(logs, err3, server.URL, "Rejoin", LvlInfo, "Failed SetReplicationGTIDSlavePosFromServer on %s: %s", server.URL, err3)

	} else {
		logs, err3 := dbhelper.ChangeMaster(server.Conn, dbhelper.ChangeMasterOpt{
			Host:      realmaster.Host,
			Port:      realmaster.Port,
			User:      server.ClusterGroup.rplUser,
			Password:  server.ClusterGroup.rplPass,
			Retry:     strconv.Itoa(server.ClusterGroup.Conf.ForceSlaveHeartbeatRetry),
			Heartbeat: strconv.Itoa(server.ClusterGroup.Conf.ForceSlaveHeartbeatTime),
			Mode:      "MXS",
			Logfile:   realmaster.FailoverMasterLogFile,
			Logpos:    realmaster.FailoverMasterLogPos,
			SSL:       server.ClusterGroup.Conf.ReplicationSSL,
		}, server.DBVersion)
		server.ClusterGroup.LogSQL(logs, err3, server.URL, "Rejoin", LvlErr, "Failed change master maxscale on %s: %s", server.URL, err3)
	}
	if err3 != nil {
		return err3
	}
	// dump here
	backupserver := server.ClusterGroup.GetBackupServer()
	if backupserver == nil {
		go server.ClusterGroup.JobRejoinMysqldumpFromSource(server.ClusterGroup.master, server)
	} else {
		go server.ClusterGroup.JobRejoinMysqldumpFromSource(backupserver, server)
	}
	return nil
}

func (server *ServerMonitor) rejoinMasterIncremental(crash *Crash) error {
	server.ClusterGroup.LogPrintf("INFO", "Rejoin master incremental %s", server.URL)
	server.ClusterGroup.LogPrintf("INFO", "Crash info %s", crash)
	server.Refresh()
	if server.ClusterGroup.Conf.ReadOnly && !server.ClusterGroup.IsInIgnoredReadonly(server) {
		logs, err := server.SetReadOnly()
		server.ClusterGroup.LogSQL(logs, err, server.URL, "Rejoin", LvlErr, "Failed to set read only on server %s, %s ", server.URL, err)
	}

	if crash.FailoverIOGtid != nil {
		server.ClusterGroup.LogPrintf("INFO", "Rejoined GTID sequence %d", server.CurrentGtid.GetSeqServerIdNos(uint64(server.ServerID)))
		server.ClusterGroup.LogPrintf("INFO", "Crash Saved GTID sequence %d for master id %d", crash.FailoverIOGtid.GetSeqServerIdNos(uint64(server.ServerID)), uint64(server.ServerID))
	}
	if server.isReplicationAheadOfMasterElection(crash) == false || server.ClusterGroup.Conf.MxsBinlogOn {
		server.rejoinMasterSync(crash)
		return nil
	} else {
		// don't try flashback on old style replication that are ahead jump to SST
		if server.HasGTIDReplication() == false {
			server.ClusterGroup.LogPrintf("INFO", "Incremental canceled caused by old style replication")
			return errors.New("Incremental canceled caused by old style replication")
		}
	}
	if crash.FailoverIOGtid != nil {
		// server.ClusterGroup.master.FailoverIOGtid.GetSeqServerIdNos(uint64(server.ServerID)) == 0
		// lookup in crash recorded is the current master
		if crash.FailoverIOGtid.GetSeqServerIdNos(uint64(server.ServerID)) == 0 {
			server.ClusterGroup.LogPrintf("INFO", "Cascading failover, consider we cannot flashback")
			server.ClusterGroup.canFlashBack = false
		} else {
			server.ClusterGroup.LogPrintf("INFO", "Found server ID in rejoining ID %s and crash FailoverIOGtid %s Master %s", server.ServerID, crash.FailoverIOGtid.Sprint(), server.ClusterGroup.master.URL)
		}
	} else {
		server.ClusterGroup.LogPrintf("INFO", "Old server GTID for flashback not found")
	}
	if crash.FailoverIOGtid != nil && server.ClusterGroup.canFlashBack == true && server.ClusterGroup.Conf.AutorejoinFlashback == true && server.ClusterGroup.Conf.AutorejoinBackupBinlog == true {
		err := server.rejoinMasterFlashBack(crash)
		if err == nil {
			return nil
		}
		server.ClusterGroup.LogPrintf("ERROR", "Flashback rejoin failed: %s", err)
		return errors.New("Flashback failed")
	} else {
		server.ClusterGroup.LogPrintf("INFO", "No flashback rejoin can flashback %t, autorejoin-flashback %t autorejoin-backup-binlog %t", server.ClusterGroup.canFlashBack, server.ClusterGroup.Conf.AutorejoinFlashback, server.ClusterGroup.Conf.AutorejoinBackupBinlog)
		return errors.New("Flashback disabled")
	}

}

func (server *ServerMonitor) rejoinMasterAsSlave() error {
	realmaster := server.ClusterGroup.lastmaster
	server.ClusterGroup.LogPrintf("INFO", "Rejoining old master server %s to saved master %s", server.URL, realmaster.URL)
	logs, err := server.SetReadOnly()
	server.ClusterGroup.LogSQL(logs, err, server.URL, "Rejoin", LvlErr, "Failed to set read only on server %s, %s ", server.URL, err)
	if err == nil {
		logs, err = server.SetReplicationGTIDCurrentPosFromServer(realmaster)
		server.ClusterGroup.LogSQL(logs, err, server.URL, "Rejoin", LvlErr, "Failed to autojoin indirect master server %s, stopping slave as a precaution %s ", server.URL, err)
		if err == nil {
			logs, err = server.StartSlave()
			server.ClusterGroup.LogSQL(logs, err, server.URL, "Rejoin", LvlErr, "Failed to stop slave on erver %s, %s ", server.URL, err)
		} else {

			return err
		}
	} else {
		server.ClusterGroup.LogPrintf("ERROR", "Rejoin master as slave can't set read only %s", err)
		return err
	}
	return nil
}

func (server *ServerMonitor) rejoinSlave(ss dbhelper.SlaveStatus) error {
	// Test if slave not connected to current master
	if server.ClusterGroup.GetTopology() == topoMultiMasterRing || server.ClusterGroup.GetTopology() == topoMultiMasterWsrep {
		if server.ClusterGroup.GetTopology() == topoMultiMasterRing {
			server.RejoinLoop()
			server.ClusterGroup.rejoinCond.Send <- true
			return nil
		}
	}
	mycurrentmaster, _ := server.ClusterGroup.GetMasterFromReplication(server)
	if mycurrentmaster == nil {
		server.ClusterGroup.LogPrintf(LvlErr, "No master found from replication")
		server.ClusterGroup.rejoinCond.Send <- true
		return errors.New("No master found from replication")
	}
	if server.ClusterGroup.master != nil && mycurrentmaster != nil {

		//Found slave to rejoin
		server.ClusterGroup.SetState("ERR00067", state.State{ErrType: "ERROR", ErrDesc: fmt.Sprintf(clusterError["ERR00067"], server.URL, server.PrevState, ss.SlaveIORunning.String, server.ClusterGroup.master.URL), ErrFrom: "REJOIN"})
		if server.ClusterGroup.master.IsDown() && server.ClusterGroup.Conf.FailRestartUnsafe == false {
			server.HaveNoMasterOnStart = true
		}
		if mycurrentmaster.IsMaxscale == false && server.ClusterGroup.Conf.MultiTierSlave == false && server.ClusterGroup.Conf.ReplicationNoRelay {

			if server.HasGTIDReplication() {
				crash := server.ClusterGroup.getCrashFromMaster(server.ClusterGroup.master.URL)
				if crash == nil {
					server.ClusterGroup.SetState("ERR00065", state.State{ErrType: "ERROR", ErrDesc: fmt.Sprintf(clusterError["ERR00065"], server.URL, server.ClusterGroup.master.URL), ErrFrom: "REJOIN"})
					server.ClusterGroup.rejoinCond.Send <- true
					return errors.New("No Crash info on current master")
				}
				server.ClusterGroup.LogPrintf("INFO", "Crash info on current master %s", crash)
				server.ClusterGroup.LogPrintf("INFO", "Found slave to rejoin %s slave was previously in state %s replication io thread  %s, pointing currently to %s", server.URL, server.PrevState, ss.SlaveIORunning, server.ClusterGroup.master.URL)

				realmaster := server.ClusterGroup.master
				// A SLAVE IS ALWAY BEHIND MASTER
				//		slave_gtid := server.CurrentGtid.GetSeqServerIdNos(uint64(server.GetReplicationServerID()))
				//		master_gtid := crash.FailoverIOGtid.GetSeqServerIdNos(uint64(server.GetReplicationServerID()))
				//	if slave_gtid < master_gtid {
				server.ClusterGroup.LogPrintf("INFO", "Rejoining slave via GTID")
				logs, err := server.StopSlave()
				server.ClusterGroup.LogSQL(logs, err, server.URL, "Rejoin", LvlErr, "Failed to stop slave server %s, stopping slave as a precaution %s", server.URL, err)
				if err == nil {
					logs, err := server.SetReplicationGTIDSlavePosFromServer(realmaster)
					server.ClusterGroup.LogSQL(logs, err, server.URL, "Rejoin", LvlErr, "Failed to autojoin indirect slave server %s, stopping slave as a precaution %s", server.URL, err)
					if err == nil {
						logs, err := server.StartSlave()
						server.ClusterGroup.LogSQL(logs, err, server.URL, "Rejoin", LvlErr, "Failed to start  slave server %s, stopping slave as a precaution %s", server.URL, err)
					}
				}
			} else {
				if mycurrentmaster.State != stateFailed && mycurrentmaster.IsRelay {
					// No GTID compatible solution stop relay master wait apply relay and move to real master
					logs, err := mycurrentmaster.StopSlave()
					server.ClusterGroup.LogSQL(logs, err, mycurrentmaster.URL, "Rejoin", LvlErr, "Failed to stop slave on relay server  %s: %s", mycurrentmaster.URL, err)
					if err == nil {
						logs, err2 := dbhelper.MasterPosWait(server.Conn, mycurrentmaster.BinaryLogFile, mycurrentmaster.BinaryLogPos, 3600)
						server.ClusterGroup.LogSQL(logs, err2, server.URL, "Rejoin", LvlErr, "Failed positional rejoin wait pos %s %s", server.URL, err2)
						if err2 == nil {
							myparentss, _ := mycurrentmaster.GetSlaveStatus(mycurrentmaster.ReplicationSourceName)

							logs, err := server.StopSlave()
							server.ClusterGroup.LogSQL(logs, err, server.URL, "Rejoin", LvlErr, "Failed to stop slave on server %s: %s", server.URL, err)
							server.ClusterGroup.LogPrintf("INFO", "Doing Positional switch of slave %s", server.URL)
							logs, changeMasterErr := dbhelper.ChangeMaster(server.Conn, dbhelper.ChangeMasterOpt{
								Host:        server.ClusterGroup.master.Host,
								Port:        server.ClusterGroup.master.Port,
								User:        server.ClusterGroup.rplUser,
								Password:    server.ClusterGroup.rplPass,
								Logfile:     myparentss.MasterLogFile.String,
								Logpos:      myparentss.ReadMasterLogPos.String,
								Retry:       strconv.Itoa(server.ClusterGroup.Conf.ForceSlaveHeartbeatRetry),
								Heartbeat:   strconv.Itoa(server.ClusterGroup.Conf.ForceSlaveHeartbeatTime),
								Channel:     server.ClusterGroup.Conf.MasterConn,
								IsDelayed:   server.IsDelayed,
								Delay:       strconv.Itoa(server.ClusterGroup.Conf.HostsDelayedTime),
								SSL:         server.ClusterGroup.Conf.ReplicationSSL,
								PostgressDB: server.PostgressDB,
							}, server.DBVersion)

							server.ClusterGroup.LogSQL(logs, changeMasterErr, server.URL, "Rejoin", LvlErr, "Rejoin Failed doing Positional switch of slave %s: %s", server.URL, changeMasterErr)

						}
						logs, err = server.StartSlave()
						server.ClusterGroup.LogSQL(logs, err, server.URL, "Rejoin", LvlErr, "Failed to start slave on %s: %s", server.URL, err)

					}
					mycurrentmaster.StartSlave()
					server.ClusterGroup.LogSQL(logs, err, mycurrentmaster.URL, "Rejoin", LvlErr, "Failed to start slave on %s: %s", mycurrentmaster.URL, err)

					if server.IsMaintenance {
						server.SwitchMaintenance()
					}
					// if consul or internal proxy need to adapt read only route to new slaves
					server.ClusterGroup.backendStateChangeProxies()

				} else {
					//Adding state waiting for old master to rejoin in positional mode
					// this state prevent crash info to be removed
					server.ClusterGroup.sme.AddState("ERR00049", state.State{ErrType: "ERRRO", ErrDesc: fmt.Sprintf(clusterError["ERR00049"]), ErrFrom: "TOPO"})
				}
			}
		}
	}
	// In case of state change, reintroduce the server in the slave list
	if server.PrevState == stateFailed || server.PrevState == stateUnconn || server.PrevState == stateSuspect {
		server.ClusterGroup.LogPrintf(LvlInfo, "Set stateSlave from rejoin slave %s", server.URL)
		server.State = stateSlave
		server.FailCount = 0
		if server.PrevState != stateSuspect {
			server.ClusterGroup.slaves = append(server.ClusterGroup.slaves, server)
		}
		if server.ClusterGroup.Conf.ReadOnly {
			logs, err := dbhelper.SetReadOnly(server.Conn, true)
			server.ClusterGroup.LogSQL(logs, err, server.URL, "Rejoin", LvlErr, "Failed to set read only on server %s, %s ", server.URL, err)
			if err != nil {
				server.ClusterGroup.rejoinCond.Send <- true
				return err
			}
		}
	}
	server.ClusterGroup.rejoinCond.Send <- true
	return nil
}

func (server *ServerMonitor) isReplicationAheadOfMasterElection(crash *Crash) bool {

	if server.UsedGtidAtElection(crash) {

		// CurrentGtid fetch from show global variables GTID_CURRENT_POS
		// FailoverIOGtid is fetch at failover from show slave status of the new master
		// If server-id can't be found in FailoverIOGtid can state cascading master failover
		if crash.FailoverIOGtid.GetSeqServerIdNos(uint64(server.ServerID)) == 0 {
			server.ClusterGroup.LogPrintf("INFO", "Cascading failover, found empty GTID, forcing full state transfer")
			return true
		}
		if server.CurrentGtid.GetSeqServerIdNos(uint64(server.ServerID)) > crash.FailoverIOGtid.GetSeqServerIdNos(uint64(server.ServerID)) {
			server.ClusterGroup.LogPrintf("INFO", "Rejoining node seq %d, master seq %d", server.CurrentGtid.GetSeqServerIdNos(uint64(server.ServerID)), crash.FailoverIOGtid.GetSeqServerIdNos(uint64(server.ServerID)))
			return true
		}
		return false
	} else {
		/*ss, errss := server.GetSlaveStatus(server.ReplicationSourceName)
		if errss != nil {
		 return	false
		}*/
		valid, logs, err := dbhelper.HaveExtraEvents(server.Conn, crash.FailoverMasterLogFile, crash.FailoverMasterLogPos)
		server.ClusterGroup.LogSQL(logs, err, server.URL, "Rejoin", LvlDbg, "Failed to  get extra bin log events server %s, %s ", server.URL, err)
		if err != nil {
			return false
		}
		if valid {
			server.ClusterGroup.LogPrintf("INFO", "No extra events after  file %s, pos %d is equal ", crash.FailoverMasterLogFile, crash.FailoverMasterLogPos)
			return true
		}
		return false
	}
}

func (server *ServerMonitor) deletefiles(path string, f os.FileInfo, err error) (e error) {

	// check each file if starts with the word "dumb_"
	if strings.HasPrefix(f.Name(), server.ClusterGroup.Name+"-server"+strconv.FormatUint(uint64(server.ServerID), 10)+"-") {
		os.Remove(path)
	}
	return
}

func (server *ServerMonitor) saveBinlog(crash *Crash) error {
	t := time.Now()
	backupdir := server.ClusterGroup.Conf.WorkingDir + "/" + server.ClusterGroup.Name + "/crash-bin-" + t.Format("20060102150405")
	server.ClusterGroup.LogPrintf("INFO", "Rejoin old Master %s , backing up lost event to %s", crash.URL, backupdir)
	os.Mkdir(backupdir, 0777)
	os.Rename(server.ClusterGroup.Conf.WorkingDir+"/"+server.ClusterGroup.Name+"-server"+strconv.FormatUint(uint64(server.ServerID), 10)+"-"+crash.FailoverMasterLogFile, backupdir+"/"+server.ClusterGroup.Name+"-server"+strconv.FormatUint(uint64(server.ServerID), 10)+"-"+crash.FailoverMasterLogFile)
	return nil

}
func (server *ServerMonitor) backupBinlog(crash *Crash) error {

	if _, err := os.Stat(server.ClusterGroup.GetMysqlBinlogPath()); os.IsNotExist(err) {
		server.ClusterGroup.LogPrintf("ERROR", "mysqlbinlog does not exist %s check binary path", server.ClusterGroup.GetMysqlBinlogPath())
		return err
	}
	if _, err := os.Stat(server.ClusterGroup.Conf.WorkingDir); os.IsNotExist(err) {
		server.ClusterGroup.LogPrintf("ERROR", "WorkingDir does not exist %s check param working-directory", server.ClusterGroup.Conf.WorkingDir)
		return err
	}
	var cmdrun *exec.Cmd
	server.ClusterGroup.LogPrintf("INFO", "Backup ahead binlog events of previously failed server %s", server.URL)
	filepath.Walk(server.ClusterGroup.Conf.WorkingDir+"/", server.deletefiles)

	cmdrun = exec.Command(server.ClusterGroup.GetMysqlBinlogPath(), "--read-from-remote-server", "--raw", "--stop-never-slave-server-id=10000", "--user="+server.ClusterGroup.rplUser, "--password="+server.ClusterGroup.rplPass, "--host="+misc.Unbracket(server.Host), "--port="+server.Port, "--result-file="+server.ClusterGroup.Conf.WorkingDir+"/"+server.ClusterGroup.Name+"-server"+strconv.FormatUint(uint64(server.ServerID), 10)+"-", "--start-position="+crash.FailoverMasterLogPos, crash.FailoverMasterLogFile)
	server.ClusterGroup.LogPrintf("INFO", "Backup %s %s", server.ClusterGroup.GetMysqlBinlogPath(), strings.Replace(strings.Join(cmdrun.Args, " "), server.ClusterGroup.rplPass, "XXXX", -1))

	var outrun bytes.Buffer
	cmdrun.Stdout = &outrun
	var outrunerr bytes.Buffer
	cmdrun.Stderr = &outrunerr

	cmdrunErr := cmdrun.Run()
	if cmdrunErr != nil {
		server.ClusterGroup.LogPrintf("ERROR", "Failed to backup binlogs of %s,%s", server.URL, cmdrunErr.Error())
		server.ClusterGroup.LogPrintf("ERROR", "%s %s", server.ClusterGroup.GetMysqlBinlogPath(), cmdrun.Args)
		server.ClusterGroup.LogPrint(cmdrun.Stderr)
		server.ClusterGroup.LogPrint(cmdrun.Stdout)
		server.ClusterGroup.canFlashBack = false
		return cmdrunErr
	}
	return nil
}

func (cluster *Cluster) RejoinClone(source *ServerMonitor, dest *ServerMonitor) error {
	cluster.LogPrintf(LvlInfo, "Rejoining via master clone ")
	if dest.DBVersion.IsMySQL() && dest.DBVersion.Major >= 8 {
		if !dest.HasInstallPlugin("CLONE") {
			cluster.LogPrintf(LvlInfo, "Installing Clone plugin")
			dest.InstallPlugin("CLONE")
		}
		dest.ExecQueryNoBinLog("set global clone_valid_donor_list = '" + source.Host + ":" + source.Port + "'")
		dest.ExecQueryNoBinLog("CLONE INSTANCE FROM " + dest.User + "@" + source.Host + ":" + source.Port + " identified by '" + dest.Pass + "'")
		cluster.LogPrintf(LvlInfo, "Start slave after dump")
		dest.SetReplicationGTIDSlavePosFromServer(source)
		dest.StartSlave()
	} else {
		return errors.New("Version does not support cloning Master")
	}
	return nil
}

func (cluster *Cluster) RejoinFixRelay(slave *ServerMonitor, relay *ServerMonitor) error {
	if cluster.GetTopology() == topoMultiMasterRing || cluster.GetTopology() == topoMultiMasterWsrep {
		return nil
	}
	cluster.sme.AddState("ERR00045", state.State{ErrType: "WARNING", ErrDesc: fmt.Sprintf(clusterError["ERR00045"]), ErrFrom: "TOPO"})

	if slave.GetReplicationDelay() > cluster.Conf.FailMaxDelay {
		cluster.sme.AddState("ERR00046", state.State{ErrType: "WARNING", ErrDesc: fmt.Sprintf(clusterError["ERR00046"]), ErrFrom: "TOPO"})
		return nil
	} else {
		ss, err := slave.GetSlaveStatus(slave.ReplicationSourceName)
		if err == nil {
			slave.rejoinSlave(*ss)
		}
	}

	return nil
}

// UseGtid check is replication use gtid
func (server *ServerMonitor) UsedGtidAtElection(crash *Crash) bool {
	/*
		ss, errss := server.GetSlaveStatus(server.ReplicationSourceName)
		if errss != nil {
			server.ClusterGroup.LogPrintf(LvlInfo, "Failed to check if server was using GTID %s", errss)
			return false
		}

<<<<<<< HEAD
	// An old master do no have replication
=======
		server.ClusterGroup.LogPrintf(LvlInfo, "Rejoin server using GTID %s", ss.UsingGtid.String)
	*/
	// An old master  master do no have replication
>>>>>>> 7465c74b
	if crash.FailoverIOGtid == nil {
		server.ClusterGroup.LogPrintf(LvlInfo, "Rejoin server cannot find a saved master election GTID")
		return false
	}
	if len(crash.FailoverIOGtid.GetSeqNos()) > 0 {
		server.ClusterGroup.LogPrintf(LvlInfo, "Rejoin server found a crash GTID greater than 0 ")
		return true
	}
	server.ClusterGroup.LogPrintf(LvlInfo, "Rejoin server can not found a GTID greater than 0 ")
	return false

}<|MERGE_RESOLUTION|>--- conflicted
+++ resolved
@@ -665,13 +665,9 @@
 			return false
 		}
 
-<<<<<<< HEAD
-	// An old master do no have replication
-=======
+
 		server.ClusterGroup.LogPrintf(LvlInfo, "Rejoin server using GTID %s", ss.UsingGtid.String)
 	*/
-	// An old master  master do no have replication
->>>>>>> 7465c74b
 	if crash.FailoverIOGtid == nil {
 		server.ClusterGroup.LogPrintf(LvlInfo, "Rejoin server cannot find a saved master election GTID")
 		return false
