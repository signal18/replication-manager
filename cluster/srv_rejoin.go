// replication-manager - Replication Manager Monitoring and CLI for MariaDB and MySQL
// Copyright 2017 Signal 18 SARL
// Authors: Guillaume Lefranc <guillaume@signal18.io>
//          Stephane Varoqui  <svaroqui@gmail.com>
// This source code is licensed under the GNU General Public License, version 3.
// Redistribution/Reuse of this code is permitted under the GNU v3 license, as
// an additional term, ALL code must carry the original Author(s) credit in comment form.
// See LICENSE in this directory for the integral text.
package cluster

import (
	"bytes"
	"errors"
	"fmt"
	"os"
	"os/exec"
	"path/filepath"
	"strconv"
	"strings"
	"time"

	"github.com/signal18/replication-manager/dbhelper"
	"github.com/signal18/replication-manager/state"
)

func (server *ServerMonitor) RejoinLoop() error {
	server.ClusterGroup.LogPrintf("INFO", "rejoin %s to the loop", server.URL)
	child := server.GetSibling()
	if child == nil {
		return errors.New("Could not found sibling slave")
	}
	child.StopSlave()
	child.SetReplicationGTIDSlavePosFromServer(server)
	child.StartSlave()
	return nil
}

// RejoinMaster a server that just show up without slave status
func (server *ServerMonitor) RejoinMaster() error {
	// Check if master exists in topology before rejoining.
	if server.ClusterGroup.sme.IsInFailover() {
		return nil
	}
	server.ClusterGroup.LogPrintf("INFO", "Trying to rejoin restarted server %s", server.URL)
	server.ClusterGroup.canFlashBack = true
	if server.ClusterGroup.master != nil {
		if server.URL != server.ClusterGroup.master.URL {
			server.ClusterGroup.LogPrintf("INFO", "Rejoining server %s to master %s", server.URL, server.ClusterGroup.master.URL)
			crash := server.ClusterGroup.getCrashFromJoiner(server.URL)
			if crash == nil {
				server.ClusterGroup.LogPrintf("INFO", "Rejoin found no crash infos, promoting full state transfer %s", server.URL)
				server.RejoinMasterSST()
				return errors.New("No crash")
			}
			if server.ClusterGroup.conf.AutorejoinBackupBinlog == true {
				server.backupBinlog(crash)
			}

			err := server.rejoinMasterIncremental(crash)
			if err != nil {
				server.ClusterGroup.LogPrintf("ERROR", "Failed to autojoin incremental to master %s", server.URL)
				err := server.RejoinMasterSST()
				if err != nil {
					server.ClusterGroup.LogPrintf("ERROR", "State transfer rejoin failed")
				}
			}
			if server.ClusterGroup.conf.AutorejoinBackupBinlog == true {
				server.saveBinlog(crash)
			}
			server.ClusterGroup.rejoinCond.Send <- true
		}
	} else {
		//no master discovered
		if server.ClusterGroup.lastmaster != nil {
			if server.ClusterGroup.lastmaster.ServerID == server.ServerID {
				server.ClusterGroup.LogPrintf("INFO", "Rediscovering last seen master: %s", server.URL)
				server.ClusterGroup.master = server
				server.ClusterGroup.lastmaster = nil
			} else {
				if server.ClusterGroup.conf.FailRestartUnsafe == false {
					server.ClusterGroup.LogPrintf("INFO", "Rediscovering last seen master: %s", server.URL)

					server.rejoinMasterAsSlave()

				}
			}
		} else {
			if server.ClusterGroup.conf.FailRestartUnsafe == true {
				server.ClusterGroup.LogPrintf("INFO", "Restart Unsafe Picking first non-slave as master: %s", server.URL)
				server.ClusterGroup.master = server
			}
		}
	}
	return nil
}

func (server *ServerMonitor) RejoinMasterSST() error {
	if server.ClusterGroup.conf.AutorejoinMysqldump == true {
		server.ClusterGroup.LogPrintf("INFO", "Rejoin dump restore %s", server.URL)
		err := server.rejoinMasterDump()
		if err != nil {
			server.ClusterGroup.LogPrintf("ERROR", "mysqldump restore failed %s", err)
		}
	} else {
		server.ClusterGroup.LogPrintf("INFO", "No mysqldump rejoin: binlog capture failed or wrong version %t , autorejoin-mysqldump %t", server.ClusterGroup.canFlashBack, server.ClusterGroup.conf.AutorejoinMysqldump)
		server.ClusterGroup.LogPrintf("INFO", "No rejoin method found, old master says: leave me alone, I'm ahead")
	}
	if server.ClusterGroup.conf.RejoinScript != "" {
		server.ClusterGroup.LogPrintf("INFO", "Calling rejoin script")
		var out []byte
		out, err := exec.Command(server.ClusterGroup.conf.RejoinScript, server.Host, server.ClusterGroup.master.Host).CombinedOutput()
		if err != nil {
			server.ClusterGroup.LogPrintf("ERROR", "%s", err)
		}
		server.ClusterGroup.LogPrintf("INFO", "Rejoin script complete %s", string(out))
	}
	return nil
}

func (server *ServerMonitor) rejoinMasterSync(crash *Crash) error {
	if server.HasGTIDReplication() {
		server.ClusterGroup.LogPrintf("INFO", "Found same or lower GTID %s and new elected master was %s", server.CurrentGtid.Sprint(), crash.FailoverIOGtid.Sprint())
	} else {
		server.ClusterGroup.LogPrintf("INFO", "Found same or lower sequence %s , %s", server.BinaryLogFile, server.BinaryLogPos)
	}
	var err error
	realmaster := server.ClusterGroup.master
	if server.ClusterGroup.conf.MxsBinlogOn || server.ClusterGroup.conf.MultiTierSlave {
		realmaster = server.ClusterGroup.GetRelayServer()
	}
	if server.HasGTIDReplication() || (realmaster.MxsHaveGtid && realmaster.IsMaxscale) {
		err = server.SetReplicationGTIDCurrentPosFromServer(realmaster)
		if err != nil {
			server.ClusterGroup.LogPrintf("ERROR", "Failed in GTID rejoin old Master in sync %s", err)
			return err
		}
	} else if server.ClusterGroup.conf.MxsBinlogOn {
		err = dbhelper.ChangeMaster(server.Conn, dbhelper.ChangeMasterOpt{
			Host:      realmaster.Host,
			Port:      realmaster.Port,
			User:      server.ClusterGroup.rplUser,
			Password:  server.ClusterGroup.rplPass,
			Retry:     strconv.Itoa(server.ClusterGroup.conf.ForceSlaveHeartbeatRetry),
			Heartbeat: strconv.Itoa(server.ClusterGroup.conf.ForceSlaveHeartbeatTime),
			Mode:      "MXS",
			Logfile:   crash.FailoverMasterLogFile,
			Logpos:    crash.FailoverMasterLogPos,
		})
		if err != nil {
			server.ClusterGroup.LogPrintf("ERROR", "Change master positional failed in Rejoin old Master in sync to maxscale %s", err)
			return err
		}
	} else {
		// not maxscale the new master coordonate are in crash
		server.ClusterGroup.LogPrintf("INFO", "Change master to positional in Rejoin old Master")
		err = dbhelper.ChangeMaster(server.Conn, dbhelper.ChangeMasterOpt{
			Host:      realmaster.Host,
			Port:      realmaster.Port,
			User:      server.ClusterGroup.rplUser,
			Password:  server.ClusterGroup.rplPass,
			Retry:     strconv.Itoa(server.ClusterGroup.conf.ForceSlaveHeartbeatRetry),
			Heartbeat: strconv.Itoa(server.ClusterGroup.conf.ForceSlaveHeartbeatTime),
			Mode:      "POSITIONAL",
			Logfile:   crash.NewMasterLogFile,
			Logpos:    crash.NewMasterLogPos,
		})
		if err != nil {
			server.ClusterGroup.LogPrintf("ERROR", "Change master positional failed in Rejoin old Master in sync %s", err)
			return err
		}
	}

	dbhelper.StartSlave(server.Conn)
	return err
}

func (server *ServerMonitor) rejoinMasterFlashBack(crash *Crash) error {
	realmaster := server.ClusterGroup.master
	if server.ClusterGroup.conf.MxsBinlogOn || server.ClusterGroup.conf.MultiTierSlave {
		realmaster = server.ClusterGroup.GetRelayServer()
	}

	// Flashback here
	if _, err := os.Stat(server.ClusterGroup.conf.ShareDir + "/" + server.ClusterGroup.conf.GoArch + "/" + server.ClusterGroup.conf.GoOS + "/mysqlbinlog"); os.IsNotExist(err) {
		server.ClusterGroup.LogPrintf("ERROR", "File does not exist %s", server.ClusterGroup.conf.ShareDir+"/"+server.ClusterGroup.conf.GoArch+"/"+server.ClusterGroup.conf.GoOS+"/mysqlbinlog")
		return err
	}

	binlogCmd := exec.Command(server.ClusterGroup.conf.ShareDir+"/"+server.ClusterGroup.conf.GoArch+"/"+server.ClusterGroup.conf.GoOS+"/mysqlbinlog", "--flashback", "--to-last-log", server.ClusterGroup.conf.WorkingDir+"/"+server.ClusterGroup.cfgGroup+"-server"+strconv.FormatUint(uint64(server.ServerID), 10)+"-"+crash.FailoverMasterLogFile)
	clientCmd := exec.Command(server.ClusterGroup.conf.ShareDir+"/"+server.ClusterGroup.conf.GoArch+"/"+server.ClusterGroup.conf.GoOS+"/mysql", "--host="+server.Host, "--port="+server.Port, "--user="+server.ClusterGroup.dbUser, "--password="+server.ClusterGroup.dbPass)
	server.ClusterGroup.LogPrintf("INFO", "FlashBack: %s %s", server.ClusterGroup.conf.ShareDir+"/"+server.ClusterGroup.conf.GoArch+"/"+server.ClusterGroup.conf.GoOS+"/mysqlbinlog", binlogCmd.Args)
	var err error
	clientCmd.Stdin, err = binlogCmd.StdoutPipe()
	if err != nil {
		server.ClusterGroup.LogPrintf("ERROR", "Error opening pipe: %s", err)
		return err
	}
	if err := binlogCmd.Start(); err != nil {
		server.ClusterGroup.LogPrintf("ERROR", "Failed mysqlbinlog command: %s at %s", err, binlogCmd.Path)
		return err
	}
	if err := clientCmd.Run(); err != nil {
		server.ClusterGroup.LogPrintf("ERROR", "Error starting client: %s at %s", err, clientCmd.Path)
		return err
	}
	server.ClusterGroup.LogPrintf("INFO", "SET GLOBAL gtid_slave_pos = \"%s\"", crash.FailoverIOGtid.Sprint())
	_, err = server.Conn.Exec("SET GLOBAL gtid_slave_pos = \"" + crash.FailoverIOGtid.Sprint() + "\"")
	if err != nil {
		return err
	}
	var err2 error
	if server.MxsHaveGtid || server.IsMaxscale == false {
		err2 = server.SetReplicationGTIDSlavePosFromServer(realmaster)
	} else {
		err2 = server.SetReplicationFromMaxsaleServer(realmaster)
	}
	if err2 != nil {
		return err2
	}
	server.StartSlave()
	return nil
}

func (server *ServerMonitor) rejoinMasterDump() error {
	var err3 error
	realmaster := server.ClusterGroup.master
	if server.ClusterGroup.conf.MxsBinlogOn || server.ClusterGroup.conf.MultiTierSlave {
		realmaster = server.ClusterGroup.GetRelayServer()
	}
	// done change master just to set the host and port before dump
	if server.MxsHaveGtid || server.IsMaxscale == false {
		err3 = server.SetReplicationGTIDSlavePosFromServer(realmaster)
	} else {
		err3 = dbhelper.ChangeMaster(server.Conn, dbhelper.ChangeMasterOpt{
			Host:      realmaster.Host,
			Port:      realmaster.Port,
			User:      server.ClusterGroup.rplUser,
			Password:  server.ClusterGroup.rplPass,
			Retry:     strconv.Itoa(server.ClusterGroup.conf.ForceSlaveHeartbeatRetry),
			Heartbeat: strconv.Itoa(server.ClusterGroup.conf.ForceSlaveHeartbeatTime),
			Mode:      "MXS",
			Logfile:   realmaster.FailoverMasterLogFile,
			Logpos:    realmaster.FailoverMasterLogPos,
		})
	}
	if err3 != nil {
		return err3
	}
	// dump here
	err3 = server.ClusterGroup.RejoinMysqldump(server.ClusterGroup.master, server)
	if err3 != nil {
		return err3
	}
	return nil
}

func (server *ServerMonitor) rejoinMasterIncremental(crash *Crash) error {
	server.ClusterGroup.LogPrintf("INFO", "Rejoin master incremental %s", server.URL)
	server.ClusterGroup.LogPrintf("INFO", "Crash info %s", crash)
	server.Refresh()
	if server.ClusterGroup.conf.ReadOnly {
		server.SetReadOnly()
		server.ClusterGroup.LogPrintf("INFO", "Setting Read Only on rejoined %s", server.URL)
	}

	if crash.FailoverIOGtid != nil {
		server.ClusterGroup.LogPrintf("INFO", "Rejoined GTID sequence %d", server.CurrentGtid.GetSeqServerIdNos(uint64(server.ServerID)))
		server.ClusterGroup.LogPrintf("INFO", "Crash Saved GTID sequence %d for master id %d", crash.FailoverIOGtid.GetSeqServerIdNos(uint64(server.ServerID)), uint64(server.ServerID))
	}
	if server.isReplicationAheadOfMasterElection(crash) == false || server.ClusterGroup.conf.MxsBinlogOn {
		server.rejoinMasterSync(crash)
		return nil
	} else {
		// don't try flashback on old style replication that are ahead jump to SST
		if server.HasGTIDReplication() == false {
			return errors.New("Incremental failed")
		}
	}
	if crash.FailoverIOGtid != nil {
		// server.ClusterGroup.master.FailoverIOGtid.GetSeqServerIdNos(uint64(server.ServerID)) == 0
		// lookup in crash recorded is the current master
		if crash.FailoverIOGtid.GetSeqServerIdNos(uint64(server.ClusterGroup.master.ServerID)) == 0 {
			server.ClusterGroup.LogPrintf("INFO", "Cascading failover, consider we cannot flashback")
			server.ClusterGroup.canFlashBack = false
		} else {
			server.ClusterGroup.LogPrintf("INFO", "Found server ID in rejoining ID %s and crash FailoverIOGtid %s Master %s", server.ServerID, crash.FailoverIOGtid.Sprint(), server.ClusterGroup.master.URL)
		}
	} else {
		server.ClusterGroup.LogPrintf("INFO", "Old server GTID for flashback not found")
	}
	if crash.FailoverIOGtid != nil && server.ClusterGroup.canFlashBack == true && server.ClusterGroup.conf.AutorejoinFlashback == true && server.ClusterGroup.conf.AutorejoinBackupBinlog == true {
		err := server.rejoinMasterFlashBack(crash)
		if err == nil {
			return nil
		}
		server.ClusterGroup.LogPrintf("ERROR", "Flashback rejoin failed: %s", err)
		return errors.New("Flashback failed")
	} else {
		server.ClusterGroup.LogPrintf("INFO", "No flashback rejoin can flashback %t, autorejoin-flashback %t autorejoin-backup-binlog %t", server.ClusterGroup.canFlashBack, server.ClusterGroup.conf.AutorejoinFlashback, server.ClusterGroup.conf.AutorejoinBackupBinlog)
		return errors.New("Flashback disabled")
	}

}

func (server *ServerMonitor) rejoinMasterAsSlave() error {
	realmaster := server.ClusterGroup.lastmaster
	server.ClusterGroup.LogPrintf("INFO", "Rejoining old master server %s to saved master %s", server.URL, realmaster.URL)
	err := server.SetReadOnly()
	if err == nil {
		err = server.SetReplicationGTIDCurrentPosFromServer(realmaster)
		if err == nil {
			server.StartSlave()
		} else {
			server.ClusterGroup.LogPrintf("ERROR", "Failed to autojoin indirect master server %s, stopping slave as a precaution %s ", server.URL, err)
			return err
		}
	} else {
		server.ClusterGroup.LogPrintf("ERROR", "Rejoin master as slave can't set read only %s", err)
		return err
	}
	return nil
}

func (server *ServerMonitor) rejoinSlave(ss dbhelper.SlaveStatus) error {
	// Test if slave not connected to current master
	if server.ClusterGroup.GetTopology() == topoMultiMasterRing || server.ClusterGroup.GetTopology() == topoMultiMasterWsrep {
		if server.ClusterGroup.GetTopology() == topoMultiMasterRing {
			server.RejoinLoop()
			return nil
		}
	}
	mycurrentmaster, _ := server.ClusterGroup.GetMasterFromReplication(server)

	if server.ClusterGroup.master != nil {

		if server.ClusterGroup.conf.Verbose {
			server.ClusterGroup.LogPrintf("INFO", "Found slave to rejoin %s slave was previously in state %s replication io thread  %s, pointing currently to %s", server.URL, server.PrevState, ss.SlaveIORunning, server.ClusterGroup.master.DSN)
		}
		if mycurrentmaster.IsMaxscale == false && server.ClusterGroup.conf.MultiTierSlave == false && server.ClusterGroup.conf.ReplicationNoRelay {

			if server.HasGTIDReplication() {
				crash := server.ClusterGroup.getCrashFromMaster(server.ClusterGroup.master.URL)
				if crash == nil {
					server.ClusterGroup.LogPrintf("ERROR", "No crash found on current master %s", server.ClusterGroup.master.DSN)
					return errors.New("No Crash info on current master")
				}
				server.ClusterGroup.LogPrintf("INFO", "Crash info on current master %s", crash)
				server.ClusterGroup.LogPrintf("INFO", "Found slave to rejoin %s slave was previously in state %s replication io thread  %s, pointing currently to %s", server.URL, server.PrevState, ss.SlaveIORunning, server.ClusterGroup.master.DSN)

				realmaster := server.ClusterGroup.master
				// A SLAVE IS ALWAY BEHIND MASTER
				//		slave_gtid := server.CurrentGtid.GetSeqServerIdNos(uint64(server.GetReplicationServerID()))
				//		master_gtid := crash.FailoverIOGtid.GetSeqServerIdNos(uint64(server.GetReplicationServerID()))
				//	if slave_gtid < master_gtid {
				server.ClusterGroup.LogPrintf("INFO", "Rejoining slave via GTID")
				err := dbhelper.StopSlave(server.Conn)
				if err == nil {
					err = server.SetReplicationGTIDSlavePosFromServer(realmaster)
					if err == nil {
						server.StartSlave()
					} else {
						server.ClusterGroup.LogPrintf("ERROR", "Failed to autojoin indirect slave server %s, stopping slave as a precaution %s", server.URL, err)
					}
				} else {
					server.ClusterGroup.LogPrintf("ERROR", "Can't stop slave in rejoin slave %s", err)
				}
			} else {
				if mycurrentmaster.State != stateFailed {
					// No GTID compatible solution stop relay master wait apply relay and move to real master
					err := mycurrentmaster.StopSlave()
					if err == nil {
						err2 := dbhelper.MasterPosWait(server.Conn, mycurrentmaster.BinaryLogFile, mycurrentmaster.BinaryLogPos, 3600)
						if err2 == nil {
							myparentss, _ := mycurrentmaster.GetSlaveStatus(mycurrentmaster.ReplicationSourceName)
							server.StopSlave()
							server.ClusterGroup.LogPrintf("INFO", "Doing Positional switch of slave %s", server.DSN)
							changeMasterErr := dbhelper.ChangeMaster(server.Conn, dbhelper.ChangeMasterOpt{
								Host:      server.ClusterGroup.master.Host,
								Port:      server.ClusterGroup.master.Port,
								User:      server.ClusterGroup.rplUser,
								Password:  server.ClusterGroup.rplPass,
								Logfile:   myparentss.MasterLogFile.String,
								Logpos:    myparentss.ReadMasterLogPos.String,
								Retry:     strconv.Itoa(server.ClusterGroup.conf.ForceSlaveHeartbeatRetry),
								Heartbeat: strconv.Itoa(server.ClusterGroup.conf.ForceSlaveHeartbeatTime),
								Mode:      "POSITIONAL",
							})
							if changeMasterErr != nil {
								server.ClusterGroup.LogPrintf("ERROR", "Rejoin Failed doing Positional switch of slave %s", server.DSN)
							}
						} else {
							server.ClusterGroup.LogPrintf("ERROR", "Rejoin Failed doing Positional switch of slave %s", err2)
						}
						server.StartSlave()
					}
					mycurrentmaster.StartSlave()
					if server.IsMaintenance {
						server.SwitchMaintenance()
					}
				} else {
					//Adding state waiting for old master to rejoin in positional mode
					// this state prevent crash info to be removed
					server.ClusterGroup.sme.AddState("ERR00049", state.State{ErrType: "ERRRO", ErrDesc: fmt.Sprintf(clusterError["ERR00049"]), ErrFrom: "TOPO"})
				}
			}
		}

	} else {
<<<<<<< HEAD
		server.ClusterGroup.LogPrintf("WARN", "Slave wants to rejoin non discovered master")
=======
		server.ClusterGroup.LogPrintf("WARNING", "Slave wants to rejoin non discovered master")
>>>>>>> ae1cc00e
	}

	// In case of state change, reintroduce the server in the slave list
	if server.PrevState == stateFailed || server.PrevState == stateUnconn || server.PrevState == stateSuspect {
		server.State = stateSlave
		server.FailCount = 0
		if server.PrevState != stateSuspect {
			server.ClusterGroup.slaves = append(server.ClusterGroup.slaves, server)
		}
		if server.ClusterGroup.conf.ReadOnly {
			err := dbhelper.SetReadOnly(server.Conn, true)
			if err != nil {
				server.ClusterGroup.LogPrintf("ERROR", "Could not set rejoining slave %s as read-only, %s", server.URL, err)
				return err
			}
		}
	}
	return nil
}

func (server *ServerMonitor) isReplicationAheadOfMasterElection(crash *Crash) bool {

	if server.UsedGtidAtElection(crash) {

		// CurrentGtid fetch from show global variables GTID_CURRENT_POS
		// FailoverIOGtid is fetch at failover from show slave status of the new master
		// If server-id can't be found in FailoverIOGtid can state cascading master failover
		if crash.FailoverIOGtid.GetSeqServerIdNos(uint64(server.ServerID)) == 0 {
			server.ClusterGroup.LogPrintf("INFO", "Cascading failover, found empty GTID, forcing full state transfer")
			return true
		}
		if server.CurrentGtid.GetSeqServerIdNos(uint64(server.ServerID)) > crash.FailoverIOGtid.GetSeqServerIdNos(uint64(server.ServerID)) {
			server.ClusterGroup.LogPrintf("INFO", "Rejoining node seq %d, master seq %d", server.CurrentGtid.GetSeqServerIdNos(uint64(server.ServerID)), crash.FailoverIOGtid.GetSeqServerIdNos(uint64(server.ServerID)))
			return true
		}
		return false
	} else {
		/*ss, errss := server.GetSlaveStatus(server.ReplicationSourceName)
		if errss != nil {
		 return	false
		}*/
		valid, err := dbhelper.HaveExtraEvents(server.Conn, crash.FailoverMasterLogFile, crash.FailoverMasterLogPos)
		if err != nil {
			return false
		}
		if valid {
			server.ClusterGroup.LogPrintf("INFO", "No extra events after  file %s, pos %d is equal ", crash.FailoverMasterLogFile, crash.FailoverMasterLogPos)
			return true
		}
		return false
	}
}

func (server *ServerMonitor) deletefiles(path string, f os.FileInfo, err error) (e error) {

	// check each file if starts with the word "dumb_"
	if strings.HasPrefix(f.Name(), server.ClusterGroup.cfgGroup+"-server"+strconv.FormatUint(uint64(server.ServerID), 10)+"-") {
		os.Remove(path)
	}
	return
}

func (server *ServerMonitor) saveBinlog(crash *Crash) error {
	t := time.Now()
	backupdir := server.ClusterGroup.conf.WorkingDir + "/" + server.ClusterGroup.cfgGroup + "/crash-bin-" + t.Format("20060102150405")
	server.ClusterGroup.LogPrintf("INFO", "New Master %s was not synced before failover, unsafe flashback, lost events backing up event to %s", crash.URL, backupdir)
	os.Mkdir(backupdir, 0777)
	os.Rename(server.ClusterGroup.conf.WorkingDir+"/"+server.ClusterGroup.cfgGroup+"-server"+strconv.FormatUint(uint64(server.ServerID), 10)+"-"+crash.FailoverMasterLogFile, backupdir+"/"+server.ClusterGroup.cfgGroup+"-server"+strconv.FormatUint(uint64(server.ServerID), 10)+"-"+crash.FailoverMasterLogFile)
	return nil

}
func (server *ServerMonitor) backupBinlog(crash *Crash) error {

	if _, err := os.Stat(server.ClusterGroup.conf.ShareDir + "/" + server.ClusterGroup.conf.GoArch + "/" + server.ClusterGroup.conf.GoOS + "/mysqlbinlog"); os.IsNotExist(err) {
		server.ClusterGroup.LogPrintf("ERROR", "Backup Binlog File does not exist %s check binary path", server.ClusterGroup.conf.ShareDir+"/"+server.ClusterGroup.conf.GoArch+"/"+server.ClusterGroup.conf.GoOS+"/mysqlbinlog")
		return err
	}
	if _, err := os.Stat(server.ClusterGroup.conf.WorkingDir); os.IsNotExist(err) {
		server.ClusterGroup.LogPrintf("ERROR", "WorkingDir does not exist %s check param working-directory", server.ClusterGroup.conf.WorkingDir)
		return err
	}
	var cmdrun *exec.Cmd
	server.ClusterGroup.LogPrintf("INFO", "Backup ahead binlog events of previously failed server %s", server.URL)
	filepath.Walk(server.ClusterGroup.conf.WorkingDir+"/", server.deletefiles)

	cmdrun = exec.Command(server.ClusterGroup.conf.ShareDir+"/"+server.ClusterGroup.conf.GoArch+"/"+server.ClusterGroup.conf.GoOS+"/mysqlbinlog", "--read-from-remote-server", "--raw", "--stop-never-slave-server-id=10000", "--user="+server.ClusterGroup.rplUser, "--password="+server.ClusterGroup.rplPass, "--host="+server.Host, "--port="+server.Port, "--result-file="+server.ClusterGroup.conf.WorkingDir+"/"+server.ClusterGroup.cfgGroup+"-server"+strconv.FormatUint(uint64(server.ServerID), 10)+"-", "--start-position="+crash.FailoverMasterLogPos, crash.FailoverMasterLogFile)
	server.ClusterGroup.LogPrintf("INFO", "Backup %s %s", server.ClusterGroup.conf.ShareDir+"/"+server.ClusterGroup.conf.GoArch+"/"+server.ClusterGroup.conf.GoOS+"/mysqlbinlog", cmdrun.Args)

	var outrun bytes.Buffer
	cmdrun.Stdout = &outrun
	var outrunerr bytes.Buffer
	cmdrun.Stderr = &outrunerr

	cmdrunErr := cmdrun.Run()
	if cmdrunErr != nil {
		server.ClusterGroup.LogPrintf("ERROR", "Failed to backup binlogs of %s,%s", server.URL, cmdrunErr.Error())
		server.ClusterGroup.LogPrintf("ERROR", "%s %s", server.ClusterGroup.conf.ShareDir+"/"+server.ClusterGroup.conf.GoArch+"/"+server.ClusterGroup.conf.GoOS+"/mysqlbinlog ", cmdrun.Args)
		server.ClusterGroup.LogPrint(cmdrun.Stderr)
		server.ClusterGroup.LogPrint(cmdrun.Stdout)
		server.ClusterGroup.canFlashBack = false
		return cmdrunErr
	}
	return nil
}

func (cluster *Cluster) RejoinMysqldump(source *ServerMonitor, dest *ServerMonitor) error {
	cluster.LogPrintf(LvlInfo, "Rejoining via Dump Master")
	usegtid := ""

	if dest.HasGTIDReplication() {
		usegtid = "--gtid"
	}
	dumpCmd := exec.Command(cluster.conf.ShareDir+"/"+cluster.conf.GoArch+"/"+cluster.conf.GoOS+"/mysqldump", "--opt", "--hex-blob", "--events", "--disable-keys", "--apply-slave-statements", usegtid, "--single-transaction", "--all-databases", "--host="+source.Host, "--port="+source.Port, "--user="+cluster.dbUser, "--password="+cluster.dbPass)
	clientCmd := exec.Command(cluster.conf.ShareDir+"/"+cluster.conf.GoArch+"/"+cluster.conf.GoOS+"/mysql", "--host="+dest.Host, "--port="+dest.Port, "--user="+cluster.dbUser, "--password="+cluster.dbPass)
	//disableBinlogCmd := exec.Command("echo", "\"set sql_bin_log=0;\"")
	var err error
	clientCmd.Stdin, err = dumpCmd.StdoutPipe()
	if err != nil {
		cluster.LogPrintf(LvlErr, "Failed opening pipe: %s", err)
		return err
	}
	if err := dumpCmd.Start(); err != nil {
		cluster.LogPrintf(LvlErr, "Failed mysqldump command: %s at %s", err, dumpCmd.Path)
		return err
	}
	if err := clientCmd.Run(); err != nil {
		cluster.LogPrintf(LvlErr, "Can't start mysql client:%s at %s", err, clientCmd.Path)
		return err
	}
	dumpCmd.Wait()
	cluster.LogPrintf(LvlInfo, "Start slave after dump")

	dbhelper.StartSlave(dest.Conn)
	return nil
}

func (cluster *Cluster) RejoinFixRelay(slave *ServerMonitor, relay *ServerMonitor) error {
	if cluster.GetTopology() == topoMultiMasterRing || cluster.GetTopology() == topoMultiMasterWsrep {
		return nil
	}
	cluster.sme.AddState("ERR00045", state.State{ErrType: "WARNING", ErrDesc: fmt.Sprintf(clusterError["ERR00045"]), ErrFrom: "TOPO"})

	if slave.GetReplicationDelay() > cluster.conf.FailMaxDelay {
		cluster.sme.AddState("ERR00046", state.State{ErrType: "WARNING", ErrDesc: fmt.Sprintf(clusterError["ERR00046"]), ErrFrom: "TOPO"})
		return nil
	} else {
		ss, err := slave.GetSlaveStatus(slave.ReplicationSourceName)
		if err == nil {
			slave.rejoinSlave(*ss)
		}
	}

	return nil
}

// UseGtid  check is replication use gtid
func (server *ServerMonitor) UsedGtidAtElection(crash *Crash) bool {
	ss, errss := server.GetSlaveStatus(server.ReplicationSourceName)
	if errss != nil {
		return false
	}

	if server.ClusterGroup.conf.LogLevel > 1 {
		server.ClusterGroup.LogPrintf("DEBUG", "Rejoin Server use GTID %s", ss.UsingGtid.String)
	}
	// An old master  master do no have replication
	if crash.FailoverIOGtid == nil {
		server.ClusterGroup.LogPrintf("DEBUG", "Rejoin server cannot find a saved master election GTID")
		return false
	}
	if len(crash.FailoverIOGtid.GetSeqNos()) > 0 {
		return true
	} else {
		return false
	}
}<|MERGE_RESOLUTION|>--- conflicted
+++ resolved
@@ -406,11 +406,7 @@
 		}
 
 	} else {
-<<<<<<< HEAD
-		server.ClusterGroup.LogPrintf("WARN", "Slave wants to rejoin non discovered master")
-=======
-		server.ClusterGroup.LogPrintf("WARNING", "Slave wants to rejoin non discovered master")
->>>>>>> ae1cc00e
+		server.ClusterGroup.LogPrintf(LvlWarn, "Slave wants to rejoin non discovered master")
 	}
 
 	// In case of state change, reintroduce the server in the slave list
