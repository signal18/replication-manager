--- conflicted
+++ resolved
@@ -464,14 +464,6 @@
 		return
 	}
 
-<<<<<<< HEAD
-	// exit even earlier
-	if cluster.Conf.MailTo == "" && cluster.Conf.AlertScript == "" {
-		return
-	}
-
-=======
->>>>>>> f7e9dbaf
 	if strings.Contains(cluster.Conf.MonitoringAlertTrigger, state.ErrKey) {
 		a := alert.Alert{
 			State:  state.ErrKey,
