--- conflicted
+++ resolved
@@ -362,7 +362,6 @@
 	return false
 }
 
-<<<<<<< HEAD
 func (cluster *Cluster) IsVariableDiffFromRepmanDefault(v string) bool {
 	values_clust := reflect.ValueOf(cluster.Conf)
 	types_clust := values_clust.Type()
@@ -389,14 +388,5 @@
 func (cluster *Cluster) IsVariableImmutable(v string) bool {
 	_, ok := cluster.ImmuableFlagMap[v]
 	return ok
-=======
-func (cluster *Cluster) IsMonitoringSaveConfig() bool {
-	if cluster.Conf.ConfRewrite {
-		if cluster.Conf.KeyPath == "" {
-
-		}
-		return true
-	}
-	return false
->>>>>>> 505d5296
+
 }