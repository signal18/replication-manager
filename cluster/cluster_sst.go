// replication-manager - Replication Manager Monitoring and CLI for MariaDB and MySQL
// Copyright 2017-2021 SIGNAL18 CLOUD SAS
// Authors: Guillaume Lefranc <guillaume@signal18.io>
//          Stephane Varoqui  <svaroqui@gmail.com>
// This source code is licensed under the GNU General Public License, version 3.

package cluster

import (
	"crypto/tls"
	"fmt"
	"io"
	"net"
	"os"
	"os/exec"
	"strconv"
	"strings"
	"sync"
	"time"

	gzip "github.com/klauspost/pgzip"
	"github.com/signal18/replication-manager/config"
)

type SST struct {
	in                io.Reader
	file              *os.File
	listener          net.Listener
	tcplistener       *net.TCPListener
	outfilewriter     io.Writer
	outresticreader   io.WriteCloser
	outfilegzipwriter *gzip.Writer
	cluster           *Cluster
	port              int
}

type ProtectedSSTconnections struct {
	SSTconnections map[int]*SST
	sync.Mutex
}

var SSTs = ProtectedSSTconnections{SSTconnections: make(map[int]*SST)}

func (cluster *Cluster) SSTCloseReceiver(destinationPort int) {
	SSTs.SSTconnections[destinationPort].in.(net.Conn).Close()
}

func (cluster *Cluster) SSTWatchRestic(r io.Reader) error {
	var out []byte
	buf := make([]byte, 1024, 1024)
	for {
		n, err := r.Read(buf[:])
		if n > 0 {
			d := buf[:n]
			out = append(out, d...)
			cluster.LogModulePrintf(cluster.Conf.Verbose, config.ConstLogModSST, config.LvlInfo, string(out))
		}
		if err != nil {
			// Read returns io.EOF at the end of file, which is not an error for us
			if err == io.EOF {
				err = nil
			}
			return err
		}
	}
}

func (cluster *Cluster) SSTRunReceiverToRestic(filename string) (string, error) {
	sst := new(SST)
	sst.cluster = cluster

	var err error

	resticcmd := exec.Command(cluster.Conf.BackupResticBinaryPath, "backup", "--stdin", "--stdin-filename", filename)
	newEnv := append(os.Environ(), "AWS_ACCESS_KEY_ID="+cluster.Conf.BackupResticAwsAccessKeyId)
	newEnv = append(newEnv, "AWS_SECRET_ACCESS_KEY="+cluster.Conf.GetDecryptedValue("backup-restic-aws-access-secret"))
	newEnv = append(newEnv, "RESTIC_REPOSITORY="+cluster.Conf.BackupResticRepository)
	newEnv = append(newEnv, "RESTIC_PASSWORD="+cluster.Conf.GetDecryptedValue("backup-restic-password"))
	resticcmd.Env = newEnv

	stdout, err := resticcmd.StdoutPipe()
	if err != nil {
		cluster.LogModulePrintf(cluster.Conf.Verbose, config.ConstLogModSST, config.LvlErr, "Exiting SST on restic StdoutPipe %s", err)
		return "", err
	}
	go cluster.SSTWatchRestic(stdout)
	sst.outresticreader, err = resticcmd.StdinPipe()
	if err != nil {
		cluster.LogModulePrintf(cluster.Conf.Verbose, config.ConstLogModSST, config.LvlErr, "Exiting SST on restic StdinPipe %s", err)
		return "", err
	}
	err = resticcmd.Start()
	if err != nil {
		cluster.LogModulePrintf(cluster.Conf.Verbose, config.ConstLogModSST, config.LvlErr, "Error restic command: %s", err)
		return "", err
	}

	sst.listener, err = net.Listen("tcp", cluster.Conf.BindAddr+":"+cluster.SSTGetSenderPort())
	if err != nil {
		cluster.LogModulePrintf(cluster.Conf.Verbose, config.ConstLogModSST, config.LvlErr, "Exiting SST on socket listen %s", err)
		return "", err
	}
	sst.tcplistener = sst.listener.(*net.TCPListener)
	sst.tcplistener.SetDeadline(time.Now().Add(time.Second * 120))
	destinationPort := sst.listener.Addr().(*net.TCPAddr).Port
	if sst.cluster.Conf.LogSST {
		cluster.LogModulePrintf(cluster.Conf.Verbose, config.ConstLogModSST, config.LvlInfo, "Listening for SST on port %d", destinationPort)
	}
	SSTs.Lock()
	SSTs.SSTconnections[destinationPort] = sst
	SSTs.Unlock()
	go sst.tcp_con_handle_to_restic()

	return strconv.Itoa(destinationPort), nil
}

func (cluster *Cluster) SSTRunReceiverToFile(server *ServerMonitor, filename string, openfile string) (string, error) {
	sst := new(SST)
	sst.cluster = cluster
	var writers []io.Writer

	var err error
	if openfile == ConstJobCreateFile {
		sst.file, err = os.OpenFile(filename, os.O_WRONLY|os.O_CREATE|os.O_TRUNC, 0600)
	} else {
		sst.file, err = os.OpenFile(filename, os.O_WRONLY|os.O_CREATE|os.O_APPEND, 0600)
	}

	if err != nil {
		cluster.LogModulePrintf(cluster.Conf.Verbose, config.ConstLogModSST, config.LvlErr, "Open file failed for job %s %s", filename, err)
		return "", err
	}
	writers = append(writers, sst.file)

	sst.outfilewriter = io.MultiWriter(writers...)

	sst.listener, err = net.Listen("tcp", cluster.Conf.BindAddr+":"+cluster.SSTGetSenderPort())
	if err != nil {
		cluster.LogModulePrintf(cluster.Conf.Verbose, config.ConstLogModSST, config.LvlErr, "Exiting SST on socket listen %s", err)
		return "", err
	}
	sst.tcplistener = sst.listener.(*net.TCPListener)
	sst.tcplistener.SetDeadline(time.Now().Add(time.Second * 3600))
	destinationPort := sst.listener.Addr().(*net.TCPAddr).Port
	if sst.cluster.Conf.LogSST {
		cluster.LogModulePrintf(cluster.Conf.Verbose, config.ConstLogModSST, config.LvlInfo, "Listening for SST on port to file %d", destinationPort)
	}
	SSTs.Lock()
	SSTs.SSTconnections[destinationPort] = sst
	SSTs.Unlock()
	go sst.tcp_con_handle_to_file(server)

	return strconv.Itoa(destinationPort), nil
}

func (cluster *Cluster) SSTRunReceiverToGZip(server *ServerMonitor, filename string, openfile string) (string, error) {
	sst := new(SST)
	sst.cluster = cluster

	cluster.LogModulePrintf(cluster.Conf.Verbose, config.ConstLogModSST, config.LvlInfo, "Compressing mariadb backup")

	var err error
	if openfile == ConstJobCreateFile {
		sst.file, err = os.OpenFile(filename, os.O_WRONLY|os.O_CREATE|os.O_TRUNC, 0600)
	} else {
		sst.file, err = os.OpenFile(filename, os.O_WRONLY|os.O_CREATE|os.O_APPEND, 0600)
	}

	gw := gzip.NewWriter(sst.file)

	sst.outfilegzipwriter = gw

	if err != nil {
		cluster.LogModulePrintf(cluster.Conf.Verbose, config.ConstLogModSST, config.LvlErr, "Open file failed for job %s %s", filename, err)
		return "", err
	}

	sst.listener, err = net.Listen("tcp", cluster.Conf.BindAddr+":"+cluster.SSTGetSenderPort())
	if err != nil {
		cluster.LogModulePrintf(cluster.Conf.Verbose, config.ConstLogModSST, config.LvlErr, "Exiting SST on socket listen %s", err)
		return "", err
	}
	sst.tcplistener = sst.listener.(*net.TCPListener)
	sst.tcplistener.SetDeadline(time.Now().Add(time.Second * 3600))
	destinationPort := sst.listener.Addr().(*net.TCPAddr).Port
	if sst.cluster.Conf.LogSST {
		cluster.LogModulePrintf(cluster.Conf.Verbose, config.ConstLogModSST, config.LvlInfo, "Listening for SST on port to file %d", destinationPort)
	}
	SSTs.Lock()
	SSTs.SSTconnections[destinationPort] = sst
	SSTs.Unlock()
	go sst.tcp_con_handle_to_gzip(server)

	return strconv.Itoa(destinationPort), nil
}

func (sst *SST) tcp_con_handle_to_gzip(server *ServerMonitor) {

	var err error

	defer func() {
		if sst.cluster.Conf.LogSST {
			sst.cluster.LogModulePrintf(sst.cluster.Conf.Verbose, config.ConstLogModSST, config.LvlInfo, "SST connection end cleanup %d", sst.listener.Addr().(*net.TCPAddr).Port)
		}
		port := sst.listener.Addr().(*net.TCPAddr).Port
		sst.tcplistener.Close()
		sst.outfilegzipwriter.Close()
		sst.file.Close()
		sst.listener.Close()
		SSTs.Lock()
		delete(SSTs.SSTconnections, port)
		sst.cluster.SSTSenderFreePort(strconv.Itoa(port))
		SSTs.Unlock()

		backtype := "physical"
		if sst.cluster.Conf.BackupRestic {
			server.BackupRestic(sst.cluster.Conf.Cloud18GitUser, sst.cluster.Name, server.DBVersion.Flavor, server.DBVersion.ToString(), backtype, sst.cluster.Conf.BackupPhysicalType)
		}
		sst.cluster.SetInPhysicalBackupState(false)
	}()

	sst.in, err = sst.listener.Accept()

	if err != nil {

		return
	}

	chan_to_stdout := sst.stream_copy_to_gzip()

	select {

	case <-chan_to_stdout:
		if sst.cluster.Conf.LogSST {
			sst.cluster.LogModulePrintf(sst.cluster.Conf.Verbose, config.ConstLogModSST, config.LvlInfo, "Chan SST out for %d", sst.listener.Addr().(*net.TCPAddr).Port)
		}
	}
}

func (sst *SST) tcp_con_handle_to_file(server *ServerMonitor) {

	var err error

	defer func() {
		if sst.cluster.Conf.LogSST {
			sst.cluster.LogModulePrintf(sst.cluster.Conf.Verbose, config.ConstLogModSST, config.LvlInfo, "SST connection end cleanup %d", sst.listener.Addr().(*net.TCPAddr).Port)
		}
		port := sst.listener.Addr().(*net.TCPAddr).Port
		sst.tcplistener.Close()
		sst.file.Close()
		sst.listener.Close()
		SSTs.Lock()
		delete(SSTs.SSTconnections, port)
		sst.cluster.SSTSenderFreePort(strconv.Itoa(port))
		SSTs.Unlock()

		backtype := "physical"
		server.BackupRestic(sst.cluster.Conf.Cloud18GitUser, sst.cluster.Name, server.DBVersion.Flavor, server.DBVersion.ToString(), backtype, sst.cluster.Conf.BackupPhysicalType)
		sst.cluster.SetInPhysicalBackupState(false)
	}()

	sst.in, err = sst.listener.Accept()

	if err != nil {

		return
	}

	chan_to_stdout := sst.stream_copy_to_file()

	select {

	case <-chan_to_stdout:
		if sst.cluster.Conf.LogSST {
			sst.cluster.LogModulePrintf(sst.cluster.Conf.Verbose, config.ConstLogModSST, config.LvlInfo, "Chan SST out for %d", sst.listener.Addr().(*net.TCPAddr).Port)
		}
	}
}

func (sst *SST) tcp_con_handle_to_restic() {

	var err error

	defer func() {
		if sst.cluster.Conf.LogSST {
			sst.cluster.LogModulePrintf(sst.cluster.Conf.Verbose, config.ConstLogModSST, config.LvlInfo, "SST connection end cleanup %d", sst.listener.Addr().(*net.TCPAddr).Port)
		}
		port := sst.listener.Addr().(*net.TCPAddr).Port
		sst.tcplistener.Close()
		sst.file.Close()
		sst.listener.Close()
		SSTs.Lock()
		delete(SSTs.SSTconnections, port)
		sst.cluster.SSTSenderFreePort(strconv.Itoa(port))
		SSTs.Unlock()
		sst.cluster.SetInPhysicalBackupState(false)
	}()

	sst.in, err = sst.listener.Accept()

	if err != nil {

		return
	}

	chan_to_stdout := sst.stream_copy_to_restic()

	select {

	case <-chan_to_stdout:
		if sst.cluster.Conf.LogSST {
			sst.cluster.LogModulePrintf(sst.cluster.Conf.Verbose, config.ConstLogModSST, config.LvlInfo, "Chan SST out for %d", sst.listener.Addr().(*net.TCPAddr).Port)
		}
	}
}

// Performs copy operation between streams: os and tcp streams
func (sst *SST) stream_copy_to_file() <-chan int {
	//coucou
	//buf := make([]byte, 1024)
	buf := make([]byte, 8192)

	sync_channel := make(chan int)
	go func() {
		defer func() {
			if con, ok := sst.in.(net.Conn); ok {

				if sst.cluster.Conf.LogSST {
					sst.cluster.LogModulePrintf(sst.cluster.Conf.Verbose, config.ConstLogModSST, config.LvlInfo, "SST closing connection from stream_copy %v ", con.RemoteAddr())
				}
				sst.in.(net.Conn).Close()
			}
			sync_channel <- 0 // Notify that processing is finished
		}()
		for {
			var nBytes int
			var err error

			nBytes, err = sst.in.Read(buf)

			if err != nil {
				if err != io.EOF {
					sst.cluster.LogModulePrintf(sst.cluster.Conf.Verbose, config.ConstLogModSST, config.LvlErr, "Read error: %s", err)
				}
				break
			}
			_, err = sst.outfilewriter.Write(buf[0:nBytes])
			if err != nil {
				sst.cluster.LogModulePrintf(sst.cluster.Conf.Verbose, config.ConstLogModSST, config.LvlErr, "Write error: %s", err)
			}
		}
	}()
	return sync_channel
}

func (sst *SST) stream_copy_to_gzip() <-chan int {
	//coucou
	//buf := make([]byte, 1024)
	buf := make([]byte, 8192)

	sync_channel := make(chan int)
	go func() {
		defer func() {
			if con, ok := sst.in.(net.Conn); ok {

				if sst.cluster.Conf.LogSST {
					sst.cluster.LogModulePrintf(sst.cluster.Conf.Verbose, config.ConstLogModSST, config.LvlInfo, "SST closing connection from stream_copy %v ", con.RemoteAddr())
				}
				sst.in.(net.Conn).Close()
			}
			sync_channel <- 0 // Notify that processing is finished

		}()
		for {
			var nBytes int
			var err error

			nBytes, err = sst.in.Read(buf)

			if err != nil {
				if err != io.EOF {
					sst.cluster.LogModulePrintf(sst.cluster.Conf.Verbose, config.ConstLogModSST, config.LvlErr, "Read error: %s", err)
				}
				break
			}

			_, err = sst.outfilegzipwriter.Write(buf[0:nBytes])
			if err != nil {
				sst.cluster.LogModulePrintf(sst.cluster.Conf.Verbose, config.ConstLogModSST, config.LvlErr, "Write error: %s", err)
			}
		}

	}()

	return sync_channel
}

func (sst *SST) stream_copy_to_restic() <-chan int {
	buf := make([]byte, 1024)
	sync_channel := make(chan int)
	go func() {
		defer func() {
			if con, ok := sst.in.(net.Conn); ok {

				if sst.cluster.Conf.LogSST {
					sst.cluster.LogModulePrintf(sst.cluster.Conf.Verbose, config.ConstLogModSST, config.LvlInfo, "SST closing connection from stream_copy %v ", con.RemoteAddr())
				}
				sst.in.(net.Conn).Close()
			}
			sync_channel <- 0 // Notify that processing is finished
		}()
		for {
			var nBytes int
			var err error

			nBytes, err = sst.in.Read(buf)

			if err != nil {
				if err != io.EOF {
					sst.cluster.LogModulePrintf(sst.cluster.Conf.Verbose, config.ConstLogModSST, config.LvlErr, "Read error: %s", err)
				}
				break
			}
			_, err = sst.outresticreader.Write(buf[0:nBytes])
			if err != nil {
				sst.cluster.LogModulePrintf(sst.cluster.Conf.Verbose, config.ConstLogModSST, config.LvlErr, "Write error: %s", err)
			}
		}
	}()
	return sync_channel
}

func (cluster *Cluster) SSTRunSender(backupfile string, sv *ServerMonitor, task string) {
	port, _ := strconv.Atoi(sv.SSTPort)

	cluster.LogModulePrintf(cluster.Conf.Verbose, config.ConstLogModSST, config.LvlWarn, "SST Reseed to port %s server %s", sv.SSTPort, sv.Host)

	if cluster.Conf.SchedulerReceiverUseSSL {
		cluster.SSTRunSenderSSL(backupfile, sv, task)
		return
	}

	client, err := net.Dial("tcp", fmt.Sprintf("%s:%d", sv.Host, port))
	if err != nil {
		cluster.LogModulePrintf(cluster.Conf.Verbose, config.ConstLogModSST, config.LvlErr, "SST Reseed failed connection to port %s server %s %s ", sv.SSTPort, sv.Host, err)
		return
	}

	file, err := os.Open(backupfile)
	cluster.LogModulePrintf(cluster.Conf.Verbose, config.ConstLogModSST, config.LvlInfo, "SST sending file: %s to node: %s port: %s", backupfile, sv.Host, sv.SSTPort)
	if os.IsNotExist(err) && cluster.Conf.CompressBackups {
		backupfile = strings.Replace(backupfile, "xbtream", "gz", 1)
		file, err = os.Open(backupfile)
	}
	if err != nil {
		cluster.LogModulePrintf(cluster.Conf.Verbose, config.ConstLogModSST, config.LvlErr, "SST failed to open backup file server %s %s ", sv.URL, err)
		client.Close() // Close connection due to error
		return
	}

	sendBuffer := make([]byte, cluster.Conf.SSTSendBuffer)
	//fmt.Println("Start sending file!")
	var total uint64
	defer file.Close()
	defer client.Close()
	defer sv.RunTaskCallback(task)

	for {
<<<<<<< HEAD
		if strings.Contains(backupfile, "gz") && !strings.Contains(backupfile, "mysqldump") {
=======
		if strings.HasSuffix(backupfile, "gz") {
>>>>>>> 452dcc83
			fz, err := gzip.NewReader(file)
			if err != nil {
				return
			}
			defer fz.Close()
			fz.Read(sendBuffer)
		} else {
			_, err = file.Read(sendBuffer)
			if err == io.EOF {
				break
			}
		}

		bts, err := client.Write(sendBuffer)
		if err != nil {
			cluster.LogModulePrintf(cluster.Conf.Verbose, config.ConstLogModSST, config.LvlErr, "SST failed to write chunk %s at position %d", err, total)
		}
		total = total + uint64(bts)
	}
	cluster.LogModulePrintf(cluster.Conf.Verbose, config.ConstLogModSST, config.LvlInfo, "Backup has been sent, closing connection!")

}

func (cluster *Cluster) SSTRunSenderSSL(backupfile string, sv *ServerMonitor, task string) {
	var (
		client *tls.Conn
		err    error
	)
	port, _ := strconv.Atoi(sv.SSTPort)

	tlsconfig := &tls.Config{InsecureSkipVerify: true}
	if client, err = tls.Dial("tcp", fmt.Sprintf("%s:%d", sv.Host, port), tlsconfig); err != nil {
		cluster.LogModulePrintf(cluster.Conf.Verbose, config.ConstLogModSST, config.LvlErr, "SST Reseed failed connection via SSL to port %s server %s %s ", sv.SSTPort, sv.Host, err)
		return
	}
	defer client.Close()
	file, err := os.Open(backupfile)
	cluster.LogModulePrintf(cluster.Conf.Verbose, config.ConstLogModSST, config.LvlInfo, "SST sending file via SSL: %s to node: %s port: %s", backupfile, sv.Host, sv.SSTPort)
	if err != nil {
		cluster.LogModulePrintf(cluster.Conf.Verbose, config.ConstLogModSST, config.LvlErr, "SST failed to open backup file server %s %s ", sv.URL, err)
		return
	}
	sendBuffer := make([]byte, 16384)
	var total uint64

	defer file.Close()
	defer sv.RunTaskCallback(task)
	for {
		_, err = file.Read(sendBuffer)
		if err == io.EOF {
			break
		}
		bts, err := client.Write(sendBuffer)
		if err != nil {
			cluster.LogModulePrintf(cluster.Conf.Verbose, config.ConstLogModSST, config.LvlErr, "SST failed to write chunk %s at position %d", err, total)
		}
		total = total + uint64(bts)
	}
	cluster.LogModulePrintf(cluster.Conf.Verbose, config.ConstLogModSST, config.LvlInfo, "Backup has been sent via SSL , closing connection!")
}

func (cluster *Cluster) SSTGetSenderPort() string {
	port := "0"
	if cluster.Conf.SchedulerSenderPorts != "" {
		for k, v := range cluster.SstAvailablePorts {
			delete(cluster.SstAvailablePorts, k)
			return v
		}
	}
	return port
}

func (cluster *Cluster) SSTSenderFreePort(port string) {
	cluster.SstAvailablePorts[port] = port
}<|MERGE_RESOLUTION|>--- conflicted
+++ resolved
@@ -466,11 +466,7 @@
 	defer sv.RunTaskCallback(task)
 
 	for {
-<<<<<<< HEAD
-		if strings.Contains(backupfile, "gz") && !strings.Contains(backupfile, "mysqldump") {
-=======
 		if strings.HasSuffix(backupfile, "gz") {
->>>>>>> 452dcc83
 			fz, err := gzip.NewReader(file)
 			if err != nil {
 				return
