--- conflicted
+++ resolved
@@ -1767,13 +1767,12 @@
 	cluster.Unlock()
 }
 
-<<<<<<< HEAD
 func (cluster *Cluster) SetMDevList(value *config.MDevIssueMap) {
 	cluster.Lock()
 	cluster.MDevIssues = value
 	cluster.Unlock()
-=======
+}
+
 func (cluster *Cluster) SetMasterNil() {
 	cluster.master = nil
->>>>>>> 85b1d4fd
 }