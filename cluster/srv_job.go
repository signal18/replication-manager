// replication-manager - Replication Manager Monitoring and CLI for MariaDB and MySQL
// Copyright 2017-2021 SIGNAL18 CLOUD SAS
// Authors: Guillaume Lefranc <guillaume@signal18.io>
//          Stephane Varoqui  <svaroqui@gmail.com>
// This source code is licensed under the GNU General Public License, version 3.
// Redistribution/Reuse of this code is permitted under the GNU v3 license, as
// an additional term, ALL code must carry the original Author(s) credit in comment form.
// See LICENSE in this directory for the integral text.

package cluster

import (
	"bufio"
	"bytes"

	"errors"
	"fmt"
	"io"
	"log"
	"os"
	"os/exec"
	"reflect"
	"regexp"
	"strconv"
	"strings"
	"sync"
	"time"

	"github.com/jmoiron/sqlx"
	gzip "github.com/klauspost/pgzip"
	dumplingext "github.com/pingcap/dumpling/v4/export"
	"github.com/signal18/replication-manager/config"
	"github.com/signal18/replication-manager/utils/dbhelper"
	"github.com/signal18/replication-manager/utils/misc"
	river "github.com/signal18/replication-manager/utils/river"
	"github.com/signal18/replication-manager/utils/s18log"
	"github.com/signal18/replication-manager/utils/state"
)

type DBTask struct {
	task    string `json:"task"`
	ct      int    `json:"ct"`
	id      int64  `json:"id"`
	state   int    `json:"state"`
	desc    string `json:"state"`
	BeginTS int64  `json:"beginTS"`
	EndTS   int64  `json:"endTS"`
	ErrTS   int64  `json:"errTS"`
}

type DBTaskUpdate struct {
	task  string `json:"task"`
	state int    `json:"state"`
	desc  string `json:"state"`
}

func (server *ServerMonitor) JobRun() {

}

func (server *ServerMonitor) JobsCreateTable() error {
	cluster := server.ClusterGroup
	if server.IsDown() || cluster.IsInFailover() {
		return nil
	}

	server.ExecQueryNoBinLog("CREATE DATABASE IF NOT EXISTS  replication_manager_schema")
	err := server.ExecQueryNoBinLog("CREATE TABLE IF NOT EXISTS replication_manager_schema.jobs(id INT NOT NULL auto_increment PRIMARY KEY, task VARCHAR(20),  port INT, server VARCHAR(255), done TINYINT not null default 0, result VARCHAR(1000), start DATETIME, end DATETIME, KEY idx1(task,done) ,KEY idx2(result(1),task)) engine=innodb")
	if err != nil {
		cluster.LogModulePrintf(cluster.Conf.Verbose, config.ConstLogModTask, config.LvlErr, "Can't create table replication_manager_schema.jobs")
		return err
	}
	//Add column instead of changing create table for compatibility
	err = server.ExecQueryNoBinLog("ALTER TABLE replication_manager_schema.jobs ADD COLUMN IF NOT EXISTS state tinyint not null default 0 AFTER `done`")
	if err != nil {
		cluster.LogModulePrintf(cluster.Conf.Verbose, config.ConstLogModGeneral, config.LvlErr, "Can't add column on table replication_manager_schema.jobs")
	}

	//Add index
	err = server.ExecQueryNoBinLog("ALTER TABLE replication_manager_schema.jobs ADD INDEX IF NOT EXISTS idx3 (task, state)")
	if err != nil {
		cluster.LogModulePrintf(cluster.Conf.Verbose, config.ConstLogModGeneral, config.LvlErr, "Can't add column on table replication_manager_schema.jobs")
	}

	return err
}

func (server *ServerMonitor) JobInsertTaks(task string, port string, repmanhost string) (int64, error) {
	cluster := server.ClusterGroup
	if cluster.IsInFailover() {
		cluster.LogModulePrintf(cluster.Conf.Verbose, config.ConstLogModTask, config.LvlInfo, "Cancel job %s during failover", task)
		return 0, errors.New("In failover can't insert job")
	}
	server.JobsCreateTable()
	conn, err := server.GetNewDBConn()
	if err != nil {
		cluster.LogModulePrintf(cluster.Conf.Verbose, config.ConstLogModTask, config.LvlErr, "Job can't connect")
		return 0, err
	}

	var cnt int
	err = server.Conn.Get(&cnt, "SELECT count(id) ct FROM `replication_manager_schema`.`jobs` WHERE `task` = '"+task+"' and `state` < 3")
	if err != nil {
		cluster.LogModulePrintf(cluster.Conf.Verbose, config.ConstLogModTask, config.LvlInfo, "Job can not query to replication_manager_schema.jobs table. Error: %s", err.Error())
		return 0, err
	}

	if cnt > 0 {
		cluster.LogModulePrintf(cluster.Conf.Verbose, config.ConstLogModTask, config.LvlInfo, "Skip insert task for %s, previous task is exists", task)
		err = errors.New("Skip insert tasks, previous task is exists")
		return 0, err
	}

	defer conn.Close()
	_, err = conn.Exec("set sql_log_bin=0")
	if err != nil {
		cluster.LogModulePrintf(cluster.Conf.Verbose, config.ConstLogModTask, config.LvlErr, "Job can't disable binlog for session")
		return 0, err
	}

	if task != "" {
		res, err := conn.Exec("INSERT INTO replication_manager_schema.jobs(task, port,server,start) VALUES('" + task + "'," + port + ",'" + repmanhost + "', NOW())")
		if err == nil {
			return res.LastInsertId()
		}
		cluster.LogModulePrintf(cluster.Conf.Verbose, config.ConstLogModTask, config.LvlErr, "Job can't insert job %s", err)
		return 0, err
	}
	return 0, nil
}

func (server *ServerMonitor) JobBackupPhysical() (int64, error) {
	var err error

	//server can be nil as no dicovered master
	if server == nil {
		return 0, nil
	}
	cluster := server.ClusterGroup

	if cluster.IsInBackup() && cluster.Conf.BackupRestic {
		cluster.StateMachine.AddState("WARN0110", state.State{ErrType: "WARNING", ErrDesc: fmt.Sprintf(cluster.GetErrorList()["WARN0110"], "Physical", cluster.Conf.BackupPhysicalType, server.URL), ErrFrom: "JOB", ServerUrl: server.URL})
		time.Sleep(1 * time.Second)

		return server.JobBackupPhysical()
	}

	cluster.SetInPhysicalBackupState(true)

	cluster.LogModulePrintf(cluster.Conf.Verbose, config.ConstLogModTask, config.LvlInfo, "Receive physical backup %s request for server: %s", cluster.Conf.BackupPhysicalType, server.URL)
	if server.IsDown() {
		return 0, nil
	}
	// not  needed to stream internaly using S3 fuse
	/*
		if cluster.Conf.BackupRestic {
			port, err := cluster.SSTRunReceiverToRestic(server.DSN + ".xbtream")
			if err != nil {
				return 0, nil
			}
			jobid, err := server.JobInsertTaks(cluster.Conf.BackupPhysicalType, port, cluster.Conf.MonitorAddress)
			return jobid, err
		} else {
	*/
	var port string
	var backupext string = ".xbtream"
	if cluster.Conf.CompressBackups {
		backupext = backupext + ".gz"
		port, err = cluster.SSTRunReceiverToGZip(server, server.GetMyBackupDirectory()+cluster.Conf.BackupPhysicalType+backupext, ConstJobCreateFile)
		if err != nil {
			return 0, nil
		}
	} else {
		port, err = cluster.SSTRunReceiverToFile(server, server.GetMyBackupDirectory()+cluster.Conf.BackupPhysicalType+backupext, ConstJobCreateFile)
		if err != nil {
			return 0, nil
		}
	}

	jobid, err := server.JobInsertTaks(cluster.Conf.BackupPhysicalType, port, cluster.Conf.MonitorAddress)
	if err == nil {
		go server.JobRunViaSSH(cluster.Conf.BackupPhysicalType)
	}
	return jobid, err
	//	}
	//return 0, nil
}

func (server *ServerMonitor) ReseedPhysicalBackup(task string) error {
	cluster := server.ClusterGroup
	master := cluster.GetMaster()
	var err error
	cluster.LogModulePrintf(cluster.Conf.Verbose, config.ConstLogModGeneral, config.LvlInfo, "Sending master physical backup to reseed %s", server.URL)
	if master != nil {
		backupext := ".xbtream"
		task := "reseed" + cluster.Conf.BackupPhysicalType

		if cluster.Conf.CompressBackups {
			backupext = backupext + ".gz"
		}

		go server.JobRunViaSSH(task)
		//Wait for socat init
		time.Sleep(2 * time.Second)

		cluster.SSTRunSender(master.GetMasterBackupDirectory()+cluster.Conf.BackupPhysicalType+backupext, server, task)
	} else {
		err = errors.New(fmt.Sprintf("No master cancel backup reseeding %s", server.URL))
		cluster.LogModulePrintf(cluster.Conf.Verbose, config.ConstLogModGeneral, config.LvlErr, err.Error())
	}

	return err
}

func (server *ServerMonitor) JobReseedPhysicalBackup() (int64, error) {
	cluster := server.ClusterGroup
	task := "reseed" + cluster.Conf.BackupPhysicalType
	var dt DBTask = DBTask{task: task}
	if cluster.GetMaster() != nil && !cluster.GetBackupServer().HasBackupPhysicalCookie() {
		server.SetWaitPhysicalBackupCookie()
		cluster.LogModulePrintf(cluster.Conf.Verbose, config.ConstLogModGeneral, config.LvlErr, "Receive reseed physical backup %s request for server %s: No Physical backup found", cluster.Conf.BackupPhysicalType, server.URL)
		return 0, errors.New("No Physical Backup")
	}

	if v, ok := server.ActiveTasks.Load(task); ok {
		dt = v.(DBTask)
	}

	//Delete wait physical backup cookie
	server.DelWaitPhysicalBackupCookie()

	jobid, err := server.JobInsertTaks(task, server.SSTPort, cluster.Conf.MonitorAddress)
	if err != nil {
		cluster.LogModulePrintf(cluster.Conf.Verbose, config.ConstLogModTask, config.LvlErr, "Receive reseed physical backup %s request for server: %s %s", cluster.Conf.BackupPhysicalType, server.URL, err)
		return jobid, err
	} else {
		dt.ct++
		dt.id = jobid
		server.ActiveTasks.Store(task, dt)
	}

	logs, err := server.StopSlave()
	cluster.LogSQL(logs, err, server.URL, "Rejoin", config.LvlErr, "Failed stop slave on server: %s %s", server.URL, err)
	logs, err = dbhelper.ChangeMaster(server.Conn, dbhelper.ChangeMasterOpt{
		Host:      cluster.master.Host,
		Port:      cluster.master.Port,
		User:      cluster.GetRplUser(),
		Password:  cluster.GetRplPass(),
		Retry:     strconv.Itoa(cluster.Conf.ForceSlaveHeartbeatRetry),
		Heartbeat: strconv.Itoa(cluster.Conf.ForceSlaveHeartbeatTime),
		Mode:      "SLAVE_POS",
		SSL:       cluster.Conf.ReplicationSSL,
		Channel:   cluster.Conf.MasterConn,
	}, server.DBVersion)

	cluster.LogSQL(logs, err, server.URL, "Rejoin", config.LvlErr, "Reseed can't changing master for physical backup %s request for server: %s %s", cluster.Conf.BackupPhysicalType, server.URL, err)
	if err != nil {
		return jobid, err
	}

	cluster.LogModulePrintf(cluster.Conf.Verbose, config.ConstLogModTask, config.LvlInfo, "Receive reseed physical backup %s request for server: %s", cluster.Conf.BackupPhysicalType, server.URL)
	go server.ReseedPhysicalBackup(task)

	return jobid, err
}

func (server *ServerMonitor) JobFlashbackPhysicalBackup() (int64, error) {
	cluster := server.ClusterGroup
	if cluster.master != nil && !cluster.GetBackupServer().HasBackupPhysicalCookie() {
		server.SetWaitPhysicalBackupCookie()
		return 0, errors.New("No Physical Backup")
	}

	jobid, err := server.JobInsertTaks("flashback"+cluster.Conf.BackupPhysicalType, server.SSTPort, cluster.Conf.MonitorAddress)

	if err != nil {
		cluster.LogModulePrintf(cluster.Conf.Verbose, config.ConstLogModTask, config.LvlErr, "Receive reseed physical backup %s request for server: %s %s", cluster.Conf.BackupPhysicalType, server.URL, err)

		return jobid, err
	}

	logs, err := server.StopSlave()
	cluster.LogSQL(logs, err, server.URL, "Rejoin", config.LvlErr, "Failed stop slave on server: %s %s", server.URL, err)

	logs, err = dbhelper.ChangeMaster(server.Conn, dbhelper.ChangeMasterOpt{
		Host:      cluster.master.Host,
		Port:      cluster.master.Port,
		User:      cluster.GetRplUser(),
		Password:  cluster.GetRplPass(),
		Retry:     strconv.Itoa(cluster.Conf.ForceSlaveHeartbeatRetry),
		Heartbeat: strconv.Itoa(cluster.Conf.ForceSlaveHeartbeatTime),
		Mode:      "SLAVE_POS",
		SSL:       cluster.Conf.ReplicationSSL,
	}, server.DBVersion)
	cluster.LogSQL(logs, err, server.URL, "Rejoin", config.LvlErr, "Reseed can't changing master for physical backup %s request for server: %s %s", cluster.Conf.BackupPhysicalType, server.URL, err)
	if err != nil {
		return jobid, err
	}

	cluster.LogModulePrintf(cluster.Conf.Verbose, config.ConstLogModTask, config.LvlInfo, "Receive reseed physical backup %s request for server: %s", cluster.Conf.BackupPhysicalType, server.URL)

	return jobid, err
}

func (server *ServerMonitor) JobReseedLogicalBackup() (int64, error) {
	cluster := server.ClusterGroup
	task := "reseed" + cluster.Conf.BackupLogicalType
	var dt DBTask = DBTask{task: task}
	if cluster.master != nil && !cluster.GetBackupServer().HasBackupLogicalCookie() {
		server.SetWaitLogicalBackupCookie()
		return 0, errors.New("No Logical Backup")
	}

	//Delete wait logical backup cookie
	server.DelWaitLogicalBackupCookie()

	if v, ok := server.ActiveTasks.Load(task); ok {
		dt = v.(DBTask)
	}

	jobid, err := server.JobInsertTaks(task, server.SSTPort, cluster.Conf.MonitorAddress)
	if err != nil {
		cluster.LogModulePrintf(cluster.Conf.Verbose, config.ConstLogModTask, config.LvlErr, "Receive reseed logical backup %s request for server: %s %s", cluster.Conf.BackupLogicalType, server.URL, err)
		return jobid, err
	} else {
		dt.ct++
		dt.id = jobid
		server.ActiveTasks.Store(task, dt)
	}

	logs, err := server.StopSlave()
	cluster.LogSQL(logs, err, server.URL, "Rejoin", config.LvlErr, "Failed stop slave on server: %s %s", server.URL, err)

	logs, err = dbhelper.ChangeMaster(server.Conn, dbhelper.ChangeMasterOpt{
		Host:      cluster.master.Host,
		Port:      cluster.master.Port,
		User:      cluster.GetRplUser(),
		Password:  cluster.GetRplPass(),
		Retry:     strconv.Itoa(cluster.Conf.ForceSlaveHeartbeatRetry),
		Heartbeat: strconv.Itoa(cluster.Conf.ForceSlaveHeartbeatTime),
		Mode:      "SLAVE_POS",
		SSL:       cluster.Conf.ReplicationSSL,
		Channel:   cluster.Conf.MasterConn,
	}, server.DBVersion)
	cluster.LogSQL(logs, err, server.URL, "Rejoin", config.LvlErr, "Reseed can't changing master for logical backup %s request for server: %s %s", cluster.Conf.BackupPhysicalType, server.URL, err)
	if err != nil {
		return jobid, err
	}

	cluster.LogModulePrintf(cluster.Conf.Verbose, config.ConstLogModTask, config.LvlInfo, "Receive reseed logical backup %s request for server: %s", cluster.Conf.BackupLogicalType, server.URL)
	if cluster.Conf.BackupLogicalType == config.ConstBackupLogicalTypeMysqldump {
		go server.JobReseedMysqldump(task)
	} else if cluster.Conf.BackupLogicalType == config.ConstBackupLogicalTypeMydumper {
		go server.JobReseedMyLoader()
	}
	return jobid, err
}

func (server *ServerMonitor) JobServerStop() (int64, error) {
	cluster := server.ClusterGroup
	jobid, err := server.JobInsertTaks("stop", server.SSTPort, cluster.Conf.MonitorAddress)
	if err != nil {
		cluster.LogModulePrintf(cluster.Conf.Verbose, config.ConstLogModTask, config.LvlErr, "Stop server: %s %s", server.URL, err)
		return jobid, err
	}
	return jobid, err
}

func (server *ServerMonitor) JobServerRestart() (int64, error) {
	cluster := server.ClusterGroup
	jobid, err := server.JobInsertTaks("restart", server.SSTPort, cluster.Conf.MonitorAddress)
	if err != nil {
		cluster.LogModulePrintf(cluster.Conf.Verbose, config.ConstLogModTask, config.LvlErr, "Restart server: %s %s", server.URL, err)
		return jobid, err
	}
	return jobid, err
}

func (server *ServerMonitor) JobFlashbackLogicalBackup() (int64, error) {
	cluster := server.ClusterGroup
	task := "flashback" + cluster.Conf.BackupLogicalType
	var dt DBTask = DBTask{task: task}
	var err error
	if cluster.master != nil && !cluster.GetBackupServer().HasBackupLogicalCookie() {
		server.SetWaitLogicalBackupCookie()
		return 0, errors.New("No Logical Backup")
	}
	if v, ok := server.ActiveTasks.Load(task); ok {
		dt = v.(DBTask)
	}
	jobid, err := server.JobInsertTaks(task, server.SSTPort, cluster.Conf.MonitorAddress)
	if err != nil {
		cluster.LogModulePrintf(cluster.Conf.Verbose, config.ConstLogModTask, config.LvlErr, "Receive flashback logical backup %s request for server: %s %s", cluster.Conf.BackupLogicalType, server.URL, err)
		return jobid, err
	} else {
		dt.ct++
		dt.id = jobid
		server.ActiveTasks.Store(task, dt)
	}
	logs, err := server.StopSlave()
	cluster.LogSQL(logs, err, server.URL, "Rejoin", config.LvlErr, "Failed stop slave on server: %s %s", server.URL, err)

	logs, err = dbhelper.ChangeMaster(server.Conn, dbhelper.ChangeMasterOpt{
		Host:      cluster.master.Host,
		Port:      cluster.master.Port,
		User:      cluster.GetRplUser(),
		Password:  cluster.GetRplPass(),
		Retry:     strconv.Itoa(cluster.Conf.ForceSlaveHeartbeatRetry),
		Heartbeat: strconv.Itoa(cluster.Conf.ForceSlaveHeartbeatTime),
		Mode:      "SLAVE_POS",
		SSL:       cluster.Conf.ReplicationSSL,
		Channel:   cluster.Conf.MasterConn,
	}, server.DBVersion)
	cluster.LogSQL(logs, err, server.URL, "Rejoin", config.LvlErr, "flashback can't changing master for logical backup %s request for server: %s %s", cluster.Conf.BackupLogicalType, server.URL, err)
	if err != nil {
		return jobid, err
	}

	cluster.LogModulePrintf(cluster.Conf.Verbose, config.ConstLogModTask, config.LvlInfo, "Receive flashback logical backup %s request for server: %s", cluster.Conf.BackupLogicalType, server.URL)
	if cluster.Conf.BackupLoadScript != "" {
		cluster.LogModulePrintf(cluster.Conf.Verbose, config.ConstLogModTask, config.LvlInfo, "Using script from backup-load-script on %s", server.URL)
		go server.JobReseedBackupScript()
	} else if cluster.Conf.BackupLogicalType == config.ConstBackupLogicalTypeMysqldump {
		go server.JobReseedMysqldump(task)
	} else if cluster.Conf.BackupLogicalType == config.ConstBackupLogicalTypeMydumper {
		go server.JobReseedMyLoader()
	}
	return jobid, err
}

func (server *ServerMonitor) JobBackupErrorLog() (int64, error) {
	cluster := server.ClusterGroup
	if server.IsDown() {
		return 0, nil
	}
	port, err := cluster.SSTRunReceiverToFile(server, server.Datadir+"/log/log_error.log", ConstJobAppendFile)
	if err != nil {
		return 0, nil
	}
	return server.JobInsertTaks("error", port, cluster.Conf.MonitorAddress)
}

// ErrorLogWatcher monitor the tail of the log and populate ring buffer
func (server *ServerMonitor) ErrorLogWatcher() {
	cluster := server.ClusterGroup
	for line := range server.ErrorLogTailer.Lines {
		var log s18log.HttpMessage
		itext := strings.Index(line.Text, "]")
		if itext != -1 && len(line.Text) > itext+2 {
			log.Text = line.Text[itext+2:]
		} else {
			log.Text = line.Text
		}
		itime := strings.Index(line.Text, "[")
		if itime != -1 {
			log.Timestamp = line.Text[0 : itime-1]
			if itext != -1 {
				log.Level = line.Text[itime+1 : itext]
			}
		} else {
			log.Timestamp = fmt.Sprint(time.Now().Format("2006/01/02 15:04:05"))
		}
		log.Group = cluster.GetClusterName()

		server.ErrorLog.Add(log)
	}

}

func (server *ServerMonitor) SlowLogWatcher() {
	cluster := server.ClusterGroup
	log := s18log.NewSlowMessage()
	preline := ""
	var headerRe = regexp.MustCompile(`^#\s+[A-Z]`)
	for line := range server.SlowLogTailer.Lines {
		newlog := s18log.NewSlowMessage()
		if cluster.Conf.LogSST {
			cluster.LogModulePrintf(cluster.Conf.Verbose, config.ConstLogModTask, config.LvlInfo, "New line %s", line.Text)
		}
		log.Group = cluster.GetClusterName()
		if headerRe.MatchString(line.Text) && !headerRe.MatchString(preline) {
			// new querySelector
			if cluster.Conf.LogSST {
				cluster.LogModulePrintf(cluster.Conf.Verbose, config.ConstLogModTask, config.LvlInfo, "New query %s", log)
			}
			if log.Query != "" {
				server.SlowLog.Add(log)
			}
			log = newlog
		}
		server.SlowLog.ParseLine(line.Text, log)

		preline = line.Text
	}

}

func (server *ServerMonitor) JobBackupSlowQueryLog() (int64, error) {
	cluster := server.ClusterGroup
	if server.IsDown() {
		return 0, nil
	}
	port, err := cluster.SSTRunReceiverToFile(server, server.Datadir+"/log/log_slow_query.log", ConstJobAppendFile)
	if err != nil {
		return 0, nil
	}
	return server.JobInsertTaks("slowquery", port, cluster.Conf.MonitorAddress)
}

func (server *ServerMonitor) JobOptimize() (int64, error) {
	cluster := server.ClusterGroup
	if server.IsDown() {
		return 0, nil
	}
	return server.JobInsertTaks("optimize", "0", cluster.Conf.MonitorAddress)
}

func (server *ServerMonitor) JobZFSSnapBack() (int64, error) {
	cluster := server.ClusterGroup
	if server.IsDown() {
		return 0, nil
	}
	return server.JobInsertTaks("zfssnapback", "0", cluster.Conf.MonitorAddress)
}

func (server *ServerMonitor) JobReseedMyLoader() {
	cluster := server.ClusterGroup
	threads := strconv.Itoa(cluster.Conf.BackupLogicalLoadThreads)

	myargs := strings.Split(strings.ReplaceAll(cluster.Conf.BackupMyLoaderOptions, "  ", " "), " ")
	if server.URL == cluster.GetMaster().URL {
		myargs = append(myargs, "--enable-binlog")
	}
	//Use mydumper subdir if exists
	backupdir := cluster.master.GetMasterBackupDirectory() + "mydumper/"
	if _, err := os.Stat(backupdir); os.IsNotExist(err) {
		backupdir = cluster.master.GetMasterBackupDirectory()
	}
	myargs = append(myargs, "--directory="+backupdir, "--threads="+threads, "--host="+misc.Unbracket(server.Host), "--port="+server.Port, "--user="+cluster.GetDbUser(), "--password="+cluster.GetDbPass())
	dumpCmd := exec.Command(cluster.GetMyLoaderPath(), myargs...)

	cluster.LogModulePrintf(cluster.Conf.Verbose, config.ConstLogModTask, config.LvlInfo, "Command: %s", strings.ReplaceAll(dumpCmd.String(), cluster.GetDbPass(), "XXXX"))

	stdoutIn, _ := dumpCmd.StdoutPipe()
	stderrIn, _ := dumpCmd.StderrPipe()
	dumpCmd.Start()
	var wg sync.WaitGroup
	wg.Add(2)
	go func() {
		defer wg.Done()
<<<<<<< HEAD
		server.copyLogs(stdoutIn, config.ConstLogModBackupStream, config.LvlInfo, "MYLOADER")
	}()
	go func() {
		defer wg.Done()
		server.copyLogs(stderrIn, config.ConstLogModBackupStream, config.LvlInfo, "MYLOADER")
=======
		server.copyLogs(stdoutIn, config.ConstLogModBackupStream, config.LvlDbg)
	}()
	go func() {
		defer wg.Done()
		server.copyLogs(stderrIn, config.ConstLogModBackupStream, config.LvlDbg)
>>>>>>> 66791f9b
	}()
	wg.Wait()
	if err := dumpCmd.Wait(); err != nil {
		cluster.LogModulePrintf(cluster.Conf.Verbose, config.ConstLogModTask, config.LvlErr, "MyLoader: %s", err)
		return
	}
	cluster.LogModulePrintf(cluster.Conf.Verbose, config.ConstLogModTask, config.LvlInfo, "Finish logical restaure %s for: %s", cluster.Conf.BackupLogicalType, server.URL)
	server.Refresh()
	if server.IsSlave {
		cluster.LogModulePrintf(cluster.Conf.Verbose, config.ConstLogModTask, config.LvlInfo, "Parsing mydumper metadata ")
		meta, err := server.JobMyLoaderParseMeta(backupdir)
		if err != nil {
			cluster.LogModulePrintf(cluster.Conf.Verbose, config.ConstLogModTask, config.LvlErr, "MyLoader metadata parsing: %s", err)
		}
		if server.IsMariaDB() && server.HaveMariaDBGTID {
			cluster.LogModulePrintf(cluster.Conf.Verbose, config.ConstLogModTask, config.LvlInfo, "Starting slave with mydumper metadata")
			server.ExecQueryNoBinLog("SET GLOBAL gtid_slave_pos='" + meta.BinLogUuid + "'")
			server.StartSlave()
		}
	}
}

func (server *ServerMonitor) JobReseedMysqldump(task string) {
	cluster := server.ClusterGroup
	master := cluster.GetMaster()
	go server.JobRunViaSSH(task)

	//Wait for ssh task to open port
	time.Sleep(2 * time.Second)

	cluster.LogModulePrintf(cluster.Conf.Verbose, config.ConstLogModTask, config.LvlInfo, "Sending logical backup to reseed %s", server.URL)
	if master != nil {
		filename := "mysqldump.sql.gz"
		mybcksrv := cluster.GetBackupServer()
		backupfile := mybcksrv.GetMyBackupDirectory() + filename
		if _, err := os.Stat(backupfile); os.IsNotExist(err) {
			// Remove valid cookie due to missing file
			mybcksrv.DelBackupLogicalCookie()
			return
		}

		server.StopSlave()

		file, err := cluster.CreateTmpClientConfFile()
		if err != nil {
			cluster.LogModulePrintf(cluster.Conf.Verbose, config.ConstLogModTask, config.LvlErr, "[%s] Failed creating tmp connection file:  %s ", server.URL, err)
			return
		}
		defer os.Remove(file)

		gzfile, err := os.Open(backupfile)
		if err != nil {
			cluster.LogModulePrintf(cluster.Conf.Verbose, config.ConstLogModTask, config.LvlErr, "[%s] Failed opening backup file in backup server for reseed:  %s ", server.URL, err)
			return
		}

		fz, err := gzip.NewReader(gzfile)
		if err != nil {
			cluster.LogModulePrintf(cluster.Conf.Verbose, config.ConstLogModTask, config.LvlErr, "[%s] Failed to unzip backup file in backup server for reseed:  %s ", server.URL, err)
			return
		}
		defer fz.Close()

		var buf bytes.Buffer
		_, err = io.Copy(&buf, fz)
		if err != nil {
			cluster.LogModulePrintf(cluster.Conf.Verbose, config.ConstLogModTask, config.LvlErr, "[%s] Error happened when unzipping backup file in backup server for reseed:  %s ", server.URL, err)
			return
		}

		clientCmd := exec.Command(cluster.GetMysqlclientPath(), `--defaults-file=`+file, `--host=`+misc.Unbracket(server.Host), `--port=`+server.Port, `--user=`+cluster.GetDbUser(), `--force`, `--batch` /*, `--init-command=reset master;set sql_log_bin=0;set global slow_query_log=0;set global general_log=0;`*/)
		clientCmd.Stdin = io.MultiReader(bytes.NewBufferString("reset master;set sql_log_bin=0;"), &buf)

		stderr, _ := clientCmd.StderrPipe()

		if err := clientCmd.Start(); err != nil {
			cluster.LogModulePrintf(cluster.Conf.Verbose, config.ConstLogModTask, config.LvlErr, "Can't start mysql client:%s at %s", err, strings.ReplaceAll(clientCmd.String(), cluster.GetDbPass(), "XXXX"))
			return
		}

		go func() {
<<<<<<< HEAD
			server.copyLogs(stderr, config.ConstLogModBackupStream, config.LvlInfo, "DUMP")
=======
			server.copyLogs(stderr, config.ConstLogModBackupStream, config.LvlDbg)
>>>>>>> 66791f9b
		}()

		clientCmd.Wait()
		cluster.LogModulePrintf(cluster.Conf.Verbose, config.ConstLogModTask, config.LvlInfo, "Start slave after dump on %s", server.URL)
		server.StartSlave()
	} else {
		cluster.LogModulePrintf(cluster.Conf.Verbose, config.ConstLogModTask, config.LvlErr, "No master. Cancel backup reseeding %s", server.URL)
	}
}

func (server *ServerMonitor) JobReseedBackupScript() {
	cluster := server.ClusterGroup
	cmd := exec.Command(cluster.Conf.BackupLoadScript, misc.Unbracket(server.Host), misc.Unbracket(cluster.master.Host))

	cluster.LogModulePrintf(cluster.Conf.Verbose, config.ConstLogModTask, config.LvlInfo, "Command backup load script: %s", strings.Replace(cmd.String(), cluster.GetDbPass(), "XXXX", 1))

	stdoutIn, _ := cmd.StdoutPipe()
	stderrIn, _ := cmd.StderrPipe()
	cmd.Start()
	var wg sync.WaitGroup
	wg.Add(2)
	go func() {
		defer wg.Done()
<<<<<<< HEAD
		server.copyLogs(stdoutIn, config.ConstLogModBackupStream, config.LvlInfo, "RESEED")
	}()
	go func() {
		defer wg.Done()
		server.copyLogs(stderrIn, config.ConstLogModBackupStream, config.LvlInfo, "RESEED")
=======
		server.copyLogs(stdoutIn, config.ConstLogModBackupStream, config.LvlDbg)
	}()
	go func() {
		defer wg.Done()
		server.copyLogs(stderrIn, config.ConstLogModBackupStream, config.LvlDbg)
>>>>>>> 66791f9b
	}()
	wg.Wait()
	if err := cmd.Wait(); err != nil {
		cluster.LogModulePrintf(cluster.Conf.Verbose, config.ConstLogModTask, config.LvlErr, "My reload script: %s", err)
		return
	}
	cluster.LogModulePrintf(cluster.Conf.Verbose, config.ConstLogModTask, config.LvlInfo, "Finish logical restaure from load script on %s ", server.URL)

}

func (server *ServerMonitor) JobMyLoaderParseMeta(dir string) (config.MyDumperMetaData, error) {

	var m config.MyDumperMetaData
	buf := new(bytes.Buffer)

	// metadata file name.
	meta := fmt.Sprintf("%s/metadata", dir)

	// open a file.
	MetaFd, err := os.Open(meta)
	if err != nil {
		return m, err
	}
	defer MetaFd.Close()

	MetaRd := bufio.NewReader(MetaFd)
	for {
		line, err := MetaRd.ReadBytes('\n')
		if err != nil {
			break
		}

		if len(line) > 2 {
			newline := bytes.TrimLeft(line, "")
			buf.Write(bytes.Trim(newline, "\n"))
			line = []byte{}
		}
		if strings.Contains(string(buf.Bytes()), "Started") == true {
			splitbuf := strings.Split(string(buf.Bytes()), ":")
			m.StartTimestamp, _ = time.ParseInLocation("2006-01-02 15:04:05", strings.TrimLeft(strings.Join(splitbuf[1:], ":"), " "), time.Local)
		}
		if strings.Contains(string(buf.Bytes()), "Log") == true {
			splitbuf := strings.Split(string(buf.Bytes()), ":")
			m.BinLogFileName = strings.TrimLeft(strings.Join(splitbuf[1:], ":"), " ")
		}
		if strings.Contains(string(buf.Bytes()), "Pos") == true {
			splitbuf := strings.Split(string(buf.Bytes()), ":")
			pos, _ := strconv.Atoi(strings.TrimLeft(strings.Join(splitbuf[1:], ":"), " "))

			m.BinLogFilePos = uint64(pos)
		}

		if strings.Contains(string(buf.Bytes()), "GTID") == true {
			splitbuf := strings.Split(string(buf.Bytes()), ":")
			m.BinLogUuid = strings.TrimLeft(strings.Join(splitbuf[1:], ":"), " ")
		}
		if strings.Contains(string(buf.Bytes()), "Finished") == true {
			splitbuf := strings.Split(string(buf.Bytes()), ":")
			m.EndTimestamp, _ = time.ParseInLocation("2006-01-02 15:04:05", strings.TrimLeft(strings.Join(splitbuf[1:], ":"), " "), time.Local)
		}
		buf.Reset()

	}

	return m, nil
}

func (server *ServerMonitor) JobsCheckRunning() error {
	cluster := server.ClusterGroup
	if server.IsDown() {
		return nil
	}
	//server.JobInsertTaks("", "", "")
	rows, err := server.Conn.Queryx("SELECT task ,count(*) as ct, max(id) as id FROM replication_manager_schema.jobs WHERE done=0 AND result IS NULL group by task ")
	if err != nil {
		cluster.LogModulePrintf(cluster.Conf.Verbose, config.ConstLogModTask, config.LvlErr, "Scheduler error fetching replication_manager_schema.jobs %s", err)
		server.JobsCreateTable()
		return err
	}
	defer rows.Close()
	for rows.Next() {
		var task DBTask
		rows.Scan(&task.task, &task.ct, &task.id)
		if task.ct > 0 {
			if task.ct > 10 {
				cluster.StateMachine.AddState("ERR00060", state.State{ErrType: "WARNING", ErrDesc: fmt.Sprintf(cluster.GetErrorList()["ERR00060"], server.URL), ErrFrom: "JOB", ServerUrl: server.URL})
				purge := "DELETE from replication_manager_schema.jobs WHERE task='" + task.task + "' AND done=0 AND result IS NULL order by start asc limit  " + strconv.Itoa(task.ct-1)
				err := server.ExecQueryNoBinLog(purge)
				if err != nil {
					cluster.LogModulePrintf(cluster.Conf.Verbose, config.ConstLogModTask, config.LvlErr, "Scheduler error purging replication_manager_schema.jobs %s", err)
				}
			} else {
				if task.task == "optimized" {
					cluster.StateMachine.AddState("WARN0072", state.State{ErrType: "WARNING", ErrDesc: fmt.Sprintf(cluster.GetErrorList()["WARN0072"], server.URL), ErrFrom: "JOB", ServerUrl: server.URL})
				} else if task.task == "restart" {
					cluster.StateMachine.AddState("WARN0096", state.State{ErrType: "WARNING", ErrDesc: fmt.Sprintf(cluster.GetErrorList()["WARN0096"], server.URL), ErrFrom: "JOB", ServerUrl: server.URL})
				} else if task.task == "stop" {
					cluster.StateMachine.AddState("WARN0097", state.State{ErrType: "WARNING", ErrDesc: fmt.Sprintf(cluster.GetErrorList()["WARN0097"], server.URL), ErrFrom: "JOB", ServerUrl: server.URL})
				} else if task.task == "xtrabackup" {
					cluster.StateMachine.AddState("WARN0073", state.State{ErrType: "WARNING", ErrDesc: fmt.Sprintf(cluster.GetErrorList()["WARN0073"], cluster.Conf.BackupPhysicalType, server.URL), ErrFrom: "JOB", ServerUrl: server.URL})
				} else if task.task == "mariabackup" {
					cluster.StateMachine.AddState("WARN0073", state.State{ErrType: "WARNING", ErrDesc: fmt.Sprintf(cluster.GetErrorList()["WARN0073"], cluster.Conf.BackupPhysicalType, server.URL), ErrFrom: "JOB", ServerUrl: server.URL})
				} else if task.task == "reseedxtrabackup" {
					cluster.StateMachine.AddState("WARN0074", state.State{ErrType: "WARNING", ErrDesc: fmt.Sprintf(cluster.GetErrorList()["WARN0074"], cluster.Conf.BackupPhysicalType, server.URL), ErrFrom: "JOB", ServerUrl: server.URL})
				} else if task.task == "reseedmariabackup" {
					cluster.StateMachine.AddState("WARN0074", state.State{ErrType: "WARNING", ErrDesc: fmt.Sprintf(cluster.GetErrorList()["WARN0074"], cluster.Conf.BackupPhysicalType, server.URL), ErrFrom: "JOB", ServerUrl: server.URL})
				} else if task.task == "reseedmysqldump" {
					cluster.StateMachine.AddState("WARN0075", state.State{ErrType: "WARNING", ErrDesc: fmt.Sprintf(cluster.GetErrorList()["WARN0075"], cluster.Conf.BackupLogicalType, server.URL), ErrFrom: "JOB", ServerUrl: server.URL})
				} else if task.task == "reseedmydumper" {
					cluster.StateMachine.AddState("WARN0075", state.State{ErrType: "WARNING", ErrDesc: fmt.Sprintf(cluster.GetErrorList()["WARN0075"], cluster.Conf.BackupLogicalType, server.URL), ErrFrom: "JOB", ServerUrl: server.URL})
				} else if task.task == "flashbackxtrabackup" {
					cluster.StateMachine.AddState("WARN0076", state.State{ErrType: "WARNING", ErrDesc: fmt.Sprintf(cluster.GetErrorList()["WARN0076"], cluster.Conf.BackupPhysicalType, server.URL), ErrFrom: "JOB", ServerUrl: server.URL})
				} else if task.task == "flashbackmariabackup" {
					cluster.StateMachine.AddState("WARN0076", state.State{ErrType: "WARNING", ErrDesc: fmt.Sprintf(cluster.GetErrorList()["WARN0076"], cluster.Conf.BackupPhysicalType, server.URL), ErrFrom: "JOB", ServerUrl: server.URL})
				} else if task.task == "flashbackmydumper" {
					cluster.StateMachine.AddState("WARN0077", state.State{ErrType: "WARNING", ErrDesc: fmt.Sprintf(cluster.GetErrorList()["WARN0077"], cluster.Conf.BackupLogicalType, server.URL), ErrFrom: "JOB", ServerUrl: server.URL})
				} else if task.task == "flashbackmysqldump" {
					cluster.StateMachine.AddState("WARN0077", state.State{ErrType: "WARNING", ErrDesc: fmt.Sprintf(cluster.GetErrorList()["WARN0077"], cluster.Conf.BackupLogicalType, server.URL), ErrFrom: "JOB", ServerUrl: server.URL})
				} else {
					//Skip adding to active task if not defined
					continue
				}
				server.ActiveTasks.Store(task.task, task)
			}
		}

	}

	return nil
}

func (server *ServerMonitor) JobHandler(JobId int64) error {
	exitloop := 0
	ticker := time.NewTicker(time.Second * 3600)

	for exitloop < 8 {
		select {
		case <-ticker.C:

			exitloop++

			if true == true {
				exitloop = 8
			}
		default:
		}

	}

	return nil
}

func (server *ServerMonitor) GetMyBackupDirectory() string {
	cluster := server.ClusterGroup
	s3dir := cluster.Conf.WorkingDir + "/" + config.ConstStreamingSubDir + "/" + cluster.Name + "/" + server.Host + "_" + server.Port

	if _, err := os.Stat(s3dir); os.IsNotExist(err) {
		err := os.MkdirAll(s3dir, os.ModePerm)
		if err != nil {
			cluster.LogModulePrintf(cluster.Conf.Verbose, config.ConstLogModTask, config.LvlErr, "Create backup path failed: %s", s3dir, err)
		}
	}

	return s3dir + "/"

}

func (server *ServerMonitor) GetMasterBackupDirectory() string {
	cluster := server.ClusterGroup
	s3dir := cluster.Conf.WorkingDir + "/" + config.ConstStreamingSubDir + "/" + cluster.Name + "/" + cluster.master.Host + "_" + cluster.master.Port

	if _, err := os.Stat(s3dir); os.IsNotExist(err) {
		err := os.MkdirAll(s3dir, os.ModePerm)
		if err != nil {
			cluster.LogModulePrintf(cluster.Conf.Verbose, config.ConstLogModTask, config.LvlErr, "Create backup path failed: %s", s3dir, err)
		}
	}

	return s3dir + "/"

}

func (server *ServerMonitor) JobBackupScript() error {
	var err error
	cluster := server.ClusterGroup

	scriptCmd := exec.Command(cluster.Conf.BackupSaveScript, server.Host, server.GetCluster().GetMaster().Host, server.Port, server.GetCluster().GetMaster().Port)
	cluster.LogModulePrintf(cluster.Conf.Verbose, config.ConstLogModTask, config.LvlInfo, "Command: %s", strings.Replace(scriptCmd.String(), cluster.GetDbPass(), "XXXX", 1))
	stdoutIn, _ := scriptCmd.StdoutPipe()
	stderrIn, _ := scriptCmd.StderrPipe()
	scriptCmd.Start()

	var wg sync.WaitGroup
	wg.Add(2)
	go func() {
		defer wg.Done()
<<<<<<< HEAD
		server.copyLogs(stdoutIn, config.ConstLogModBackupStream, config.LvlInfo, "SCRIPT")
	}()
	go func() {
		defer wg.Done()
		server.copyLogs(stderrIn, config.ConstLogModBackupStream, config.LvlInfo, "SCRIPT")
=======
		server.copyLogs(stdoutIn, config.ConstLogModBackupStream, config.LvlDbg)
	}()
	go func() {
		defer wg.Done()
		server.copyLogs(stderrIn, config.ConstLogModBackupStream, config.LvlDbg)
>>>>>>> 66791f9b
	}()

	wg.Wait()

	if err = scriptCmd.Wait(); err != nil {
		cluster.LogModulePrintf(cluster.Conf.Verbose, config.ConstLogModTask, config.LvlErr, "Backup script error: %s", err)
		return err
	} else {
		server.SetBackupLogicalCookie()
	}
	return err
}

func (server *ServerMonitor) JobBackupMysqldump() error {
	cluster := server.ClusterGroup
	var err error
	var bckConn *sqlx.DB

	//Block DDL For Backup
	if server.IsMariaDB() && server.DBVersion.GreaterEqual("10.4") && cluster.Conf.BackupLockDDL {
		bckConn, err = server.GetNewDBConn()
		if err != nil {
			cluster.LogModulePrintf(cluster.Conf.Verbose, config.ConstLogModTask, config.LvlErr, "Error backup request: %s", err)
		}
		defer bckConn.Close()

		_, err = bckConn.Exec("BACKUP STAGE START")
		if err != nil {
			cluster.LogSQL("BACKUP STAGE START", err, server.URL, "JobBackupLogical", config.LvlWarn, "Failed SQL for server %s: %s ", server.URL, err)
		}
		_, err = bckConn.Exec("BACKUP STAGE BLOCK_DDL")
		if err != nil {
			cluster.LogSQL("BACKUP BLOCK_DDL", err, server.URL, "JobBackupLogical", config.LvlWarn, "Failed SQL for server %s: %s ", server.URL, err)
		}
		cluster.LogModulePrintf(cluster.Conf.Verbose, config.ConstLogModTask, config.LvlInfo, "Blocking DDL via BACKUP STAGE")
	}

	file, err2 := cluster.CreateTmpClientConfFile()
	if err2 != nil {
		return err2
	}
	defer os.Remove(file)
	usegtid := server.JobGetDumpGtidParameter()
	events := ""
	dumpslave := ""
	//		if !server.HasMySQLGTID() {
	if server.IsMaster() {
		dumpslave = "--master-data=1"
	} else {
		dumpslave = "--dump-slave=1"
	}
	//	}
	if server.HasEventScheduler() {
		events = "--events=true"
	} else {
		events = "--events=false"
	}

	dumpargs := strings.Split(strings.ReplaceAll("--defaults-file="+file+" "+cluster.getDumpParameter()+" "+dumpslave+" "+usegtid+" "+events, "  ", " "), " ")
	dumpargs = append(dumpargs, "--apply-slave-statements", "--host="+misc.Unbracket(server.Host), "--port="+server.Port, "--user="+cluster.GetDbUser() /*"--log-error="+server.GetMyBackupDirectory()+"dump_error.log"*/)
	dumpCmd := exec.Command(cluster.GetMysqlDumpPath(), dumpargs...)

	cluster.LogModulePrintf(cluster.Conf.Verbose, config.ConstLogModTask, config.LvlInfo, "Command: %s ", strings.Replace(dumpCmd.String(), cluster.GetDbPass(), "XXXX", -1))
	f, err := os.Create(server.GetMyBackupDirectory() + "mysqldump.sql.gz")
	if err != nil {
		cluster.LogModulePrintf(cluster.Conf.Verbose, config.ConstLogModTask, config.LvlErr, "Error mysqldump backup request: %s", err)
		return err
	}
	wf := bufio.NewWriter(f)
	gw := gzip.NewWriter(wf)
	//fw := bufio.NewWriter(gw)
	dumpCmd.Stdout = gw
	stderrIn, _ := dumpCmd.StderrPipe()
	err = dumpCmd.Start()
	if err != nil {
		cluster.LogModulePrintf(cluster.Conf.Verbose, config.ConstLogModTask, config.LvlErr, "Error backup request: %s", err)
		return err
	}

	errCh := make(chan error, 2) // Create a channel to send errors
	var wg sync.WaitGroup
	wg.Add(2)
	go func() {
		defer wg.Done()
<<<<<<< HEAD
		server.copyLogs(stderrIn, config.ConstLogModBackupStream, config.LvlInfo, "DUMP")
=======
		server.copyLogs(stderrIn, config.ConstLogModBackupStream, config.LvlDbg)
>>>>>>> 66791f9b
	}()
	go func() {
		defer wg.Done()
		err := dumpCmd.Wait()

		if err != nil {
			cluster.LogModulePrintf(cluster.Conf.Verbose, config.ConstLogModTask, config.LvlErr, "mysqldump: %s", err)
			errCh <- fmt.Errorf("Error mysqldump: %w", err) // Send the error through the channel with more context
		} else {
			server.SetBackupLogicalCookie()
		}
		gw.Flush()
		gw.Close()
		wf.Flush()
		f.Close()
	}()

	// Wait for goroutines to finish
	wg.Wait()

	// Check for errors
	select {
	case err := <-errCh:
		// Handle the error here
		return err
	default:
		// No errors occurred
		fmt.Println("No errors occurred")
	}

	return err
}

func (server *ServerMonitor) JobBackupMyDumper() error {
	cluster := server.ClusterGroup
	var err error
	var bckConn *sqlx.DB

	//Block DDL For Backup
	if server.IsMariaDB() && server.DBVersion.GreaterEqual("10.4") && cluster.Conf.BackupLockDDL {
		bckConn, err = server.GetNewDBConn()
		if err != nil {
			cluster.LogModulePrintf(cluster.Conf.Verbose, config.ConstLogModTask, config.LvlErr, "Error backup request: %s", err)
		}
		defer bckConn.Close()

		_, err = bckConn.Exec("BACKUP STAGE START")
		if err != nil {
			cluster.LogSQL("BACKUP STAGE START", err, server.URL, "JobBackupLogical", config.LvlWarn, "Failed SQL for server %s: %s ", server.URL, err)
		}
		_, err = bckConn.Exec("BACKUP STAGE BLOCK_DDL")
		if err != nil {
			cluster.LogSQL("BACKUP BLOCK_DDL", err, server.URL, "JobBackupLogical", config.LvlWarn, "Failed SQL for server %s: %s ", server.URL, err)
		}
		cluster.LogModulePrintf(cluster.Conf.Verbose, config.ConstLogModTask, config.LvlInfo, "Blocking DDL via BACKUP STAGE")
	}

	outputdir := server.GetMyBackupDirectory() + "mydumper/"
	threads := strconv.Itoa(cluster.Conf.BackupLogicalDumpThreads)
	myargs := strings.Split(strings.ReplaceAll(cluster.Conf.BackupMyDumperOptions, "  ", " "), " ")
	myargs = append(myargs, "--outputdir="+outputdir, "--threads="+threads, "--host="+misc.Unbracket(server.Host), "--port="+server.Port, "--user="+cluster.GetDbUser(), "--password="+cluster.GetDbPass())
	dumpCmd := exec.Command(cluster.GetMyDumperPath(), myargs...)

	cluster.LogModulePrintf(cluster.Conf.Verbose, config.ConstLogModTask, config.LvlInfo, "%s", strings.Replace(dumpCmd.String(), cluster.GetDbPass(), "XXXX", 1))
	stdoutIn, _ := dumpCmd.StdoutPipe()
	stderrIn, _ := dumpCmd.StderrPipe()
	dumpCmd.Start()

	var wg sync.WaitGroup
	wg.Add(2)
	go func() {
		defer wg.Done()
<<<<<<< HEAD
		server.copyLogs(stdoutIn, config.ConstLogModBackupStream, config.LvlInfo, "MYDUMPER")
	}()
	go func() {
		defer wg.Done()
		server.copyLogs(stderrIn, config.ConstLogModBackupStream, config.LvlInfo, "MYDUMPER")
=======
		server.copyLogs(stdoutIn, config.ConstLogModBackupStream, config.LvlDbg)
	}()
	go func() {
		defer wg.Done()
		server.copyLogs(stderrIn, config.ConstLogModBackupStream, config.LvlDbg)
>>>>>>> 66791f9b
	}()
	wg.Wait()
	if err = dumpCmd.Wait(); err != nil {
		cluster.LogModulePrintf(cluster.Conf.Verbose, config.ConstLogModTask, config.LvlErr, "MyDumper: %s", err)
	} else {
		server.SetBackupLogicalCookie()
	}
	return err
}

func (server *ServerMonitor) JobBackupDumpling() error {
	var err error
	cluster := server.ClusterGroup

	conf := dumplingext.DefaultConfig()
	conf.Database = ""
	conf.Host = misc.Unbracket(server.Host)
	conf.User = cluster.GetDbUser()
	conf.Port, _ = strconv.Atoi(server.Port)
	conf.Password = cluster.GetDbPass()

	conf.Threads = cluster.Conf.BackupLogicalDumpThreads
	conf.FileSize = 1000
	conf.StatementSize = dumplingext.UnspecifiedSize
	conf.OutputDirPath = server.GetMyBackupDirectory()
	conf.Consistency = "flush"
	conf.NoViews = true
	conf.StatusAddr = ":8281"
	conf.Rows = dumplingext.UnspecifiedSize
	conf.Where = ""
	conf.EscapeBackslash = true
	conf.LogLevel = config.LvlInfo

	err = dumplingext.Dump(conf)
	cluster.LogModulePrintf(cluster.Conf.Verbose, config.ConstLogModTask, config.LvlErr, "Dumpling %s", err)

	return err
}

func (server *ServerMonitor) JobBackupRiver() error {
	var err error
	cluster := server.ClusterGroup

	cfg := new(river.Config)
	cfg.MyHost = server.URL
	cfg.MyUser = server.User
	cfg.MyPassword = server.Pass
	cfg.MyFlavor = "mariadb"

	//	cfg.ESAddr = *es_addr
	cfg.StatAddr = "127.0.0.1:12800"
	cfg.DumpServerID = 1001

	cfg.DumpPath = cluster.Conf.WorkingDir + "/" + cluster.Name + "/river"
	cfg.DumpExec = cluster.GetMysqlDumpPath()
	cfg.DumpOnly = true
	cfg.DumpInit = true
	cfg.BatchMode = "CSV"
	cfg.BatchSize = 100000
	cfg.BatchTimeOut = 1
	cfg.DataDir = cluster.Conf.WorkingDir + "/" + cluster.Name + "/river"

	os.RemoveAll(cfg.DumpPath)

	//cfg.Sources = []river.SourceConfig{river.SourceConfig{Schema: "test", Tables: []string{"test", "[*]"}}}
	cfg.Sources = []river.SourceConfig{river.SourceConfig{Schema: "test", Tables: []string{"City"}}}

	_, err = river.NewRiver(cfg)
	if err != nil {
		cluster.LogModulePrintf(cluster.Conf.Verbose, config.ConstLogModTask, config.LvlErr, "Error river backup: %s", err)
	}

	return err
}

func (server *ServerMonitor) JobBackupLogical() error {
	//server can be nil as no dicovered master
	if server == nil {
		return errors.New("No server defined")
	}

	cluster := server.ClusterGroup
	cluster.LogModulePrintf(cluster.Conf.Verbose, config.ConstLogModTask, config.LvlInfo, "Request logical backup %s for: %s", cluster.Conf.BackupLogicalType, server.URL)
	if server.IsDown() {
		return errors.New("Can't backup when server down")
	}

	//Wait for previous restic backup
	if cluster.IsInBackup() && cluster.Conf.BackupRestic {
		cluster.StateMachine.AddState("WARN0110", state.State{ErrType: "WARNING", ErrDesc: fmt.Sprintf(cluster.GetErrorList()["WARN0110"], "Logical", cluster.Conf.BackupLogicalType, server.URL), ErrFrom: "JOB", ServerUrl: server.URL})
		time.Sleep(1 * time.Second)

		return server.JobBackupLogical()
	}

	cluster.SetInLogicalBackupState(true)
	defer cluster.SetInLogicalBackupState(false)

	// Removing previous valid backup state and start
	server.DelBackupLogicalCookie()

	//Skip other type if using backup script
	if cluster.Conf.BackupSaveScript != "" {
		return server.JobBackupScript()
	}

	//Change to switch since we only allow one type of backup (for now)
	switch cluster.Conf.BackupLogicalType {
	case config.ConstBackupLogicalTypeMysqldump:
		server.JobBackupMysqldump()
	case config.ConstBackupLogicalTypeDumpling:
		server.JobBackupDumpling()
	case config.ConstBackupLogicalTypeMydumper:
		server.JobBackupMyDumper()
	case config.ConstBackupLogicalTypeRiver:
		server.JobBackupRiver()
	}

	cluster.LogModulePrintf(cluster.Conf.Verbose, config.ConstLogModTask, config.LvlInfo, "Finish logical backup %s for: %s", cluster.Conf.BackupLogicalType, server.URL)
	backtype := "logical"
	server.BackupRestic(cluster.Conf.Cloud18GitUser, cluster.Name, server.DBVersion.Flavor, server.DBVersion.ToString(), backtype, cluster.Conf.BackupLogicalType)
	return nil
}

<<<<<<< HEAD
func (server *ServerMonitor) copyLogs(r io.Reader, module int, level string, tag string) {
=======
func (server *ServerMonitor) copyLogs(r io.Reader, module int, level string) {
>>>>>>> 66791f9b
	cluster := server.ClusterGroup
	//	buf := make([]byte, 1024)
	s := bufio.NewScanner(r)
	for {
		if !s.Scan() {
			break
		} else {
<<<<<<< HEAD
			cluster.LogModulePrintf(cluster.Conf.Verbose, module, level, "[%s|%s] %s", server.Name, tag, s.Text())
=======
			cluster.LogModulePrintf(cluster.Conf.Verbose, module, level, "[%s] %s", server.Name, s.Text())
>>>>>>> 66791f9b
		}
	}
}

func (server *ServerMonitor) BackupRestic(tags ...string) error {
	cluster := server.ClusterGroup
	var stdout, stderr []byte
	var errStdout, errStderr error

	if cluster.Conf.BackupRestic {
		cluster.SetInResticBackupState(true)
		defer cluster.SetInResticBackupState(false)

		args := make([]string, 0)

		args = append(args, "backup")
		for _, tag := range tags {
			if tag != "" {
				args = append(args, "--tag")
				args = append(args, tag)
			}
		}
		args = append(args, server.GetMyBackupDirectory())

		resticcmd := exec.Command(cluster.Conf.BackupResticBinaryPath, args...)

		stdoutIn, _ := resticcmd.StdoutPipe()
		stderrIn, _ := resticcmd.StderrPipe()

		//out, err := resticcmd.CombinedOutput()

		resticcmd.Env = cluster.ResticGetEnv()

		if err := resticcmd.Start(); err != nil {
			cluster.LogModulePrintf(cluster.Conf.Verbose, config.ConstLogModTask, config.LvlErr, "Failed restic command : %s %s", resticcmd.Path, err)
			return err
		}

		// cmd.Wait() should be called only after we finish reading
		// from stdoutIn and stderrIn.
		// wg ensures that we finish
		var wg sync.WaitGroup
		wg.Add(1)
		go func() {
			stdout, errStdout = server.copyAndCapture(os.Stdout, stdoutIn)
			wg.Done()
		}()

		stderr, errStderr = server.copyAndCapture(os.Stderr, stderrIn)

		wg.Wait()

		err := resticcmd.Wait()
		if err != nil {
			cluster.LogModulePrintf(cluster.Conf.Verbose, config.ConstLogModTask, config.LvlErr, "%s\n", err)
		}
		if errStdout != nil || errStderr != nil {
			log.Fatal("failed to capture stdout or stderr\n")
		}
		outStr, errStr := string(stdout), string(stderr)
		cluster.LogModulePrintf(cluster.Conf.Verbose, config.ConstLogModTask, config.LvlInfo, "result:%s\n%s\n%s", resticcmd.Path, outStr, errStr)

	}
	return nil
}

func (server *ServerMonitor) copyAndCapture(w io.Writer, r io.Reader) ([]byte, error) {
	var out []byte
	buf := make([]byte, 1024, 1024)
	for {
		n, err := r.Read(buf[:])
		if n > 0 {
			d := buf[:n]
			out = append(out, d...)
			_, err := w.Write(d)
			if err != nil {
				return out, err
			}
		}
		if err != nil {
			// Read returns io.EOF at the end of file, which is not an error for us
			if err == io.EOF {
				err = nil
			}
			return out, err
		}
	}

}

func (server *ServerMonitor) JobRunViaSSH(task string) error {
	cluster := server.ClusterGroup
	if cluster.IsInFailover() {
		return errors.New("Cancel dbjob via ssh during failover")
	}
	client, err := server.GetCluster().OnPremiseConnect(server)
	if err != nil {
		cluster.LogModulePrintf(cluster.Conf.Verbose, config.ConstLogModTask, config.LvlErr, "OnPremise run  job  %s", err)
		return err
	}
	defer client.Close()

	var (
		stdout bytes.Buffer
		stderr bytes.Buffer
	)
	scriptpath := server.Datadir + "/init/init/dbjobs_new"

	if _, err := os.Stat(scriptpath); os.IsNotExist(err) && server.GetCluster().GetConf().OnPremiseSSHDbJobScript == "" && !server.IsConfigGen {
		server.GetDatabaseConfig()
	}

	if server.GetCluster().GetConf().OnPremiseSSHDbJobScript != "" {
		scriptpath = server.GetCluster().GetConf().OnPremiseSSHDbJobScript
	}

	filerc, err2 := os.Open(scriptpath)
	if err2 != nil {
		cluster.LogModulePrintf(cluster.Conf.Verbose, config.ConstLogModTask, config.LvlErr, "JobRunViaSSH %s, scriptpath : %s", err2, scriptpath)
		return errors.New("Cancel dbjob can't open script")

	}
	defer filerc.Close()
	buf := new(bytes.Buffer)
	buf.ReadFrom(filerc)

	buf2 := strings.NewReader(server.GetSshEnv())
	r := io.MultiReader(buf2, buf)

	// Run write-log to fetch individual logs
	if task != "all" {
		go server.JobWriteLogAPI(task)
	}

	var out string
	var errstr string
	if client.Shell().SetStdio(r, &stdout, &stderr).Start(); err != nil {
		cluster.LogModulePrintf(cluster.Conf.Verbose, config.ConstLogModTask, config.LvlErr, "Database jobs run via SSH: %s", stderr.String())
	}
	out = stdout.String()
	errstr = stderr.String()

	//Wait for write-log parser so the log will be fully sent
	time.Sleep(2 * time.Second)

	//Log Task - Debug Level
	cluster.LogModulePrintf(cluster.Conf.Verbose, config.ConstLogModTask, config.LvlDbg, "Job run via ssh script: %s ,out: %s ,err: %s", scriptpath, out, stderr.String())

	res := new(JobResult)
	val := reflect.ValueOf(res).Elem()
	for i := 0; i < val.NumField(); i++ {
		jobname := val.Type().Field(i).Name
		if strings.Contains(strings.ToLower(string(out)), strings.ToLower("no "+jobname)) {
			val.Field(i).SetBool(false)
		} else {
			val.Field(i).SetBool(true)
			// If xtrabackup or mariabackup
			switch strings.ToLower(jobname) {
			case "xtrabackup", "mariabackup":
				// Space before Completed OK! is Important
				if strings.Contains(errstr, " completed OK!") {
					cluster.LogModulePrintf(cluster.Conf.Verbose, config.ConstLogModTask, config.LvlInfo, "%s completed without error. Creating cookie for physical backup.", jobname)
					server.SetBackupPhysicalCookie()
				}
			}
			cluster.LogModulePrintf(cluster.Conf.Verbose, config.ConstLogModGeneral, config.LvlInfo, "Database jobs run via SSH: %s", val.Type().Field(i).Name)
		}
	}

	cluster.JobResults[server.URL] = res

	cluster.LogModulePrintf(cluster.Conf.Verbose, config.ConstLogModTask, config.LvlDbg, "Exec via ssh  : %s", res)
	return nil
}

func (server *ServerMonitor) JobBackupBinlog(binlogfile string, isPurge bool) error {
	cluster := server.ClusterGroup
	var err error

	if !server.IsMaster() {
		err = errors.New("Cancelling backup because server is not master")
		cluster.LogModulePrintf(cluster.Conf.Verbose, config.ConstLogModPurge, config.LvlDbg, "%s", err.Error())
		return err
	}
	if cluster.IsInFailover() {
		err = errors.New("Cancel job copy binlog during failover")
		cluster.LogModulePrintf(cluster.Conf.Verbose, config.ConstLogModPurge, config.LvlDbg, "%s", err.Error())
		return err
	}
	if !cluster.Conf.BackupBinlogs {
		err = errors.New("Copy binlog not enable")
		cluster.LogModulePrintf(cluster.Conf.Verbose, config.ConstLogModPurge, config.LvlDbg, "%s", err.Error())
		return err
	}

	//Skip setting in backup state due to batch purging
	if !isPurge {
		if cluster.IsInBackup() && cluster.Conf.BackupRestic {
			cluster.StateMachine.AddState("WARN0110", state.State{ErrType: "WARNING", ErrDesc: fmt.Sprintf(cluster.GetErrorList()["WARN0110"], "Binary Log", cluster.Conf.BinlogCopyMode, server.URL), ErrFrom: "JOB", ServerUrl: server.URL})
			time.Sleep(1 * time.Second)

			return server.JobBackupBinlog(binlogfile, isPurge)
		}

		cluster.SetInBinlogBackupState(true)
		defer cluster.SetInBinlogBackupState(false)
	}

	server.SetBackingUpBinaryLog(true)
	defer server.SetBackingUpBinaryLog(false)

	cmdrun := exec.Command(cluster.GetMysqlBinlogPath(), "--read-from-remote-server", "--raw", "--server-id=10000", "--user="+cluster.GetRplUser(), "--password="+cluster.GetRplPass(), "--host="+misc.Unbracket(server.Host), "--port="+server.Port, "--result-file="+server.GetMyBackupDirectory(), binlogfile)
	cluster.LogModulePrintf(cluster.Conf.Verbose, config.ConstLogModTask, config.LvlDbg, "%s", strings.ReplaceAll(cmdrun.String(), cluster.GetRplPass(), "XXXX"))

	var outrun bytes.Buffer
	cmdrun.Stdout = &outrun
	var outrunerr bytes.Buffer
	cmdrun.Stderr = &outrunerr

	cmdrunErr := cmdrun.Run()
	if cmdrunErr != nil {
		cluster.LogModulePrintf(cluster.Conf.Verbose, config.ConstLogModTask, "ERROR", "Failed to backup binlogs of %s,%s", server.URL, cmdrunErr.Error())
		cluster.LogPrint(cmdrun.Stderr)
		cluster.LogPrint(cmdrun.Stdout)
		return cmdrunErr
	}

	//Skip copying to resting when purge due to batching
	if !isPurge {
		// Backup to restic when no error (defer to prevent unfinished physical copy)
		backtype := "binlog"
		defer server.BackupRestic(cluster.Conf.Cloud18GitUser, cluster.Name, server.DBVersion.Flavor, server.DBVersion.ToString(), backtype)
	}

	return nil
}

func (server *ServerMonitor) JobBackupBinlogPurge(binlogfile string) error {
	cluster := server.ClusterGroup
	if !server.IsMaster() {
		return errors.New("Purge only master binlog")
	}
	if !cluster.Conf.BackupBinlogs {
		return errors.New("Copy binlog not enable")
	}

	if cluster.IsInBackup() && cluster.Conf.BackupRestic {
		cluster.StateMachine.AddState("WARN0110", state.State{ErrType: "WARNING", ErrDesc: fmt.Sprintf(cluster.GetErrorList()["WARN0110"], "Binary Log", cluster.Conf.BinlogCopyMode, server.URL), ErrFrom: "JOB", ServerUrl: server.URL})
		time.Sleep(1 * time.Second)

		return server.JobBackupBinlogPurge(binlogfile)
	}

	cluster.SetInBinlogBackupState(true)
	defer cluster.SetInBinlogBackupState(false)

	binlogfilestart, _ := strconv.Atoi(strings.Split(binlogfile, ".")[1])
	prefix := strings.Split(binlogfile, ".")[0]
	binlogfilestop := binlogfilestart - cluster.Conf.BackupBinlogsKeep
	keeping := make(map[string]int)
	for binlogfilestop < binlogfilestart {
		if binlogfilestop > 0 {
			filename := prefix + "." + fmt.Sprintf("%06d", binlogfilestop)
			if _, err := os.Stat(server.GetMyBackupDirectory() + "/" + filename); os.IsNotExist(err) {
				if _, ok := server.BinaryLogFiles[filename]; ok {
					cluster.LogModulePrintf(cluster.Conf.Verbose, config.ConstLogModTask, config.LvlInfo, "Backup master missing binlog of %s,%s", server.URL, filename)
					//Set true to skip sending to resting multiple times
					server.InitiateJobBackupBinlog(filename, true)
				}
			}
			keeping[filename] = binlogfilestop
		}
		binlogfilestop++
	}
	files, err := os.ReadDir(server.GetMyBackupDirectory())
	if err != nil {
		cluster.LogModulePrintf(cluster.Conf.Verbose, config.ConstLogModTask, config.LvlErr, "Failed to read backup directory of %s,%s", server.URL, err.Error())
	}

	for _, file := range files {
		_, ok := keeping[file.Name()]
		if strings.HasPrefix(file.Name(), prefix) && !ok {
			cluster.LogModulePrintf(cluster.Conf.Verbose, config.ConstLogModTask, config.LvlInfo, "Purging binlog file %s", file.Name())
			os.Remove(server.GetMyBackupDirectory() + "/" + file.Name())
		}
	}
	return nil
}

func (server *ServerMonitor) JobCapturePurge(path string, keep int) error {
	drop := make(map[string]int)

	files, err := os.ReadDir(path)
	if err != nil {
		return err
	}
	i := 0
	for _, file := range files {
		if strings.HasPrefix(file.Name(), "capture") {
			i++
			drop[file.Name()] = i
		}
	}
	for key, value := range drop {

		if value < len(drop)-keep {
			os.Remove(path + "/" + key)
		}

	}
	return nil
}

func (server *ServerMonitor) JobGetDumpGtidParameter() string {
	usegtid := ""
	// MySQL force GTID in server configuration the dump transparently include GTID pos. In MariaDB both positional or GTID is possible and so must be choose at dump
	// Issue #422
	// cluster.LogModulePrintf(cluster.Conf.Verbose, config.ConstLogModTask,LvlInfo, "gniac2 %s: %s,", server.URL, server.GetVersion())
	if server.GetVersion().IsMariaDB() {
		if server.HasGTIDReplication() {
			usegtid = "--gtid=true"
		} else {
			usegtid = "--gtid=false"
		}
	}
	return usegtid
}

func (cluster *Cluster) CreateTmpClientConfFile() (string, error) {
	confOut, err := os.CreateTemp("", "client.cnf")
	if err != nil {
		return "", err
	}

	if _, err := confOut.Write([]byte("[client]\npassword=" + cluster.GetDbPass() + "\n")); err != nil {
		return "", err
	}
	if err := confOut.Close(); err != nil {
		return "", err
	}
	return confOut.Name(), nil

}

func (cluster *Cluster) JobRejoinMysqldumpFromSource(source *ServerMonitor, dest *ServerMonitor) error {
	cluster.LogModulePrintf(cluster.Conf.Verbose, config.ConstLogModTask, config.LvlInfo, "Rejoining from direct mysqldump from %s", source.URL)
	dest.StopSlave()
	usegtid := dest.JobGetDumpGtidParameter()

	events := ""
	if source.HasEventScheduler() {
		events = "--events=true"
	} else {
		events = "--events=false"
	}
	dumpslave := ""
	//	if !source.HasMySQLGTID() {
	if source.IsMaster() {
		dumpslave = "--master-data=1"
	} else {
		dumpslave = "--dump-slave=1"
	}
	//	}
	file, err := cluster.CreateTmpClientConfFile()
	if err != nil {
		return err
	}
	defer os.Remove(file)
	dumpstring := "--defaults-file=" + file + " " + source.ClusterGroup.getDumpParameter() + " " + dumpslave + " " + usegtid + " " + events

	dumpargs := strings.Split(strings.ReplaceAll(dumpstring, "  ", " "), " ")

	dumpargs = append(dumpargs, "--apply-slave-statements", "--host="+misc.Unbracket(source.Host), "--port="+source.Port, "--user="+source.ClusterGroup.GetDbUser() /*, "--log-error="+source.GetMyBackupDirectory()+"dump_error.log"*/)

	dumpCmd := exec.Command(cluster.GetMysqlDumpPath(), dumpargs...)
	stderrIn, _ := dumpCmd.StderrPipe()
	clientCmd := exec.Command(cluster.GetMysqlclientPath(), `--defaults-file=`+file, `--host=`+misc.Unbracket(dest.Host), `--port=`+dest.Port, `--user=`+cluster.GetDbUser(), `--force`, `--batch` /*, `--init-command=reset master;set sql_log_bin=0;set global slow_query_log=0;set global general_log=0;`*/)
	stderrOut, _ := clientCmd.StderrPipe()

	//disableBinlogCmd := exec.Command("echo", "\"set sql_bin_log=0;\"")
	cluster.LogModulePrintf(cluster.Conf.Verbose, config.ConstLogModTask, config.LvlInfo, "Command: %s ", strings.Replace(dumpCmd.String(), cluster.GetDbPass(), "XXXX", -1))

	iodumpreader, err := dumpCmd.StdoutPipe()
	clientCmd.Stdin = io.MultiReader(bytes.NewBufferString("reset master;set sql_log_bin=0;"), iodumpreader)

	/*clientCmd.Stdin, err = dumpCmd.StdoutPipe()
	if err != nil {
		cluster.LogModulePrintf(cluster.Conf.Verbose, config.ConstLogModTask,config.LvlErr, "Failed opening pipe: %s", err)
		return err
	}*/
	if err := dumpCmd.Start(); err != nil {
		cluster.LogModulePrintf(cluster.Conf.Verbose, config.ConstLogModTask, config.LvlErr, "Failed mysqldump command: %s at %s", err, strings.Replace(dumpCmd.String(), cluster.GetDbPass(), "XXXX", -1))
		return err
	}
	if err := clientCmd.Start(); err != nil {
		cluster.LogModulePrintf(cluster.Conf.Verbose, config.ConstLogModTask, config.LvlErr, "Can't start mysql client:%s at %s", err, strings.Replace(clientCmd.String(), cluster.GetDbPass(), "XXXX", -1))
		return err
	}
	var wg sync.WaitGroup
	wg.Add(2)

	//
	go func() {
		defer wg.Done()
<<<<<<< HEAD
		source.copyLogs(stderrIn, config.ConstLogModBackupStream, config.LvlInfo, "REJOIN")
	}()
	go func() {
		defer wg.Done()
		dest.copyLogs(stderrOut, config.ConstLogModBackupStream, config.LvlInfo, "REJOIN")
=======
		source.copyLogs(stderrIn, config.ConstLogModBackupStream, config.LvlDbg)
	}()
	go func() {
		defer wg.Done()
		dest.copyLogs(stderrOut, config.ConstLogModBackupStream, config.LvlDbg)
>>>>>>> 66791f9b
	}()

	wg.Wait()

	dumpCmd.Wait()

	cluster.LogModulePrintf(cluster.Conf.Verbose, config.ConstLogModTask, config.LvlInfo, "Start slave after dump on %s", dest.URL)
	dest.StartSlave()
	return nil
}

func (server *ServerMonitor) JobBackupBinlogSSH(binlogfile string, isPurge bool) error {
	cluster := server.ClusterGroup
	if !server.IsMaster() {
		return errors.New("Copy only master binlog")
	}
	if cluster.IsInFailover() {
		return errors.New("Cancel job copy binlog during failover")
	}
	if !cluster.Conf.BackupBinlogs {
		return errors.New("Copy binlog not enable")
	}

	//Skip setting in backup state due to batch purging
	if !isPurge {
		if cluster.IsInBackup() && cluster.Conf.BackupRestic {
			cluster.StateMachine.AddState("WARN0110", state.State{ErrType: "WARNING", ErrDesc: fmt.Sprintf(cluster.GetErrorList()["WARN0110"], "Binary Log", cluster.Conf.BinlogCopyMode, server.URL), ErrFrom: "JOB", ServerUrl: server.URL})
			time.Sleep(1 * time.Second)

			return server.JobBackupBinlogSSH(binlogfile, isPurge)
		}

		cluster.SetInBinlogBackupState(true)
		defer cluster.SetInBinlogBackupState(false)
	}

	server.SetBackingUpBinaryLog(true)
	defer server.SetBackingUpBinaryLog(false)

	client, err := server.GetCluster().OnPremiseConnect(server)
	if err != nil {
		cluster.LogModulePrintf(cluster.Conf.Verbose, config.ConstLogModTask, config.LvlErr, "OnPremise run  job  %s", err)
		return err
	}
	defer client.Close()

	remotefile := server.BinaryLogDir + "/" + binlogfile
	localfile := server.GetMyBackupDirectory() + "/" + binlogfile

	fileinfo, err := client.Sftp().Stat(remotefile)
	if err != nil {
		cluster.LogModulePrintf(cluster.Conf.Verbose, config.ConstLogModTask, config.LvlErr, "Error while getting binlog file [%s] stat:  %s", remotefile, err)
		return err
	}

	err = client.Sftp().Download(remotefile, localfile)
	if err != nil {
		cluster.LogModulePrintf(cluster.Conf.Verbose, config.ConstLogModTask, config.LvlErr, "Download binlog error:  %s", err)
		return err
	}

	localinfo, err := os.Stat(localfile)
	if err != nil {
		cluster.LogModulePrintf(cluster.Conf.Verbose, config.ConstLogModTask, config.LvlErr, "Error while getting backed up binlog file [%s] stat:  %s", localfile, err)
		return err
	}

	if fileinfo.Size() != localinfo.Size() {
		err := errors.New("Remote filesize is different with downloaded filesize")
		cluster.LogModulePrintf(cluster.Conf.Verbose, config.ConstLogModTask, config.LvlErr, "Error while getting backed up binlog file [%s] stat:  %s", localfile, err)
		return err
	}

	//Skip copying to resting when purge due to batching
	if !isPurge {
		// Backup to restic when no error (defer to prevent unfinished physical copy)
		backtype := "binlog"
		defer server.BackupRestic(cluster.Conf.Cloud18GitUser, cluster.Name, server.DBVersion.Flavor, server.DBVersion.ToString(), backtype)
	}
	return nil
}

func (server *ServerMonitor) InitiateJobBackupBinlog(binlogfile string, isPurge bool) error {
	cluster := server.ClusterGroup

	if server.BinaryLogDir == "" {
		//Not using Variables[] due to uppercase values
		basename, _, err := dbhelper.GetVariableByName(server.Conn, "LOG_BIN_BASENAME", server.DBVersion)
		if err != nil {
			cluster.LogModulePrintf(cluster.Conf.Verbose, config.ConstLogModTask, config.LvlErr, "Variable log_bin_basename not found!")
			return err
		}

		parts := strings.Split(basename, "/")
		binlogpath := strings.Join(parts[:len(parts)-1], "/")

		server.SetBinaryLogDir(binlogpath)
	}

	if !isPurge {
		cluster.LogModulePrintf(cluster.Conf.Verbose, config.ConstLogModTask, config.LvlInfo, "Initiating backup binlog for %s", binlogfile)
	}

	switch cluster.Conf.BinlogCopyMode {
	case "client", "mysqlbinlog":
		return server.JobBackupBinlog(binlogfile, isPurge)
	case "ssh":
		return server.JobBackupBinlogSSH(binlogfile, isPurge)
	case "script":
		return cluster.BinlogCopyScript(server, binlogfile, isPurge)
	}

	return errors.New("Wrong configuration for Backup Binlog Method!")
}

func (server *ServerMonitor) RunTaskCallback(task string) error {
	cluster := server.ClusterGroup
	var err error

	if v, ok := server.ActiveTasks.Load(task); ok {
		dt := v.(DBTask)
		switch dt.task {
		case "reseedmysqldump", "flashbackmysqldump", "reseedxtrabackup", "reseedmariabackup", "flashbackxtrabackup", "flashbackmariabackup":
			go server.StartSlaveCallback(dt)
		}
	} else {
		err = errors.New("No active task found!")
		cluster.LogModulePrintf(cluster.Conf.Verbose, config.ConstLogModTask, config.LvlErr, "Error executing callback, %s", err.Error())
	}

	return err
}

func (server *ServerMonitor) StartSlaveCallback(dt DBTask) error {
	cluster := server.ClusterGroup
	var err error

	rows, err := server.Conn.Queryx("SELECT done FROM replication_manager_schema.jobs WHERE id=?", dt.id)
	if err != nil {
		cluster.LogModulePrintf(cluster.Conf.Verbose, config.ConstLogModTask, config.LvlErr, "Scheduler error fetching replication_manager_schema.jobs %s", err)
		server.JobsCreateTable()
		return err
	}

	var done int
	var count int = 0
	defer rows.Close()
	for rows.Next() {
		rows.Scan(&done)
		count++
	}

	//Check if id exists
	if count > 0 {
		if done == 1 {
			server.StartSlave()
			return nil
		} else {
			time.Sleep(2 * time.Second)
			return server.StartSlaveCallback(dt)
		}
	}

	return err
}

func (server *ServerMonitor) JobWriteLogAPI(task string) error {
	cluster := server.ClusterGroup
	if cluster.IsInFailover() {
		return errors.New("Cancel dbjob via ssh during failover")
	}
	client, err := server.GetCluster().OnPremiseConnect(server)
	if err != nil {
		cluster.LogModulePrintf(cluster.Conf.Verbose, config.ConstLogModBackupStream, config.LvlWarn, "OnPremise run  job  %s", err)
		return err
	}
	defer client.Close()

	cluster.LogModulePrintf(cluster.Conf.Verbose, config.ConstLogModBackupStream, config.LvlInfo, "Write-Log connected")

	var (
		stdout bytes.Buffer
		stderr bytes.Buffer
	)
	scriptpath := server.Datadir + "/init/init/parselog"

	if _, err := os.Stat(scriptpath); os.IsNotExist(err) && !server.IsConfigGen {
		server.GetDatabaseConfig()
	}

	filerc, err2 := os.Open(scriptpath)
	if err2 != nil {
		cluster.LogModulePrintf(cluster.Conf.Verbose, config.ConstLogModBackupStream, config.LvlWarn, "Parse job's log %s, scriptpath : %s", err2, scriptpath)
		return errors.New("Cancel parselog can't open script")
	}
	defer filerc.Close()
	buf := new(bytes.Buffer)
	buf.ReadFrom(filerc)

	buf2 := strings.NewReader(server.GetSshEnv())
	buf3 := strings.NewReader(server.GetSshLogEnv(task))
	r := io.MultiReader(buf2, buf3, buf)

<<<<<<< HEAD
	if client.Shell().SetStdio(r, &stdout, &stderr).Start(); err != nil {
=======
	if err := client.Shell().SetStdio(r, &stdout, &stderr).Start(); err != nil {
>>>>>>> 66791f9b
		cluster.LogModulePrintf(cluster.Conf.Verbose, config.ConstLogModBackupStream, config.LvlWarn, "Parse job's log: %s", stderr.String())
	}

	//only parse if debug
	if cluster.Conf.IsEligibleForPrinting(config.ConstLogModBackupStream, config.LvlDbg) {
		out := stdout.String()
		errstr := stderr.String()

		cluster.LogModulePrintf(cluster.Conf.Verbose, config.ConstLogModBackupStream, config.LvlDbg, "Job run via ssh script: %s ,out: %s ,err: %s", scriptpath, out, errstr)
	}

	return nil
}<|MERGE_RESOLUTION|>--- conflicted
+++ resolved
@@ -548,19 +548,11 @@
 	wg.Add(2)
 	go func() {
 		defer wg.Done()
-<<<<<<< HEAD
-		server.copyLogs(stdoutIn, config.ConstLogModBackupStream, config.LvlInfo, "MYLOADER")
-	}()
-	go func() {
-		defer wg.Done()
-		server.copyLogs(stderrIn, config.ConstLogModBackupStream, config.LvlInfo, "MYLOADER")
-=======
 		server.copyLogs(stdoutIn, config.ConstLogModBackupStream, config.LvlDbg)
 	}()
 	go func() {
 		defer wg.Done()
 		server.copyLogs(stderrIn, config.ConstLogModBackupStream, config.LvlDbg)
->>>>>>> 66791f9b
 	}()
 	wg.Wait()
 	if err := dumpCmd.Wait(); err != nil {
@@ -642,11 +634,7 @@
 		}
 
 		go func() {
-<<<<<<< HEAD
-			server.copyLogs(stderr, config.ConstLogModBackupStream, config.LvlInfo, "DUMP")
-=======
 			server.copyLogs(stderr, config.ConstLogModBackupStream, config.LvlDbg)
->>>>>>> 66791f9b
 		}()
 
 		clientCmd.Wait()
@@ -670,19 +658,11 @@
 	wg.Add(2)
 	go func() {
 		defer wg.Done()
-<<<<<<< HEAD
-		server.copyLogs(stdoutIn, config.ConstLogModBackupStream, config.LvlInfo, "RESEED")
-	}()
-	go func() {
-		defer wg.Done()
-		server.copyLogs(stderrIn, config.ConstLogModBackupStream, config.LvlInfo, "RESEED")
-=======
 		server.copyLogs(stdoutIn, config.ConstLogModBackupStream, config.LvlDbg)
 	}()
 	go func() {
 		defer wg.Done()
 		server.copyLogs(stderrIn, config.ConstLogModBackupStream, config.LvlDbg)
->>>>>>> 66791f9b
 	}()
 	wg.Wait()
 	if err := cmd.Wait(); err != nil {
@@ -879,19 +859,11 @@
 	wg.Add(2)
 	go func() {
 		defer wg.Done()
-<<<<<<< HEAD
-		server.copyLogs(stdoutIn, config.ConstLogModBackupStream, config.LvlInfo, "SCRIPT")
-	}()
-	go func() {
-		defer wg.Done()
-		server.copyLogs(stderrIn, config.ConstLogModBackupStream, config.LvlInfo, "SCRIPT")
-=======
 		server.copyLogs(stdoutIn, config.ConstLogModBackupStream, config.LvlDbg)
 	}()
 	go func() {
 		defer wg.Done()
 		server.copyLogs(stderrIn, config.ConstLogModBackupStream, config.LvlDbg)
->>>>>>> 66791f9b
 	}()
 
 	wg.Wait()
@@ -976,11 +948,7 @@
 	wg.Add(2)
 	go func() {
 		defer wg.Done()
-<<<<<<< HEAD
-		server.copyLogs(stderrIn, config.ConstLogModBackupStream, config.LvlInfo, "DUMP")
-=======
 		server.copyLogs(stderrIn, config.ConstLogModBackupStream, config.LvlDbg)
->>>>>>> 66791f9b
 	}()
 	go func() {
 		defer wg.Done()
@@ -1053,19 +1021,11 @@
 	wg.Add(2)
 	go func() {
 		defer wg.Done()
-<<<<<<< HEAD
-		server.copyLogs(stdoutIn, config.ConstLogModBackupStream, config.LvlInfo, "MYDUMPER")
-	}()
-	go func() {
-		defer wg.Done()
-		server.copyLogs(stderrIn, config.ConstLogModBackupStream, config.LvlInfo, "MYDUMPER")
-=======
 		server.copyLogs(stdoutIn, config.ConstLogModBackupStream, config.LvlDbg)
 	}()
 	go func() {
 		defer wg.Done()
 		server.copyLogs(stderrIn, config.ConstLogModBackupStream, config.LvlDbg)
->>>>>>> 66791f9b
 	}()
 	wg.Wait()
 	if err = dumpCmd.Wait(); err != nil {
@@ -1190,11 +1150,7 @@
 	return nil
 }
 
-<<<<<<< HEAD
-func (server *ServerMonitor) copyLogs(r io.Reader, module int, level string, tag string) {
-=======
 func (server *ServerMonitor) copyLogs(r io.Reader, module int, level string) {
->>>>>>> 66791f9b
 	cluster := server.ClusterGroup
 	//	buf := make([]byte, 1024)
 	s := bufio.NewScanner(r)
@@ -1202,11 +1158,7 @@
 		if !s.Scan() {
 			break
 		} else {
-<<<<<<< HEAD
-			cluster.LogModulePrintf(cluster.Conf.Verbose, module, level, "[%s|%s] %s", server.Name, tag, s.Text())
-=======
 			cluster.LogModulePrintf(cluster.Conf.Verbose, module, level, "[%s] %s", server.Name, s.Text())
->>>>>>> 66791f9b
 		}
 	}
 }
@@ -1611,19 +1563,11 @@
 	//
 	go func() {
 		defer wg.Done()
-<<<<<<< HEAD
-		source.copyLogs(stderrIn, config.ConstLogModBackupStream, config.LvlInfo, "REJOIN")
-	}()
-	go func() {
-		defer wg.Done()
-		dest.copyLogs(stderrOut, config.ConstLogModBackupStream, config.LvlInfo, "REJOIN")
-=======
 		source.copyLogs(stderrIn, config.ConstLogModBackupStream, config.LvlDbg)
 	}()
 	go func() {
 		defer wg.Done()
 		dest.copyLogs(stderrOut, config.ConstLogModBackupStream, config.LvlDbg)
->>>>>>> 66791f9b
 	}()
 
 	wg.Wait()
@@ -1827,11 +1771,7 @@
 	buf3 := strings.NewReader(server.GetSshLogEnv(task))
 	r := io.MultiReader(buf2, buf3, buf)
 
-<<<<<<< HEAD
-	if client.Shell().SetStdio(r, &stdout, &stderr).Start(); err != nil {
-=======
 	if err := client.Shell().SetStdio(r, &stdout, &stderr).Start(); err != nil {
->>>>>>> 66791f9b
 		cluster.LogModulePrintf(cluster.Conf.Verbose, config.ConstLogModBackupStream, config.LvlWarn, "Parse job's log: %s", stderr.String())
 	}
 
