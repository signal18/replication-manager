// replication-manager - Replication Manager Monitoring and CLI for MariaDB and MySQL
// Copyright 2017-2021 SIGNAL18 CLOUD SAS
// Authors: Guillaume Lefranc <guillaume@signal18.io>
//          Stephane Varoqui  <svaroqui@gmail.com>
// This source code is licensed under the GNU General Public License, version 3.
// Redistribution/Reuse of this code is permitted under the GNU v3 license, as
// an additional term, ALL code must carry the original Author(s) credit in comment form.
// See LICENSE in this directory for the integral text.

package cluster

import (
	"bufio"
	"bytes"

	"errors"
	"fmt"
	"io"
	"log"
	"os"
	"os/exec"
	"reflect"
	"regexp"
	"strconv"
	"strings"
	"sync"
	"time"

	"github.com/jmoiron/sqlx"
	gzip "github.com/klauspost/pgzip"
	dumplingext "github.com/pingcap/dumpling/v4/export"
	"github.com/signal18/replication-manager/config"
	"github.com/signal18/replication-manager/utils/dbhelper"
	"github.com/signal18/replication-manager/utils/misc"
	river "github.com/signal18/replication-manager/utils/river"
	"github.com/signal18/replication-manager/utils/s18log"
	"github.com/signal18/replication-manager/utils/state"
)

type DBTask struct {
	task    string `json:"task"`
	ct      int    `json:"ct"`
	id      int64  `json:"id"`
	state   int    `json:"state"`
	desc    string `json:"state"`
	BeginTS int64  `json:"beginTS"`
	EndTS   int64  `json:"endTS"`
	ErrTS   int64  `json:"errTS"`
}

type DBTaskUpdate struct {
	task  string `json:"task"`
	state int    `json:"state"`
	desc  string `json:"state"`
}

func (server *ServerMonitor) JobRun() {

}

func (server *ServerMonitor) JobsCreateTable() error {
	cluster := server.ClusterGroup
	if server.IsDown() || cluster.IsInFailover() {
		return nil
	}

	server.ExecQueryNoBinLog("CREATE DATABASE IF NOT EXISTS  replication_manager_schema")
	err := server.ExecQueryNoBinLog("CREATE TABLE IF NOT EXISTS replication_manager_schema.jobs(id INT NOT NULL auto_increment PRIMARY KEY, task VARCHAR(20),  port INT, server VARCHAR(255), done TINYINT not null default 0, result VARCHAR(1000), start DATETIME, end DATETIME, KEY idx1(task,done) ,KEY idx2(result(1),task)) engine=innodb")
	if err != nil {
		cluster.LogModulePrintf(cluster.Conf.Verbose, config.ConstLogModTask, config.LvlErr, "Can't create table replication_manager_schema.jobs")
		return err
	}
	//Add column instead of changing create table for compatibility
	err = server.ExecQueryNoBinLog("ALTER TABLE replication_manager_schema.jobs ADD COLUMN IF NOT EXISTS state tinyint not null default 0 AFTER `done`")
	if err != nil {
		cluster.LogModulePrintf(cluster.Conf.Verbose, config.ConstLogModGeneral, config.LvlErr, "Can't add column on table replication_manager_schema.jobs")
	}

	//Add index
	err = server.ExecQueryNoBinLog("ALTER TABLE replication_manager_schema.jobs ADD INDEX IF NOT EXISTS idx3 (task, state)")
	if err != nil {
		cluster.LogModulePrintf(cluster.Conf.Verbose, config.ConstLogModGeneral, config.LvlErr, "Can't add column on table replication_manager_schema.jobs")
	}

	return err
}

func (server *ServerMonitor) JobInsertTaks(task string, port string, repmanhost string) (int64, error) {
	cluster := server.ClusterGroup
	if cluster.IsInFailover() {
		cluster.LogModulePrintf(cluster.Conf.Verbose, config.ConstLogModTask, config.LvlInfo, "Cancel job %s during failover", task)
		return 0, errors.New("In failover can't insert job")
	}
	server.JobsCreateTable()
	conn, err := server.GetNewDBConn()
	if err != nil {
		cluster.LogModulePrintf(cluster.Conf.Verbose, config.ConstLogModTask, config.LvlErr, "Job can't connect")
		return 0, err
	}

	var cnt int
	err = server.Conn.Get(&cnt, "SELECT count(id) ct FROM `replication_manager_schema`.`jobs` WHERE `task` = '"+task+"' and `state` < 3")
	if err != nil {
		cluster.LogModulePrintf(cluster.Conf.Verbose, config.ConstLogModTask, config.LvlInfo, "Job can not query to replication_manager_schema.jobs table. Error: %s", err.Error())
		return 0, err
	}

	if cnt > 0 {
		cluster.LogModulePrintf(cluster.Conf.Verbose, config.ConstLogModTask, config.LvlInfo, "Skip insert task for %s, previous task is exists", task)
		err = errors.New("Skip insert tasks, previous task is exists")
		return 0, err
	}

	defer conn.Close()
	_, err = conn.Exec("set sql_log_bin=0")
	if err != nil {
		cluster.LogModulePrintf(cluster.Conf.Verbose, config.ConstLogModTask, config.LvlErr, "Job can't disable binlog for session")
		return 0, err
	}

	if task != "" {
		res, err := conn.Exec("INSERT INTO replication_manager_schema.jobs(task, port,server,start) VALUES('" + task + "'," + port + ",'" + repmanhost + "', NOW())")
		if err == nil {
			return res.LastInsertId()
		}
		cluster.LogModulePrintf(cluster.Conf.Verbose, config.ConstLogModTask, config.LvlErr, "Job can't insert job %s", err)
		return 0, err
	}
	return 0, nil
}

func (server *ServerMonitor) JobBackupPhysical() (int64, error) {
	var err error

	//server can be nil as no dicovered master
	if server == nil {
		return 0, nil
	}
	cluster := server.ClusterGroup

	if cluster.IsInBackup() && cluster.Conf.BackupRestic {
		cluster.StateMachine.AddState("WARN0110", state.State{ErrType: "WARNING", ErrDesc: fmt.Sprintf(cluster.GetErrorList()["WARN0110"], "Physical", cluster.Conf.BackupPhysicalType, server.URL), ErrFrom: "JOB", ServerUrl: server.URL})
		time.Sleep(1 * time.Second)

		return server.JobBackupPhysical()
	}

	cluster.SetInPhysicalBackupState(true)

	cluster.LogModulePrintf(cluster.Conf.Verbose, config.ConstLogModTask, config.LvlInfo, "Receive physical backup %s request for server: %s", cluster.Conf.BackupPhysicalType, server.URL)
	if server.IsDown() {
		return 0, nil
	}
	// not  needed to stream internaly using S3 fuse
	/*
		if cluster.Conf.BackupRestic {
			port, err := cluster.SSTRunReceiverToRestic(server.DSN + ".xbtream")
			if err != nil {
				return 0, nil
			}
			jobid, err := server.JobInsertTaks(cluster.Conf.BackupPhysicalType, port, cluster.Conf.MonitorAddress)
			return jobid, err
		} else {
	*/
	var port string
	var backupext string = ".xbtream"
	if cluster.Conf.CompressBackups {
		backupext = backupext + ".gz"
		port, err = cluster.SSTRunReceiverToGZip(server, server.GetMyBackupDirectory()+cluster.Conf.BackupPhysicalType+backupext, ConstJobCreateFile)
		if err != nil {
			return 0, nil
		}
	} else {
		port, err = cluster.SSTRunReceiverToFile(server, server.GetMyBackupDirectory()+cluster.Conf.BackupPhysicalType+backupext, ConstJobCreateFile)
		if err != nil {
			return 0, nil
		}
	}

	jobid, err := server.JobInsertTaks(cluster.Conf.BackupPhysicalType, port, cluster.Conf.MonitorAddress)
	if err == nil {
		go server.JobRunViaSSH(cluster.Conf.BackupPhysicalType)
	}
	return jobid, err
	//	}
	//return 0, nil
}

func (server *ServerMonitor) ReseedPhysicalBackup(task string) error {
	cluster := server.ClusterGroup
	master := cluster.GetMaster()
	var err error
	cluster.LogModulePrintf(cluster.Conf.Verbose, config.ConstLogModGeneral, config.LvlInfo, "Sending master physical backup to reseed %s", server.URL)
	if master != nil {
		backupext := ".xbtream"
		task := "reseed" + cluster.Conf.BackupPhysicalType

		if cluster.Conf.CompressBackups {
			backupext = backupext + ".gz"
		}

		go server.JobRunViaSSH(task)
		//Wait for socat init
		time.Sleep(2 * time.Second)

		cluster.SSTRunSender(master.GetMasterBackupDirectory()+cluster.Conf.BackupPhysicalType+backupext, server, task)
	} else {
		err = errors.New(fmt.Sprintf("No master cancel backup reseeding %s", server.URL))
		cluster.LogModulePrintf(cluster.Conf.Verbose, config.ConstLogModGeneral, config.LvlErr, err.Error())
	}

	return err
}

func (server *ServerMonitor) JobReseedPhysicalBackup() (int64, error) {
	cluster := server.ClusterGroup
<<<<<<< HEAD
	task := "reseed" + cluster.Conf.BackupPhysicalType
	var dt DBTask = DBTask{task: task}
	if cluster.GetMaster() != nil && !cluster.GetBackupServer().HasBackupPhysicalCookie() {
		server.createCookie("cookie_waitbackup")
		cluster.LogModulePrintf(cluster.Conf.Verbose, config.ConstLogModGeneral, config.LvlErr, "Receive reseed physical backup %s request for server %s: No Physical backup found", cluster.Conf.BackupPhysicalType, server.URL)
		return 0, errors.New("No Physical Backup")
	}

	if v, ok := server.ActiveTasks.Load(task); ok {
		dt = v.(DBTask)
	}

	jobid, err := server.JobInsertTaks(task, server.SSTPort, cluster.Conf.MonitorAddress)
=======
	if cluster.master != nil && !cluster.GetBackupServer().HasBackupPhysicalCookie() {
		server.SetWaitPhysicalBackupCookie()
		return 0, errors.New("No Physical Backup")
	}

	//Delete wait physical backup cookie
	server.DelWaitPhysicalBackupCookie()

	jobid, err := server.JobInsertTaks("reseed"+cluster.Conf.BackupPhysicalType, server.SSTPort, cluster.Conf.MonitorAddress)
>>>>>>> 452dcc83
	if err != nil {
		cluster.LogModulePrintf(cluster.Conf.Verbose, config.ConstLogModTask, config.LvlErr, "Receive reseed physical backup %s request for server: %s %s", cluster.Conf.BackupPhysicalType, server.URL, err)
		return jobid, err
	} else {
		dt.ct++
		dt.id = jobid
		server.ActiveTasks.Store(task, dt)
	}

	logs, err := server.StopSlave()
	cluster.LogSQL(logs, err, server.URL, "Rejoin", config.LvlErr, "Failed stop slave on server: %s %s", server.URL, err)
	logs, err = dbhelper.ChangeMaster(server.Conn, dbhelper.ChangeMasterOpt{
		Host:      cluster.master.Host,
		Port:      cluster.master.Port,
		User:      cluster.GetRplUser(),
		Password:  cluster.GetRplPass(),
		Retry:     strconv.Itoa(cluster.Conf.ForceSlaveHeartbeatRetry),
		Heartbeat: strconv.Itoa(cluster.Conf.ForceSlaveHeartbeatTime),
		Mode:      "SLAVE_POS",
		SSL:       cluster.Conf.ReplicationSSL,
		Channel:   cluster.Conf.MasterConn,
	}, server.DBVersion)

	cluster.LogSQL(logs, err, server.URL, "Rejoin", config.LvlErr, "Reseed can't changing master for physical backup %s request for server: %s %s", cluster.Conf.BackupPhysicalType, server.URL, err)
	if err != nil {
		return jobid, err
	}

	cluster.LogModulePrintf(cluster.Conf.Verbose, config.ConstLogModTask, config.LvlInfo, "Receive reseed physical backup %s request for server: %s", cluster.Conf.BackupPhysicalType, server.URL)
	go server.ReseedPhysicalBackup(task)

	return jobid, err
}

func (server *ServerMonitor) JobFlashbackPhysicalBackup() (int64, error) {
	cluster := server.ClusterGroup
	if cluster.master != nil && !cluster.GetBackupServer().HasBackupPhysicalCookie() {
		server.SetWaitPhysicalBackupCookie()
		return 0, errors.New("No Physical Backup")
	}

	jobid, err := server.JobInsertTaks("flashback"+cluster.Conf.BackupPhysicalType, server.SSTPort, cluster.Conf.MonitorAddress)

	if err != nil {
		cluster.LogModulePrintf(cluster.Conf.Verbose, config.ConstLogModTask, config.LvlErr, "Receive reseed physical backup %s request for server: %s %s", cluster.Conf.BackupPhysicalType, server.URL, err)

		return jobid, err
	}

	logs, err := server.StopSlave()
	cluster.LogSQL(logs, err, server.URL, "Rejoin", config.LvlErr, "Failed stop slave on server: %s %s", server.URL, err)

	logs, err = dbhelper.ChangeMaster(server.Conn, dbhelper.ChangeMasterOpt{
		Host:      cluster.master.Host,
		Port:      cluster.master.Port,
		User:      cluster.GetRplUser(),
		Password:  cluster.GetRplPass(),
		Retry:     strconv.Itoa(cluster.Conf.ForceSlaveHeartbeatRetry),
		Heartbeat: strconv.Itoa(cluster.Conf.ForceSlaveHeartbeatTime),
		Mode:      "SLAVE_POS",
		SSL:       cluster.Conf.ReplicationSSL,
	}, server.DBVersion)
	cluster.LogSQL(logs, err, server.URL, "Rejoin", config.LvlErr, "Reseed can't changing master for physical backup %s request for server: %s %s", cluster.Conf.BackupPhysicalType, server.URL, err)
	if err != nil {
		return jobid, err
	}

	cluster.LogModulePrintf(cluster.Conf.Verbose, config.ConstLogModTask, config.LvlInfo, "Receive reseed physical backup %s request for server: %s", cluster.Conf.BackupPhysicalType, server.URL)

	return jobid, err
}

func (server *ServerMonitor) JobReseedLogicalBackup() (int64, error) {
	cluster := server.ClusterGroup
	task := "reseed" + cluster.Conf.BackupLogicalType
	var dt DBTask = DBTask{task: task}
	if cluster.master != nil && !cluster.GetBackupServer().HasBackupLogicalCookie() {
		server.SetWaitLogicalBackupCookie()
		return 0, errors.New("No Logical Backup")
	}

	//Delete wait logical backup cookie
	server.DelWaitLogicalBackupCookie()

	if v, ok := server.ActiveTasks.Load(task); ok {
		dt = v.(DBTask)
	}

	jobid, err := server.JobInsertTaks(task, server.SSTPort, cluster.Conf.MonitorAddress)
	if err != nil {
		cluster.LogModulePrintf(cluster.Conf.Verbose, config.ConstLogModTask, config.LvlErr, "Receive reseed logical backup %s request for server: %s %s", cluster.Conf.BackupLogicalType, server.URL, err)
		return jobid, err
	} else {
		dt.ct++
		dt.id = jobid
		server.ActiveTasks.Store(task, dt)
	}

	logs, err := server.StopSlave()
	cluster.LogSQL(logs, err, server.URL, "Rejoin", config.LvlErr, "Failed stop slave on server: %s %s", server.URL, err)

	logs, err = dbhelper.ChangeMaster(server.Conn, dbhelper.ChangeMasterOpt{
		Host:      cluster.master.Host,
		Port:      cluster.master.Port,
		User:      cluster.GetRplUser(),
		Password:  cluster.GetRplPass(),
		Retry:     strconv.Itoa(cluster.Conf.ForceSlaveHeartbeatRetry),
		Heartbeat: strconv.Itoa(cluster.Conf.ForceSlaveHeartbeatTime),
		Mode:      "SLAVE_POS",
		SSL:       cluster.Conf.ReplicationSSL,
		Channel:   cluster.Conf.MasterConn,
	}, server.DBVersion)
	cluster.LogSQL(logs, err, server.URL, "Rejoin", config.LvlErr, "Reseed can't changing master for logical backup %s request for server: %s %s", cluster.Conf.BackupPhysicalType, server.URL, err)
	if err != nil {
		return jobid, err
	}

	cluster.LogModulePrintf(cluster.Conf.Verbose, config.ConstLogModTask, config.LvlInfo, "Receive reseed logical backup %s request for server: %s", cluster.Conf.BackupLogicalType, server.URL)
	if cluster.Conf.BackupLogicalType == config.ConstBackupLogicalTypeMysqldump {
		go server.JobReseedMysqldump(task)
	} else if cluster.Conf.BackupLogicalType == config.ConstBackupLogicalTypeMydumper {
		go server.JobReseedMyLoader()
	}
	return jobid, err
}

func (server *ServerMonitor) JobServerStop() (int64, error) {
	cluster := server.ClusterGroup
	jobid, err := server.JobInsertTaks("stop", server.SSTPort, cluster.Conf.MonitorAddress)
	if err != nil {
		cluster.LogModulePrintf(cluster.Conf.Verbose, config.ConstLogModTask, config.LvlErr, "Stop server: %s %s", server.URL, err)
		return jobid, err
	}
	return jobid, err
}

func (server *ServerMonitor) JobServerRestart() (int64, error) {
	cluster := server.ClusterGroup
	jobid, err := server.JobInsertTaks("restart", server.SSTPort, cluster.Conf.MonitorAddress)
	if err != nil {
		cluster.LogModulePrintf(cluster.Conf.Verbose, config.ConstLogModTask, config.LvlErr, "Restart server: %s %s", server.URL, err)
		return jobid, err
	}
	return jobid, err
}

func (server *ServerMonitor) JobFlashbackLogicalBackup() (int64, error) {
	cluster := server.ClusterGroup
	task := "flashback" + cluster.Conf.BackupLogicalType
	var dt DBTask = DBTask{task: task}
	var err error
	if cluster.master != nil && !cluster.GetBackupServer().HasBackupLogicalCookie() {
		server.SetWaitLogicalBackupCookie()
		return 0, errors.New("No Logical Backup")
	}
	if v, ok := server.ActiveTasks.Load(task); ok {
		dt = v.(DBTask)
	}
	jobid, err := server.JobInsertTaks(task, server.SSTPort, cluster.Conf.MonitorAddress)
	if err != nil {
		cluster.LogModulePrintf(cluster.Conf.Verbose, config.ConstLogModTask, config.LvlErr, "Receive flashback logical backup %s request for server: %s %s", cluster.Conf.BackupLogicalType, server.URL, err)
		return jobid, err
	} else {
		dt.ct++
		dt.id = jobid
		server.ActiveTasks.Store(task, dt)
	}
	logs, err := server.StopSlave()
	cluster.LogSQL(logs, err, server.URL, "Rejoin", config.LvlErr, "Failed stop slave on server: %s %s", server.URL, err)

	logs, err = dbhelper.ChangeMaster(server.Conn, dbhelper.ChangeMasterOpt{
		Host:      cluster.master.Host,
		Port:      cluster.master.Port,
		User:      cluster.GetRplUser(),
		Password:  cluster.GetRplPass(),
		Retry:     strconv.Itoa(cluster.Conf.ForceSlaveHeartbeatRetry),
		Heartbeat: strconv.Itoa(cluster.Conf.ForceSlaveHeartbeatTime),
		Mode:      "SLAVE_POS",
		SSL:       cluster.Conf.ReplicationSSL,
		Channel:   cluster.Conf.MasterConn,
	}, server.DBVersion)
	cluster.LogSQL(logs, err, server.URL, "Rejoin", config.LvlErr, "flashback can't changing master for logical backup %s request for server: %s %s", cluster.Conf.BackupLogicalType, server.URL, err)
	if err != nil {
		return jobid, err
	}

	cluster.LogModulePrintf(cluster.Conf.Verbose, config.ConstLogModTask, config.LvlInfo, "Receive flashback logical backup %s request for server: %s", cluster.Conf.BackupLogicalType, server.URL)
	if cluster.Conf.BackupLoadScript != "" {
		cluster.LogModulePrintf(cluster.Conf.Verbose, config.ConstLogModTask, config.LvlInfo, "Using script from backup-load-script on %s", server.URL)
		go server.JobReseedBackupScript()
	} else if cluster.Conf.BackupLogicalType == config.ConstBackupLogicalTypeMysqldump {
		go server.JobReseedMysqldump(task)
	} else if cluster.Conf.BackupLogicalType == config.ConstBackupLogicalTypeMydumper {
		go server.JobReseedMyLoader()
	}
	return jobid, err
}

func (server *ServerMonitor) JobBackupErrorLog() (int64, error) {
	cluster := server.ClusterGroup
	if server.IsDown() {
		return 0, nil
	}
	port, err := cluster.SSTRunReceiverToFile(server, server.Datadir+"/log/log_error.log", ConstJobAppendFile)
	if err != nil {
		return 0, nil
	}
	return server.JobInsertTaks("error", port, cluster.Conf.MonitorAddress)
}

// ErrorLogWatcher monitor the tail of the log and populate ring buffer
func (server *ServerMonitor) ErrorLogWatcher() {
	cluster := server.ClusterGroup
	for line := range server.ErrorLogTailer.Lines {
		var log s18log.HttpMessage
		itext := strings.Index(line.Text, "]")
		if itext != -1 && len(line.Text) > itext+2 {
			log.Text = line.Text[itext+2:]
		} else {
			log.Text = line.Text
		}
		itime := strings.Index(line.Text, "[")
		if itime != -1 {
			log.Timestamp = line.Text[0 : itime-1]
			if itext != -1 {
				log.Level = line.Text[itime+1 : itext]
			}
		} else {
			log.Timestamp = fmt.Sprint(time.Now().Format("2006/01/02 15:04:05"))
		}
		log.Group = cluster.GetClusterName()

		server.ErrorLog.Add(log)
	}

}

func (server *ServerMonitor) SlowLogWatcher() {
	cluster := server.ClusterGroup
	log := s18log.NewSlowMessage()
	preline := ""
	var headerRe = regexp.MustCompile(`^#\s+[A-Z]`)
	for line := range server.SlowLogTailer.Lines {
		newlog := s18log.NewSlowMessage()
		if cluster.Conf.LogSST {
			cluster.LogModulePrintf(cluster.Conf.Verbose, config.ConstLogModTask, config.LvlInfo, "New line %s", line.Text)
		}
		log.Group = cluster.GetClusterName()
		if headerRe.MatchString(line.Text) && !headerRe.MatchString(preline) {
			// new querySelector
			if cluster.Conf.LogSST {
				cluster.LogModulePrintf(cluster.Conf.Verbose, config.ConstLogModTask, config.LvlInfo, "New query %s", log)
			}
			if log.Query != "" {
				server.SlowLog.Add(log)
			}
			log = newlog
		}
		server.SlowLog.ParseLine(line.Text, log)

		preline = line.Text
	}

}

func (server *ServerMonitor) JobBackupSlowQueryLog() (int64, error) {
	cluster := server.ClusterGroup
	if server.IsDown() {
		return 0, nil
	}
	port, err := cluster.SSTRunReceiverToFile(server, server.Datadir+"/log/log_slow_query.log", ConstJobAppendFile)
	if err != nil {
		return 0, nil
	}
	return server.JobInsertTaks("slowquery", port, cluster.Conf.MonitorAddress)
}

func (server *ServerMonitor) JobOptimize() (int64, error) {
	cluster := server.ClusterGroup
	if server.IsDown() {
		return 0, nil
	}
	return server.JobInsertTaks("optimize", "0", cluster.Conf.MonitorAddress)
}

func (server *ServerMonitor) JobZFSSnapBack() (int64, error) {
	cluster := server.ClusterGroup
	if server.IsDown() {
		return 0, nil
	}
	return server.JobInsertTaks("zfssnapback", "0", cluster.Conf.MonitorAddress)
}

func (server *ServerMonitor) JobReseedMyLoader() {
	cluster := server.ClusterGroup
	threads := strconv.Itoa(cluster.Conf.BackupLogicalLoadThreads)

	myargs := strings.Split(strings.ReplaceAll(cluster.Conf.BackupMyLoaderOptions, "  ", " "), " ")
	if server.URL == cluster.GetMaster().URL {
		myargs = append(myargs, "--enable-binlog")
	}
	//Use mydumper subdir if exists
	backupdir := cluster.master.GetMasterBackupDirectory() + "mydumper/"
	if _, err := os.Stat(backupdir); os.IsNotExist(err) {
		backupdir = cluster.master.GetMasterBackupDirectory()
	}
	myargs = append(myargs, "--directory="+backupdir, "--threads="+threads, "--host="+misc.Unbracket(server.Host), "--port="+server.Port, "--user="+cluster.GetDbUser(), "--password="+cluster.GetDbPass())
	dumpCmd := exec.Command(cluster.GetMyLoaderPath(), myargs...)

	cluster.LogModulePrintf(cluster.Conf.Verbose, config.ConstLogModTask, config.LvlInfo, "Command: %s", strings.ReplaceAll(dumpCmd.String(), cluster.GetDbPass(), "XXXX"))

	stdoutIn, _ := dumpCmd.StdoutPipe()
	stderrIn, _ := dumpCmd.StderrPipe()
	dumpCmd.Start()
	var wg sync.WaitGroup
	wg.Add(2)
	go func() {
		defer wg.Done()
		server.copyLogs(stdoutIn, config.ConstLogModBackupStream, config.LvlInfo, "MYLOADER")
	}()
	go func() {
		defer wg.Done()
		server.copyLogs(stderrIn, config.ConstLogModBackupStream, config.LvlInfo, "MYLOADER")
	}()
	wg.Wait()
	if err := dumpCmd.Wait(); err != nil {
		cluster.LogModulePrintf(cluster.Conf.Verbose, config.ConstLogModTask, config.LvlErr, "MyLoader: %s", err)
		return
	}
	cluster.LogModulePrintf(cluster.Conf.Verbose, config.ConstLogModTask, config.LvlInfo, "Finish logical restaure %s for: %s", cluster.Conf.BackupLogicalType, server.URL)
	server.Refresh()
	if server.IsSlave {
		cluster.LogModulePrintf(cluster.Conf.Verbose, config.ConstLogModTask, config.LvlInfo, "Parsing mydumper metadata ")
		meta, err := server.JobMyLoaderParseMeta(backupdir)
		if err != nil {
			cluster.LogModulePrintf(cluster.Conf.Verbose, config.ConstLogModTask, config.LvlErr, "MyLoader metadata parsing: %s", err)
		}
		if server.IsMariaDB() && server.HaveMariaDBGTID {
			cluster.LogModulePrintf(cluster.Conf.Verbose, config.ConstLogModTask, config.LvlInfo, "Starting slave with mydumper metadata")
			server.ExecQueryNoBinLog("SET GLOBAL gtid_slave_pos='" + meta.BinLogUuid + "'")
			server.StartSlave()
		}
	}
}

func (server *ServerMonitor) JobReseedMysqldump(task string) {
	cluster := server.ClusterGroup
	master := cluster.GetMaster()
<<<<<<< HEAD
	go server.JobRunViaSSH(task)

	//Wait for ssh task to open port
	time.Sleep(2 * time.Second)
=======
>>>>>>> 452dcc83

	cluster.LogModulePrintf(cluster.Conf.Verbose, config.ConstLogModTask, config.LvlInfo, "Sending logical backup to reseed %s", server.URL)
	if master != nil {
		filename := "mysqldump.sql.gz"
		mybcksrv := cluster.GetBackupServer()
		backupfile := mybcksrv.GetMyBackupDirectory() + filename
		if _, err := os.Stat(backupfile); os.IsNotExist(err) {
			// Remove valid cookie due to missing file
			mybcksrv.DelBackupLogicalCookie()
			return
		}

		server.StopSlave()

		file, err := cluster.CreateTmpClientConfFile()
		if err != nil {
			cluster.LogModulePrintf(cluster.Conf.Verbose, config.ConstLogModTask, config.LvlErr, "[%s] Failed creating tmp connection file:  %s ", server.URL, err)
			return
		}
		defer os.Remove(file)

		gzfile, err := os.Open(backupfile)
		if err != nil {
			cluster.LogModulePrintf(cluster.Conf.Verbose, config.ConstLogModTask, config.LvlErr, "[%s] Failed opening backup file in backup server for reseed:  %s ", server.URL, err)
			return
		}

		fz, err := gzip.NewReader(gzfile)
		if err != nil {
			cluster.LogModulePrintf(cluster.Conf.Verbose, config.ConstLogModTask, config.LvlErr, "[%s] Failed to unzip backup file in backup server for reseed:  %s ", server.URL, err)
			return
		}
		defer fz.Close()

		var buf bytes.Buffer
		_, err = io.Copy(&buf, fz)
		if err != nil {
			cluster.LogModulePrintf(cluster.Conf.Verbose, config.ConstLogModTask, config.LvlErr, "[%s] Error happened when unzipping backup file in backup server for reseed:  %s ", server.URL, err)
			return
		}

		clientCmd := exec.Command(cluster.GetMysqlclientPath(), `--defaults-file=`+file, `--host=`+misc.Unbracket(server.Host), `--port=`+server.Port, `--user=`+cluster.GetDbUser(), `--force`, `--batch` /*, `--init-command=reset master;set sql_log_bin=0;set global slow_query_log=0;set global general_log=0;`*/)
		clientCmd.Stdin = io.MultiReader(bytes.NewBufferString("reset master;set sql_log_bin=0;"), &buf)

		stderr, _ := clientCmd.StderrPipe()

		if err := clientCmd.Start(); err != nil {
			cluster.LogModulePrintf(cluster.Conf.Verbose, config.ConstLogModTask, config.LvlErr, "Can't start mysql client:%s at %s", err, strings.ReplaceAll(clientCmd.String(), cluster.GetDbPass(), "XXXX"))
			return
		}

		go func() {
			server.copyLogs(stderr)
		}()

		clientCmd.Wait()
		cluster.LogModulePrintf(cluster.Conf.Verbose, config.ConstLogModTask, config.LvlInfo, "Start slave after dump on %s", server.URL)
		server.StartSlave()
	} else {
		cluster.LogModulePrintf(cluster.Conf.Verbose, config.ConstLogModTask, config.LvlErr, "No master. Cancel backup reseeding %s", server.URL)
	}
}

func (server *ServerMonitor) JobReseedBackupScript() {
	cluster := server.ClusterGroup
	cmd := exec.Command(cluster.Conf.BackupLoadScript, misc.Unbracket(server.Host), misc.Unbracket(cluster.master.Host))

	cluster.LogModulePrintf(cluster.Conf.Verbose, config.ConstLogModTask, config.LvlInfo, "Command backup load script: %s", strings.Replace(cmd.String(), cluster.GetDbPass(), "XXXX", 1))

	stdoutIn, _ := cmd.StdoutPipe()
	stderrIn, _ := cmd.StderrPipe()
	cmd.Start()
	var wg sync.WaitGroup
	wg.Add(2)
	go func() {
		defer wg.Done()
		server.copyLogs(stdoutIn, config.ConstLogModBackupStream, config.LvlInfo, "RESEED")
	}()
	go func() {
		defer wg.Done()
		server.copyLogs(stderrIn, config.ConstLogModBackupStream, config.LvlInfo, "RESEED")
	}()
	wg.Wait()
	if err := cmd.Wait(); err != nil {
		cluster.LogModulePrintf(cluster.Conf.Verbose, config.ConstLogModTask, config.LvlErr, "My reload script: %s", err)
		return
	}
	cluster.LogModulePrintf(cluster.Conf.Verbose, config.ConstLogModTask, config.LvlInfo, "Finish logical restaure from load script on %s ", server.URL)

}

func (server *ServerMonitor) JobMyLoaderParseMeta(dir string) (config.MyDumperMetaData, error) {

	var m config.MyDumperMetaData
	buf := new(bytes.Buffer)

	// metadata file name.
	meta := fmt.Sprintf("%s/metadata", dir)

	// open a file.
	MetaFd, err := os.Open(meta)
	if err != nil {
		return m, err
	}
	defer MetaFd.Close()

	MetaRd := bufio.NewReader(MetaFd)
	for {
		line, err := MetaRd.ReadBytes('\n')
		if err != nil {
			break
		}

		if len(line) > 2 {
			newline := bytes.TrimLeft(line, "")
			buf.Write(bytes.Trim(newline, "\n"))
			line = []byte{}
		}
		if strings.Contains(string(buf.Bytes()), "Started") == true {
			splitbuf := strings.Split(string(buf.Bytes()), ":")
			m.StartTimestamp, _ = time.ParseInLocation("2006-01-02 15:04:05", strings.TrimLeft(strings.Join(splitbuf[1:], ":"), " "), time.Local)
		}
		if strings.Contains(string(buf.Bytes()), "Log") == true {
			splitbuf := strings.Split(string(buf.Bytes()), ":")
			m.BinLogFileName = strings.TrimLeft(strings.Join(splitbuf[1:], ":"), " ")
		}
		if strings.Contains(string(buf.Bytes()), "Pos") == true {
			splitbuf := strings.Split(string(buf.Bytes()), ":")
			pos, _ := strconv.Atoi(strings.TrimLeft(strings.Join(splitbuf[1:], ":"), " "))

			m.BinLogFilePos = uint64(pos)
		}

		if strings.Contains(string(buf.Bytes()), "GTID") == true {
			splitbuf := strings.Split(string(buf.Bytes()), ":")
			m.BinLogUuid = strings.TrimLeft(strings.Join(splitbuf[1:], ":"), " ")
		}
		if strings.Contains(string(buf.Bytes()), "Finished") == true {
			splitbuf := strings.Split(string(buf.Bytes()), ":")
			m.EndTimestamp, _ = time.ParseInLocation("2006-01-02 15:04:05", strings.TrimLeft(strings.Join(splitbuf[1:], ":"), " "), time.Local)
		}
		buf.Reset()

	}

	return m, nil
}

func (server *ServerMonitor) JobsCheckRunning() error {
	cluster := server.ClusterGroup
	if server.IsDown() {
		return nil
	}
	//server.JobInsertTaks("", "", "")
	rows, err := server.Conn.Queryx("SELECT task ,count(*) as ct, max(id) as id FROM replication_manager_schema.jobs WHERE done=0 AND result IS NULL group by task ")
	if err != nil {
		cluster.LogModulePrintf(cluster.Conf.Verbose, config.ConstLogModTask, config.LvlErr, "Scheduler error fetching replication_manager_schema.jobs %s", err)
		server.JobsCreateTable()
		return err
	}
	defer rows.Close()
	for rows.Next() {
		var task DBTask
		rows.Scan(&task.task, &task.ct, &task.id)
		if task.ct > 0 {
			if task.ct > 10 {
				cluster.StateMachine.AddState("ERR00060", state.State{ErrType: "WARNING", ErrDesc: fmt.Sprintf(cluster.GetErrorList()["ERR00060"], server.URL), ErrFrom: "JOB", ServerUrl: server.URL})
				purge := "DELETE from replication_manager_schema.jobs WHERE task='" + task.task + "' AND done=0 AND result IS NULL order by start asc limit  " + strconv.Itoa(task.ct-1)
				err := server.ExecQueryNoBinLog(purge)
				if err != nil {
					cluster.LogModulePrintf(cluster.Conf.Verbose, config.ConstLogModTask, config.LvlErr, "Scheduler error purging replication_manager_schema.jobs %s", err)
				}
			} else {
				if task.task == "optimized" {
					cluster.StateMachine.AddState("WARN0072", state.State{ErrType: "WARNING", ErrDesc: fmt.Sprintf(cluster.GetErrorList()["WARN0072"], server.URL), ErrFrom: "JOB", ServerUrl: server.URL})
				} else if task.task == "restart" {
					cluster.StateMachine.AddState("WARN0096", state.State{ErrType: "WARNING", ErrDesc: fmt.Sprintf(cluster.GetErrorList()["WARN0096"], server.URL), ErrFrom: "JOB", ServerUrl: server.URL})
				} else if task.task == "stop" {
					cluster.StateMachine.AddState("WARN0097", state.State{ErrType: "WARNING", ErrDesc: fmt.Sprintf(cluster.GetErrorList()["WARN0097"], server.URL), ErrFrom: "JOB", ServerUrl: server.URL})
				} else if task.task == "xtrabackup" {
					cluster.StateMachine.AddState("WARN0073", state.State{ErrType: "WARNING", ErrDesc: fmt.Sprintf(cluster.GetErrorList()["WARN0073"], cluster.Conf.BackupPhysicalType, server.URL), ErrFrom: "JOB", ServerUrl: server.URL})
				} else if task.task == "mariabackup" {
					cluster.StateMachine.AddState("WARN0073", state.State{ErrType: "WARNING", ErrDesc: fmt.Sprintf(cluster.GetErrorList()["WARN0073"], cluster.Conf.BackupPhysicalType, server.URL), ErrFrom: "JOB", ServerUrl: server.URL})
				} else if task.task == "reseedxtrabackup" {
					cluster.StateMachine.AddState("WARN0074", state.State{ErrType: "WARNING", ErrDesc: fmt.Sprintf(cluster.GetErrorList()["WARN0074"], cluster.Conf.BackupPhysicalType, server.URL), ErrFrom: "JOB", ServerUrl: server.URL})
				} else if task.task == "reseedmariabackup" {
					cluster.StateMachine.AddState("WARN0074", state.State{ErrType: "WARNING", ErrDesc: fmt.Sprintf(cluster.GetErrorList()["WARN0074"], cluster.Conf.BackupPhysicalType, server.URL), ErrFrom: "JOB", ServerUrl: server.URL})
				} else if task.task == "reseedmysqldump" {
					cluster.StateMachine.AddState("WARN0075", state.State{ErrType: "WARNING", ErrDesc: fmt.Sprintf(cluster.GetErrorList()["WARN0075"], cluster.Conf.BackupLogicalType, server.URL), ErrFrom: "JOB", ServerUrl: server.URL})
				} else if task.task == "reseedmydumper" {
					cluster.StateMachine.AddState("WARN0075", state.State{ErrType: "WARNING", ErrDesc: fmt.Sprintf(cluster.GetErrorList()["WARN0075"], cluster.Conf.BackupLogicalType, server.URL), ErrFrom: "JOB", ServerUrl: server.URL})
				} else if task.task == "flashbackxtrabackup" {
					cluster.StateMachine.AddState("WARN0076", state.State{ErrType: "WARNING", ErrDesc: fmt.Sprintf(cluster.GetErrorList()["WARN0076"], cluster.Conf.BackupPhysicalType, server.URL), ErrFrom: "JOB", ServerUrl: server.URL})
				} else if task.task == "flashbackmariabackup" {
					cluster.StateMachine.AddState("WARN0076", state.State{ErrType: "WARNING", ErrDesc: fmt.Sprintf(cluster.GetErrorList()["WARN0076"], cluster.Conf.BackupPhysicalType, server.URL), ErrFrom: "JOB", ServerUrl: server.URL})
				} else if task.task == "flashbackmydumper" {
					cluster.StateMachine.AddState("WARN0077", state.State{ErrType: "WARNING", ErrDesc: fmt.Sprintf(cluster.GetErrorList()["WARN0077"], cluster.Conf.BackupLogicalType, server.URL), ErrFrom: "JOB", ServerUrl: server.URL})
				} else if task.task == "flashbackmysqldump" {
					cluster.StateMachine.AddState("WARN0077", state.State{ErrType: "WARNING", ErrDesc: fmt.Sprintf(cluster.GetErrorList()["WARN0077"], cluster.Conf.BackupLogicalType, server.URL), ErrFrom: "JOB", ServerUrl: server.URL})
				} else {
					//Skip adding to active task if not defined
					continue
				}
				server.ActiveTasks.Store(task.task, task)
			}
		}

	}

	return nil
}

func (server *ServerMonitor) JobHandler(JobId int64) error {
	exitloop := 0
	ticker := time.NewTicker(time.Second * 3600)

	for exitloop < 8 {
		select {
		case <-ticker.C:

			exitloop++

			if true == true {
				exitloop = 8
			}
		default:
		}

	}

	return nil
}

func (server *ServerMonitor) GetMyBackupDirectory() string {
	cluster := server.ClusterGroup
	s3dir := cluster.Conf.WorkingDir + "/" + config.ConstStreamingSubDir + "/" + cluster.Name + "/" + server.Host + "_" + server.Port

	if _, err := os.Stat(s3dir); os.IsNotExist(err) {
		err := os.MkdirAll(s3dir, os.ModePerm)
		if err != nil {
			cluster.LogModulePrintf(cluster.Conf.Verbose, config.ConstLogModTask, config.LvlErr, "Create backup path failed: %s", s3dir, err)
		}
	}

	return s3dir + "/"

}

func (server *ServerMonitor) GetMasterBackupDirectory() string {
	cluster := server.ClusterGroup
	s3dir := cluster.Conf.WorkingDir + "/" + config.ConstStreamingSubDir + "/" + cluster.Name + "/" + cluster.master.Host + "_" + cluster.master.Port

	if _, err := os.Stat(s3dir); os.IsNotExist(err) {
		err := os.MkdirAll(s3dir, os.ModePerm)
		if err != nil {
			cluster.LogModulePrintf(cluster.Conf.Verbose, config.ConstLogModTask, config.LvlErr, "Create backup path failed: %s", s3dir, err)
		}
	}

	return s3dir + "/"

}

func (server *ServerMonitor) JobBackupScript() error {
	var err error
	cluster := server.ClusterGroup

	scriptCmd := exec.Command(cluster.Conf.BackupSaveScript, server.Host, server.GetCluster().GetMaster().Host, server.Port, server.GetCluster().GetMaster().Port)
	cluster.LogModulePrintf(cluster.Conf.Verbose, config.ConstLogModTask, config.LvlInfo, "Command: %s", strings.Replace(scriptCmd.String(), cluster.GetDbPass(), "XXXX", 1))
	stdoutIn, _ := scriptCmd.StdoutPipe()
	stderrIn, _ := scriptCmd.StderrPipe()
	scriptCmd.Start()

	var wg sync.WaitGroup
	wg.Add(2)
	go func() {
		defer wg.Done()
		server.copyLogs(stdoutIn, config.ConstLogModBackupStream, config.LvlInfo, "SCRIPT")
	}()
	go func() {
		defer wg.Done()
		server.copyLogs(stderrIn, config.ConstLogModBackupStream, config.LvlInfo, "SCRIPT")
	}()

	wg.Wait()

	if err = scriptCmd.Wait(); err != nil {
		cluster.LogModulePrintf(cluster.Conf.Verbose, config.ConstLogModTask, config.LvlErr, "Backup script error: %s", err)
		return err
	} else {
		server.SetBackupLogicalCookie()
	}
	return err
}

func (server *ServerMonitor) JobBackupMysqldump() error {
	cluster := server.ClusterGroup
	var err error
	var bckConn *sqlx.DB

	//Block DDL For Backup
	if server.IsMariaDB() && server.DBVersion.GreaterEqual("10.4") && cluster.Conf.BackupLockDDL {
		bckConn, err = server.GetNewDBConn()
		if err != nil {
			cluster.LogModulePrintf(cluster.Conf.Verbose, config.ConstLogModTask, config.LvlErr, "Error backup request: %s", err)
		}
		defer bckConn.Close()

		_, err = bckConn.Exec("BACKUP STAGE START")
		if err != nil {
			cluster.LogSQL("BACKUP STAGE START", err, server.URL, "JobBackupLogical", config.LvlWarn, "Failed SQL for server %s: %s ", server.URL, err)
		}
		_, err = bckConn.Exec("BACKUP STAGE BLOCK_DDL")
		if err != nil {
			cluster.LogSQL("BACKUP BLOCK_DDL", err, server.URL, "JobBackupLogical", config.LvlWarn, "Failed SQL for server %s: %s ", server.URL, err)
		}
		cluster.LogModulePrintf(cluster.Conf.Verbose, config.ConstLogModTask, config.LvlInfo, "Blocking DDL via BACKUP STAGE")
	}

	file, err2 := cluster.CreateTmpClientConfFile()
	if err2 != nil {
		return err2
	}
	defer os.Remove(file)
	usegtid := server.JobGetDumpGtidParameter()
	events := ""
	dumpslave := ""
	//		if !server.HasMySQLGTID() {
	if server.IsMaster() {
		dumpslave = "--master-data=1"
	} else {
		dumpslave = "--dump-slave=1"
	}
	//	}
	if server.HasEventScheduler() {
		events = "--events=true"
	} else {
		events = "--events=false"
	}

	dumpargs := strings.Split(strings.ReplaceAll("--defaults-file="+file+" "+cluster.getDumpParameter()+" "+dumpslave+" "+usegtid+" "+events, "  ", " "), " ")
	dumpargs = append(dumpargs, "--apply-slave-statements", "--host="+misc.Unbracket(server.Host), "--port="+server.Port, "--user="+cluster.GetDbUser() /*"--log-error="+server.GetMyBackupDirectory()+"dump_error.log"*/)
	dumpCmd := exec.Command(cluster.GetMysqlDumpPath(), dumpargs...)

	cluster.LogModulePrintf(cluster.Conf.Verbose, config.ConstLogModTask, config.LvlInfo, "Command: %s ", strings.Replace(dumpCmd.String(), cluster.GetDbPass(), "XXXX", -1))
	f, err := os.Create(server.GetMyBackupDirectory() + "mysqldump.sql.gz")
	if err != nil {
		cluster.LogModulePrintf(cluster.Conf.Verbose, config.ConstLogModTask, config.LvlErr, "Error mysqldump backup request: %s", err)
		return err
	}
	wf := bufio.NewWriter(f)
	gw := gzip.NewWriter(wf)
	//fw := bufio.NewWriter(gw)
	dumpCmd.Stdout = gw
	stderrIn, _ := dumpCmd.StderrPipe()
	err = dumpCmd.Start()
	if err != nil {
		cluster.LogModulePrintf(cluster.Conf.Verbose, config.ConstLogModTask, config.LvlErr, "Error backup request: %s", err)
		return err
	}

	errCh := make(chan error, 2) // Create a channel to send errors
	var wg sync.WaitGroup
	wg.Add(2)
	go func() {
		defer wg.Done()
		server.copyLogs(stderrIn, config.ConstLogModBackupStream, config.LvlInfo, "DUMP")
	}()
	go func() {
		defer wg.Done()
		err := dumpCmd.Wait()

		if err != nil {
			cluster.LogModulePrintf(cluster.Conf.Verbose, config.ConstLogModTask, config.LvlErr, "mysqldump: %s", err)
			errCh <- fmt.Errorf("Error mysqldump: %w", err) // Send the error through the channel with more context
		} else {
			server.SetBackupLogicalCookie()
		}
		gw.Flush()
		gw.Close()
		wf.Flush()
		f.Close()
	}()

	// Wait for goroutines to finish
	wg.Wait()

	// Check for errors
	select {
	case err := <-errCh:
		// Handle the error here
		return err
	default:
		// No errors occurred
		fmt.Println("No errors occurred")
	}

	return err
}

func (server *ServerMonitor) JobBackupMyDumper() error {
	cluster := server.ClusterGroup
	var err error
	var bckConn *sqlx.DB

	//Block DDL For Backup
	if server.IsMariaDB() && server.DBVersion.GreaterEqual("10.4") && cluster.Conf.BackupLockDDL {
		bckConn, err = server.GetNewDBConn()
		if err != nil {
			cluster.LogModulePrintf(cluster.Conf.Verbose, config.ConstLogModTask, config.LvlErr, "Error backup request: %s", err)
		}
		defer bckConn.Close()

		_, err = bckConn.Exec("BACKUP STAGE START")
		if err != nil {
			cluster.LogSQL("BACKUP STAGE START", err, server.URL, "JobBackupLogical", config.LvlWarn, "Failed SQL for server %s: %s ", server.URL, err)
		}
		_, err = bckConn.Exec("BACKUP STAGE BLOCK_DDL")
		if err != nil {
			cluster.LogSQL("BACKUP BLOCK_DDL", err, server.URL, "JobBackupLogical", config.LvlWarn, "Failed SQL for server %s: %s ", server.URL, err)
		}
		cluster.LogModulePrintf(cluster.Conf.Verbose, config.ConstLogModTask, config.LvlInfo, "Blocking DDL via BACKUP STAGE")
	}

	outputdir := server.GetMyBackupDirectory() + "mydumper/"
	threads := strconv.Itoa(cluster.Conf.BackupLogicalDumpThreads)
	myargs := strings.Split(strings.ReplaceAll(cluster.Conf.BackupMyDumperOptions, "  ", " "), " ")
	myargs = append(myargs, "--outputdir="+outputdir, "--threads="+threads, "--host="+misc.Unbracket(server.Host), "--port="+server.Port, "--user="+cluster.GetDbUser(), "--password="+cluster.GetDbPass())
	dumpCmd := exec.Command(cluster.GetMyDumperPath(), myargs...)

	cluster.LogModulePrintf(cluster.Conf.Verbose, config.ConstLogModTask, config.LvlInfo, "%s", strings.Replace(dumpCmd.String(), cluster.GetDbPass(), "XXXX", 1))
	stdoutIn, _ := dumpCmd.StdoutPipe()
	stderrIn, _ := dumpCmd.StderrPipe()
	dumpCmd.Start()

	var wg sync.WaitGroup
	wg.Add(2)
	go func() {
		defer wg.Done()
		server.copyLogs(stdoutIn, config.ConstLogModBackupStream, config.LvlInfo, "MYDUMPER")
	}()
	go func() {
		defer wg.Done()
		server.copyLogs(stderrIn, config.ConstLogModBackupStream, config.LvlInfo, "MYDUMPER")
	}()
	wg.Wait()
	if err = dumpCmd.Wait(); err != nil {
		cluster.LogModulePrintf(cluster.Conf.Verbose, config.ConstLogModTask, config.LvlErr, "MyDumper: %s", err)
	} else {
		server.SetBackupLogicalCookie()
	}
	return err
}

func (server *ServerMonitor) JobBackupDumpling() error {
	var err error
	cluster := server.ClusterGroup

	conf := dumplingext.DefaultConfig()
	conf.Database = ""
	conf.Host = misc.Unbracket(server.Host)
	conf.User = cluster.GetDbUser()
	conf.Port, _ = strconv.Atoi(server.Port)
	conf.Password = cluster.GetDbPass()

	conf.Threads = cluster.Conf.BackupLogicalDumpThreads
	conf.FileSize = 1000
	conf.StatementSize = dumplingext.UnspecifiedSize
	conf.OutputDirPath = server.GetMyBackupDirectory()
	conf.Consistency = "flush"
	conf.NoViews = true
	conf.StatusAddr = ":8281"
	conf.Rows = dumplingext.UnspecifiedSize
	conf.Where = ""
	conf.EscapeBackslash = true
	conf.LogLevel = config.LvlInfo

	err = dumplingext.Dump(conf)
	cluster.LogModulePrintf(cluster.Conf.Verbose, config.ConstLogModTask, config.LvlErr, "Dumpling %s", err)

	return err
}

func (server *ServerMonitor) JobBackupRiver() error {
	var err error
	cluster := server.ClusterGroup

	cfg := new(river.Config)
	cfg.MyHost = server.URL
	cfg.MyUser = server.User
	cfg.MyPassword = server.Pass
	cfg.MyFlavor = "mariadb"

	//	cfg.ESAddr = *es_addr
	cfg.StatAddr = "127.0.0.1:12800"
	cfg.DumpServerID = 1001

	cfg.DumpPath = cluster.Conf.WorkingDir + "/" + cluster.Name + "/river"
	cfg.DumpExec = cluster.GetMysqlDumpPath()
	cfg.DumpOnly = true
	cfg.DumpInit = true
	cfg.BatchMode = "CSV"
	cfg.BatchSize = 100000
	cfg.BatchTimeOut = 1
	cfg.DataDir = cluster.Conf.WorkingDir + "/" + cluster.Name + "/river"

	os.RemoveAll(cfg.DumpPath)

	//cfg.Sources = []river.SourceConfig{river.SourceConfig{Schema: "test", Tables: []string{"test", "[*]"}}}
	cfg.Sources = []river.SourceConfig{river.SourceConfig{Schema: "test", Tables: []string{"City"}}}

	_, err = river.NewRiver(cfg)
	if err != nil {
		cluster.LogModulePrintf(cluster.Conf.Verbose, config.ConstLogModTask, config.LvlErr, "Error river backup: %s", err)
	}

	return err
}

func (server *ServerMonitor) JobBackupLogical() error {
	//server can be nil as no dicovered master
	if server == nil {
		return errors.New("No server defined")
	}

	cluster := server.ClusterGroup
	cluster.LogModulePrintf(cluster.Conf.Verbose, config.ConstLogModTask, config.LvlInfo, "Request logical backup %s for: %s", cluster.Conf.BackupLogicalType, server.URL)
	if server.IsDown() {
		return errors.New("Can't backup when server down")
	}

	//Wait for previous restic backup
	if cluster.IsInBackup() && cluster.Conf.BackupRestic {
		cluster.StateMachine.AddState("WARN0110", state.State{ErrType: "WARNING", ErrDesc: fmt.Sprintf(cluster.GetErrorList()["WARN0110"], "Logical", cluster.Conf.BackupLogicalType, server.URL), ErrFrom: "JOB", ServerUrl: server.URL})
		time.Sleep(1 * time.Second)

		return server.JobBackupLogical()
	}

	cluster.SetInLogicalBackupState(true)
	defer cluster.SetInLogicalBackupState(false)

	// Removing previous valid backup state and start
	server.DelBackupLogicalCookie()

	//Skip other type if using backup script
	if cluster.Conf.BackupSaveScript != "" {
		return server.JobBackupScript()
	}

	//Change to switch since we only allow one type of backup (for now)
	switch cluster.Conf.BackupLogicalType {
	case config.ConstBackupLogicalTypeMysqldump:
		server.JobBackupMysqldump()
	case config.ConstBackupLogicalTypeDumpling:
		server.JobBackupDumpling()
	case config.ConstBackupLogicalTypeMydumper:
		server.JobBackupMyDumper()
	case config.ConstBackupLogicalTypeRiver:
		server.JobBackupRiver()
	}

	cluster.LogModulePrintf(cluster.Conf.Verbose, config.ConstLogModTask, config.LvlInfo, "Finish logical backup %s for: %s", cluster.Conf.BackupLogicalType, server.URL)
	backtype := "logical"
	server.BackupRestic(cluster.Conf.Cloud18GitUser, cluster.Name, server.DBVersion.Flavor, server.DBVersion.ToString(), backtype, cluster.Conf.BackupLogicalType)
	return nil
}

func (server *ServerMonitor) copyLogs(r io.Reader, module int, level string, tag string) {
	cluster := server.ClusterGroup
	//	buf := make([]byte, 1024)
	s := bufio.NewScanner(r)
	for {
		if !s.Scan() {
			break
		} else {
			cluster.LogModulePrintf(cluster.Conf.Verbose, module, level, "[%s|%s] %s", server.Name, tag, s.Text())
		}
	}
}

func (server *ServerMonitor) BackupRestic(tags ...string) error {
	cluster := server.ClusterGroup
	var stdout, stderr []byte
	var errStdout, errStderr error

	if cluster.Conf.BackupRestic {
		cluster.SetInResticBackupState(true)
		defer cluster.SetInResticBackupState(false)

		args := make([]string, 0)

		args = append(args, "backup")
		for _, tag := range tags {
			if tag != "" {
				args = append(args, "--tag")
				args = append(args, tag)
			}
		}
		args = append(args, server.GetMyBackupDirectory())

		resticcmd := exec.Command(cluster.Conf.BackupResticBinaryPath, args...)

		stdoutIn, _ := resticcmd.StdoutPipe()
		stderrIn, _ := resticcmd.StderrPipe()

		//out, err := resticcmd.CombinedOutput()

		resticcmd.Env = cluster.ResticGetEnv()

		if err := resticcmd.Start(); err != nil {
			cluster.LogModulePrintf(cluster.Conf.Verbose, config.ConstLogModTask, config.LvlErr, "Failed restic command : %s %s", resticcmd.Path, err)
			return err
		}

		// cmd.Wait() should be called only after we finish reading
		// from stdoutIn and stderrIn.
		// wg ensures that we finish
		var wg sync.WaitGroup
		wg.Add(1)
		go func() {
			stdout, errStdout = server.copyAndCapture(os.Stdout, stdoutIn)
			wg.Done()
		}()

		stderr, errStderr = server.copyAndCapture(os.Stderr, stderrIn)

		wg.Wait()

		err := resticcmd.Wait()
		if err != nil {
			cluster.LogModulePrintf(cluster.Conf.Verbose, config.ConstLogModTask, config.LvlErr, "%s\n", err)
		}
		if errStdout != nil || errStderr != nil {
			log.Fatal("failed to capture stdout or stderr\n")
		}
		outStr, errStr := string(stdout), string(stderr)
		cluster.LogModulePrintf(cluster.Conf.Verbose, config.ConstLogModTask, config.LvlInfo, "result:%s\n%s\n%s", resticcmd.Path, outStr, errStr)

	}
	return nil
}

func (server *ServerMonitor) copyAndCapture(w io.Writer, r io.Reader) ([]byte, error) {
	var out []byte
	buf := make([]byte, 1024, 1024)
	for {
		n, err := r.Read(buf[:])
		if n > 0 {
			d := buf[:n]
			out = append(out, d...)
			_, err := w.Write(d)
			if err != nil {
				return out, err
			}
		}
		if err != nil {
			// Read returns io.EOF at the end of file, which is not an error for us
			if err == io.EOF {
				err = nil
			}
			return out, err
		}
	}

}

func (server *ServerMonitor) JobRunViaSSH(task string) error {
	cluster := server.ClusterGroup
	if cluster.IsInFailover() {
		return errors.New("Cancel dbjob via ssh during failover")
	}
	client, err := server.GetCluster().OnPremiseConnect(server)
	if err != nil {
		cluster.LogModulePrintf(cluster.Conf.Verbose, config.ConstLogModTask, config.LvlErr, "OnPremise run  job  %s", err)
		return err
	}
	defer client.Close()

	var (
		stdout bytes.Buffer
		stderr bytes.Buffer
	)
	scriptpath := server.Datadir + "/init/init/dbjobs_new"

	if _, err := os.Stat(scriptpath); os.IsNotExist(err) && server.GetCluster().GetConf().OnPremiseSSHDbJobScript == "" && !server.IsConfigGen {
		server.GetDatabaseConfig()
	}

	if server.GetCluster().GetConf().OnPremiseSSHDbJobScript != "" {
		scriptpath = server.GetCluster().GetConf().OnPremiseSSHDbJobScript
	}

	filerc, err2 := os.Open(scriptpath)
	if err2 != nil {
		cluster.LogModulePrintf(cluster.Conf.Verbose, config.ConstLogModTask, config.LvlErr, "JobRunViaSSH %s, scriptpath : %s", err2, scriptpath)
		return errors.New("Cancel dbjob can't open script")

	}
	defer filerc.Close()
	buf := new(bytes.Buffer)
	buf.ReadFrom(filerc)

	buf2 := strings.NewReader(server.GetSshEnv())
	r := io.MultiReader(buf2, buf)

	// Run write-log to fetch individual logs
	if task != "all" {
		go server.JobWriteLogAPI(task)
	}

	var out string
	var errstr string
	if client.Shell().SetStdio(r, &stdout, &stderr).Start(); err != nil {
		cluster.LogModulePrintf(cluster.Conf.Verbose, config.ConstLogModTask, config.LvlErr, "Database jobs run via SSH: %s", stderr.String())
	}
	out = stdout.String()
	errstr = stderr.String()

	//Wait for write-log parser so the log will be fully sent
	time.Sleep(2 * time.Second)

	//Log Task - Debug Level
	cluster.LogModulePrintf(cluster.Conf.Verbose, config.ConstLogModTask, config.LvlDbg, "Job run via ssh script: %s ,out: %s ,err: %s", scriptpath, out, stderr.String())

	res := new(JobResult)
	val := reflect.ValueOf(res).Elem()
	for i := 0; i < val.NumField(); i++ {
		jobname := val.Type().Field(i).Name
		if strings.Contains(strings.ToLower(string(out)), strings.ToLower("no "+jobname)) {
			val.Field(i).SetBool(false)
		} else {
			val.Field(i).SetBool(true)
			// If xtrabackup or mariabackup
			switch strings.ToLower(jobname) {
			case "xtrabackup", "mariabackup":
				// Space before Completed OK! is Important
				if strings.Contains(errstr, " completed OK!") {
					cluster.LogModulePrintf(cluster.Conf.Verbose, config.ConstLogModTask, config.LvlInfo, "%s completed without error. Creating cookie for physical backup.", jobname)
					server.SetBackupPhysicalCookie()
				}
			}
			cluster.LogModulePrintf(cluster.Conf.Verbose, config.ConstLogModGeneral, config.LvlInfo, "Database jobs run via SSH: %s", val.Type().Field(i).Name)
		}
	}

	cluster.JobResults[server.URL] = res

	cluster.LogModulePrintf(cluster.Conf.Verbose, config.ConstLogModTask, config.LvlDbg, "Exec via ssh  : %s", res)
	return nil
}

func (server *ServerMonitor) JobBackupBinlog(binlogfile string, isPurge bool) error {
	cluster := server.ClusterGroup
	var err error

	if !server.IsMaster() {
		err = errors.New("Cancelling backup because server is not master")
		cluster.LogModulePrintf(cluster.Conf.Verbose, config.ConstLogModPurge, config.LvlDbg, "%s", err.Error())
		return err
	}
	if cluster.IsInFailover() {
		err = errors.New("Cancel job copy binlog during failover")
		cluster.LogModulePrintf(cluster.Conf.Verbose, config.ConstLogModPurge, config.LvlDbg, "%s", err.Error())
		return err
	}
	if !cluster.Conf.BackupBinlogs {
		err = errors.New("Copy binlog not enable")
		cluster.LogModulePrintf(cluster.Conf.Verbose, config.ConstLogModPurge, config.LvlDbg, "%s", err.Error())
		return err
	}

	//Skip setting in backup state due to batch purging
	if !isPurge {
		if cluster.IsInBackup() && cluster.Conf.BackupRestic {
			cluster.StateMachine.AddState("WARN0110", state.State{ErrType: "WARNING", ErrDesc: fmt.Sprintf(cluster.GetErrorList()["WARN0110"], "Binary Log", cluster.Conf.BinlogCopyMode, server.URL), ErrFrom: "JOB", ServerUrl: server.URL})
			time.Sleep(1 * time.Second)

			return server.JobBackupBinlog(binlogfile, isPurge)
		}

		cluster.SetInBinlogBackupState(true)
		defer cluster.SetInBinlogBackupState(false)
	}

	server.SetBackingUpBinaryLog(true)
	defer server.SetBackingUpBinaryLog(false)

	cmdrun := exec.Command(cluster.GetMysqlBinlogPath(), "--read-from-remote-server", "--raw", "--server-id=10000", "--user="+cluster.GetRplUser(), "--password="+cluster.GetRplPass(), "--host="+misc.Unbracket(server.Host), "--port="+server.Port, "--result-file="+server.GetMyBackupDirectory(), binlogfile)
	cluster.LogModulePrintf(cluster.Conf.Verbose, config.ConstLogModTask, config.LvlDbg, "%s", strings.ReplaceAll(cmdrun.String(), cluster.GetRplPass(), "XXXX"))

	var outrun bytes.Buffer
	cmdrun.Stdout = &outrun
	var outrunerr bytes.Buffer
	cmdrun.Stderr = &outrunerr

	cmdrunErr := cmdrun.Run()
	if cmdrunErr != nil {
		cluster.LogModulePrintf(cluster.Conf.Verbose, config.ConstLogModTask, "ERROR", "Failed to backup binlogs of %s,%s", server.URL, cmdrunErr.Error())
		cluster.LogPrint(cmdrun.Stderr)
		cluster.LogPrint(cmdrun.Stdout)
		return cmdrunErr
	}

	//Skip copying to resting when purge due to batching
	if !isPurge {
		// Backup to restic when no error (defer to prevent unfinished physical copy)
		backtype := "binlog"
		defer server.BackupRestic(cluster.Conf.Cloud18GitUser, cluster.Name, server.DBVersion.Flavor, server.DBVersion.ToString(), backtype)
	}

	return nil
}

func (server *ServerMonitor) JobBackupBinlogPurge(binlogfile string) error {
	cluster := server.ClusterGroup
	if !server.IsMaster() {
		return errors.New("Purge only master binlog")
	}
	if !cluster.Conf.BackupBinlogs {
		return errors.New("Copy binlog not enable")
	}

	if cluster.IsInBackup() && cluster.Conf.BackupRestic {
		cluster.StateMachine.AddState("WARN0110", state.State{ErrType: "WARNING", ErrDesc: fmt.Sprintf(cluster.GetErrorList()["WARN0110"], "Binary Log", cluster.Conf.BinlogCopyMode, server.URL), ErrFrom: "JOB", ServerUrl: server.URL})
		time.Sleep(1 * time.Second)

		return server.JobBackupBinlogPurge(binlogfile)
	}

	cluster.SetInBinlogBackupState(true)
	defer cluster.SetInBinlogBackupState(false)

	binlogfilestart, _ := strconv.Atoi(strings.Split(binlogfile, ".")[1])
	prefix := strings.Split(binlogfile, ".")[0]
	binlogfilestop := binlogfilestart - cluster.Conf.BackupBinlogsKeep
	keeping := make(map[string]int)
	for binlogfilestop < binlogfilestart {
		if binlogfilestop > 0 {
			filename := prefix + "." + fmt.Sprintf("%06d", binlogfilestop)
			if _, err := os.Stat(server.GetMyBackupDirectory() + "/" + filename); os.IsNotExist(err) {
				if _, ok := server.BinaryLogFiles[filename]; ok {
					cluster.LogModulePrintf(cluster.Conf.Verbose, config.ConstLogModTask, config.LvlInfo, "Backup master missing binlog of %s,%s", server.URL, filename)
					//Set true to skip sending to resting multiple times
					server.InitiateJobBackupBinlog(filename, true)
				}
			}
			keeping[filename] = binlogfilestop
		}
		binlogfilestop++
	}
	files, err := os.ReadDir(server.GetMyBackupDirectory())
	if err != nil {
		cluster.LogModulePrintf(cluster.Conf.Verbose, config.ConstLogModTask, config.LvlErr, "Failed to read backup directory of %s,%s", server.URL, err.Error())
	}

	for _, file := range files {
		_, ok := keeping[file.Name()]
		if strings.HasPrefix(file.Name(), prefix) && !ok {
			cluster.LogModulePrintf(cluster.Conf.Verbose, config.ConstLogModTask, config.LvlInfo, "Purging binlog file %s", file.Name())
			os.Remove(server.GetMyBackupDirectory() + "/" + file.Name())
		}
	}
	return nil
}

func (server *ServerMonitor) JobCapturePurge(path string, keep int) error {
	drop := make(map[string]int)

	files, err := os.ReadDir(path)
	if err != nil {
		return err
	}
	i := 0
	for _, file := range files {
		if strings.HasPrefix(file.Name(), "capture") {
			i++
			drop[file.Name()] = i
		}
	}
	for key, value := range drop {

		if value < len(drop)-keep {
			os.Remove(path + "/" + key)
		}

	}
	return nil
}

func (server *ServerMonitor) JobGetDumpGtidParameter() string {
	usegtid := ""
	// MySQL force GTID in server configuration the dump transparently include GTID pos. In MariaDB both positional or GTID is possible and so must be choose at dump
	// Issue #422
	// cluster.LogModulePrintf(cluster.Conf.Verbose, config.ConstLogModTask,LvlInfo, "gniac2 %s: %s,", server.URL, server.GetVersion())
	if server.GetVersion().IsMariaDB() {
		if server.HasGTIDReplication() {
			usegtid = "--gtid=true"
		} else {
			usegtid = "--gtid=false"
		}
	}
	return usegtid
}

func (cluster *Cluster) CreateTmpClientConfFile() (string, error) {
	confOut, err := os.CreateTemp("", "client.cnf")
	if err != nil {
		return "", err
	}

	if _, err := confOut.Write([]byte("[client]\npassword=" + cluster.GetDbPass() + "\n")); err != nil {
		return "", err
	}
	if err := confOut.Close(); err != nil {
		return "", err
	}
	return confOut.Name(), nil

}

func (cluster *Cluster) JobRejoinMysqldumpFromSource(source *ServerMonitor, dest *ServerMonitor) error {
	cluster.LogModulePrintf(cluster.Conf.Verbose, config.ConstLogModTask, config.LvlInfo, "Rejoining from direct mysqldump from %s", source.URL)
	dest.StopSlave()
	usegtid := dest.JobGetDumpGtidParameter()

	events := ""
	if source.HasEventScheduler() {
		events = "--events=true"
	} else {
		events = "--events=false"
	}
	dumpslave := ""
	//	if !source.HasMySQLGTID() {
	if source.IsMaster() {
		dumpslave = "--master-data=1"
	} else {
		dumpslave = "--dump-slave=1"
	}
	//	}
	file, err := cluster.CreateTmpClientConfFile()
	if err != nil {
		return err
	}
	defer os.Remove(file)
	dumpstring := "--defaults-file=" + file + " " + source.ClusterGroup.getDumpParameter() + " " + dumpslave + " " + usegtid + " " + events

	dumpargs := strings.Split(strings.ReplaceAll(dumpstring, "  ", " "), " ")

	dumpargs = append(dumpargs, "--apply-slave-statements", "--host="+misc.Unbracket(source.Host), "--port="+source.Port, "--user="+source.ClusterGroup.GetDbUser() /*, "--log-error="+source.GetMyBackupDirectory()+"dump_error.log"*/)

	dumpCmd := exec.Command(cluster.GetMysqlDumpPath(), dumpargs...)
	stderrIn, _ := dumpCmd.StderrPipe()
	clientCmd := exec.Command(cluster.GetMysqlclientPath(), `--defaults-file=`+file, `--host=`+misc.Unbracket(dest.Host), `--port=`+dest.Port, `--user=`+cluster.GetDbUser(), `--force`, `--batch` /*, `--init-command=reset master;set sql_log_bin=0;set global slow_query_log=0;set global general_log=0;`*/)
	stderrOut, _ := clientCmd.StderrPipe()

	//disableBinlogCmd := exec.Command("echo", "\"set sql_bin_log=0;\"")
	cluster.LogModulePrintf(cluster.Conf.Verbose, config.ConstLogModTask, config.LvlInfo, "Command: %s ", strings.Replace(dumpCmd.String(), cluster.GetDbPass(), "XXXX", -1))

	iodumpreader, err := dumpCmd.StdoutPipe()
	clientCmd.Stdin = io.MultiReader(bytes.NewBufferString("reset master;set sql_log_bin=0;"), iodumpreader)

	/*clientCmd.Stdin, err = dumpCmd.StdoutPipe()
	if err != nil {
		cluster.LogModulePrintf(cluster.Conf.Verbose, config.ConstLogModTask,config.LvlErr, "Failed opening pipe: %s", err)
		return err
	}*/
	if err := dumpCmd.Start(); err != nil {
		cluster.LogModulePrintf(cluster.Conf.Verbose, config.ConstLogModTask, config.LvlErr, "Failed mysqldump command: %s at %s", err, strings.Replace(dumpCmd.String(), cluster.GetDbPass(), "XXXX", -1))
		return err
	}
	if err := clientCmd.Start(); err != nil {
		cluster.LogModulePrintf(cluster.Conf.Verbose, config.ConstLogModTask, config.LvlErr, "Can't start mysql client:%s at %s", err, strings.Replace(clientCmd.String(), cluster.GetDbPass(), "XXXX", -1))
		return err
	}
	var wg sync.WaitGroup
	wg.Add(2)

	//
	go func() {
		defer wg.Done()
		source.copyLogs(stderrIn, config.ConstLogModBackupStream, config.LvlInfo, "REJOIN")
	}()
	go func() {
		defer wg.Done()
		dest.copyLogs(stderrOut, config.ConstLogModBackupStream, config.LvlInfo, "REJOIN")
	}()

	wg.Wait()

	dumpCmd.Wait()

	cluster.LogModulePrintf(cluster.Conf.Verbose, config.ConstLogModTask, config.LvlInfo, "Start slave after dump on %s", dest.URL)
	dest.StartSlave()
	return nil
}

func (server *ServerMonitor) JobBackupBinlogSSH(binlogfile string, isPurge bool) error {
	cluster := server.ClusterGroup
	if !server.IsMaster() {
		return errors.New("Copy only master binlog")
	}
	if cluster.IsInFailover() {
		return errors.New("Cancel job copy binlog during failover")
	}
	if !cluster.Conf.BackupBinlogs {
		return errors.New("Copy binlog not enable")
	}

	//Skip setting in backup state due to batch purging
	if !isPurge {
		if cluster.IsInBackup() && cluster.Conf.BackupRestic {
			cluster.StateMachine.AddState("WARN0110", state.State{ErrType: "WARNING", ErrDesc: fmt.Sprintf(cluster.GetErrorList()["WARN0110"], "Binary Log", cluster.Conf.BinlogCopyMode, server.URL), ErrFrom: "JOB", ServerUrl: server.URL})
			time.Sleep(1 * time.Second)

			return server.JobBackupBinlogSSH(binlogfile, isPurge)
		}

		cluster.SetInBinlogBackupState(true)
		defer cluster.SetInBinlogBackupState(false)
	}

	server.SetBackingUpBinaryLog(true)
	defer server.SetBackingUpBinaryLog(false)

	client, err := server.GetCluster().OnPremiseConnect(server)
	if err != nil {
		cluster.LogModulePrintf(cluster.Conf.Verbose, config.ConstLogModTask, config.LvlErr, "OnPremise run  job  %s", err)
		return err
	}
	defer client.Close()

	remotefile := server.BinaryLogDir + "/" + binlogfile
	localfile := server.GetMyBackupDirectory() + "/" + binlogfile

	fileinfo, err := client.Sftp().Stat(remotefile)
	if err != nil {
		cluster.LogModulePrintf(cluster.Conf.Verbose, config.ConstLogModTask, config.LvlErr, "Error while getting binlog file [%s] stat:  %s", remotefile, err)
		return err
	}

	err = client.Sftp().Download(remotefile, localfile)
	if err != nil {
		cluster.LogModulePrintf(cluster.Conf.Verbose, config.ConstLogModTask, config.LvlErr, "Download binlog error:  %s", err)
		return err
	}

	localinfo, err := os.Stat(localfile)
	if err != nil {
		cluster.LogModulePrintf(cluster.Conf.Verbose, config.ConstLogModTask, config.LvlErr, "Error while getting backed up binlog file [%s] stat:  %s", localfile, err)
		return err
	}

	if fileinfo.Size() != localinfo.Size() {
		err := errors.New("Remote filesize is different with downloaded filesize")
		cluster.LogModulePrintf(cluster.Conf.Verbose, config.ConstLogModTask, config.LvlErr, "Error while getting backed up binlog file [%s] stat:  %s", localfile, err)
		return err
	}

	//Skip copying to resting when purge due to batching
	if !isPurge {
		// Backup to restic when no error (defer to prevent unfinished physical copy)
		backtype := "binlog"
		defer server.BackupRestic(cluster.Conf.Cloud18GitUser, cluster.Name, server.DBVersion.Flavor, server.DBVersion.ToString(), backtype)
	}
	return nil
}

func (server *ServerMonitor) InitiateJobBackupBinlog(binlogfile string, isPurge bool) error {
	cluster := server.ClusterGroup

	if server.BinaryLogDir == "" {
		//Not using Variables[] due to uppercase values
		basename, _, err := dbhelper.GetVariableByName(server.Conn, "LOG_BIN_BASENAME", server.DBVersion)
		if err != nil {
			cluster.LogModulePrintf(cluster.Conf.Verbose, config.ConstLogModTask, config.LvlErr, "Variable log_bin_basename not found!")
			return err
		}

		parts := strings.Split(basename, "/")
		binlogpath := strings.Join(parts[:len(parts)-1], "/")

		server.SetBinaryLogDir(binlogpath)
	}

	if !isPurge {
		cluster.LogModulePrintf(cluster.Conf.Verbose, config.ConstLogModTask, config.LvlInfo, "Initiating backup binlog for %s", binlogfile)
	}

	switch cluster.Conf.BinlogCopyMode {
	case "client", "mysqlbinlog":
		return server.JobBackupBinlog(binlogfile, isPurge)
	case "ssh":
		return server.JobBackupBinlogSSH(binlogfile, isPurge)
	case "script":
		return cluster.BinlogCopyScript(server, binlogfile, isPurge)
	}

	return errors.New("Wrong configuration for Backup Binlog Method!")
}

func (server *ServerMonitor) RunTaskCallback(task string) error {
	cluster := server.ClusterGroup
	var err error

	if v, ok := server.ActiveTasks.Load(task); ok {
		dt := v.(DBTask)
		switch dt.task {
		case "reseedmysqldump", "flashbackmysqldump", "reseedxtrabackup", "reseedmariabackup", "flashbackxtrabackup", "flashbackmariabackup":
			go server.StartSlaveCallback(dt)
		}
	} else {
		err = errors.New("No active task found!")
		cluster.LogModulePrintf(cluster.Conf.Verbose, config.ConstLogModTask, config.LvlErr, "Error executing callback, %s", err.Error())
	}

	return err
}

func (server *ServerMonitor) StartSlaveCallback(dt DBTask) error {
	cluster := server.ClusterGroup
	var err error

	rows, err := server.Conn.Queryx("SELECT done FROM replication_manager_schema.jobs WHERE id=?", dt.id)
	if err != nil {
		cluster.LogModulePrintf(cluster.Conf.Verbose, config.ConstLogModTask, config.LvlErr, "Scheduler error fetching replication_manager_schema.jobs %s", err)
		server.JobsCreateTable()
		return err
	}

	var done int
	var count int = 0
	defer rows.Close()
	for rows.Next() {
		rows.Scan(&done)
		count++
	}

	//Check if id exists
	if count > 0 {
		if done == 1 {
			server.StartSlave()
			return nil
		} else {
			time.Sleep(2 * time.Second)
			return server.StartSlaveCallback(dt)
		}
	}

	return err
}

func (server *ServerMonitor) JobWriteLogAPI(task string) error {
	cluster := server.ClusterGroup
	if cluster.IsInFailover() {
		return errors.New("Cancel dbjob via ssh during failover")
	}
	client, err := server.GetCluster().OnPremiseConnect(server)
	if err != nil {
		cluster.LogModulePrintf(cluster.Conf.Verbose, config.ConstLogModBackupStream, config.LvlWarn, "OnPremise run  job  %s", err)
		return err
	}
	defer client.Close()

	cluster.LogModulePrintf(cluster.Conf.Verbose, config.ConstLogModBackupStream, config.LvlInfo, "Write-Log connected")

	var (
		stdout bytes.Buffer
		stderr bytes.Buffer
	)
	scriptpath := server.Datadir + "/init/init/parselog"

	if _, err := os.Stat(scriptpath); os.IsNotExist(err) && !server.IsConfigGen {
		server.GetDatabaseConfig()
	}

	filerc, err2 := os.Open(scriptpath)
	if err2 != nil {
		cluster.LogModulePrintf(cluster.Conf.Verbose, config.ConstLogModBackupStream, config.LvlWarn, "Parse job's log %s, scriptpath : %s", err2, scriptpath)
		return errors.New("Cancel parselog can't open script")
	}
	defer filerc.Close()
	buf := new(bytes.Buffer)
	buf.ReadFrom(filerc)

	buf2 := strings.NewReader(server.GetSshEnv())
	buf3 := strings.NewReader(server.GetSshLogEnv(task))
	r := io.MultiReader(buf2, buf3, buf)

	if client.Shell().SetStdio(r, &stdout, &stderr).Start(); err != nil {
		cluster.LogModulePrintf(cluster.Conf.Verbose, config.ConstLogModBackupStream, config.LvlWarn, "Parse job's log: %s", stderr.String())
	}

	//only parse if debug
	if cluster.Conf.IsEligibleForPrinting(config.ConstLogModBackupStream, config.LvlDbg) {
		out := stdout.String()
		errstr := stderr.String()

		cluster.LogModulePrintf(cluster.Conf.Verbose, config.ConstLogModBackupStream, config.LvlDbg, "Job run via ssh script: %s ,out: %s ,err: %s", scriptpath, out, errstr)
	}

	return nil
}<|MERGE_RESOLUTION|>--- conflicted
+++ resolved
@@ -214,11 +214,10 @@
 
 func (server *ServerMonitor) JobReseedPhysicalBackup() (int64, error) {
 	cluster := server.ClusterGroup
-<<<<<<< HEAD
 	task := "reseed" + cluster.Conf.BackupPhysicalType
 	var dt DBTask = DBTask{task: task}
 	if cluster.GetMaster() != nil && !cluster.GetBackupServer().HasBackupPhysicalCookie() {
-		server.createCookie("cookie_waitbackup")
+		server.SetWaitPhysicalBackupCookie()
 		cluster.LogModulePrintf(cluster.Conf.Verbose, config.ConstLogModGeneral, config.LvlErr, "Receive reseed physical backup %s request for server %s: No Physical backup found", cluster.Conf.BackupPhysicalType, server.URL)
 		return 0, errors.New("No Physical Backup")
 	}
@@ -227,18 +226,10 @@
 		dt = v.(DBTask)
 	}
 
-	jobid, err := server.JobInsertTaks(task, server.SSTPort, cluster.Conf.MonitorAddress)
-=======
-	if cluster.master != nil && !cluster.GetBackupServer().HasBackupPhysicalCookie() {
-		server.SetWaitPhysicalBackupCookie()
-		return 0, errors.New("No Physical Backup")
-	}
-
 	//Delete wait physical backup cookie
 	server.DelWaitPhysicalBackupCookie()
 
-	jobid, err := server.JobInsertTaks("reseed"+cluster.Conf.BackupPhysicalType, server.SSTPort, cluster.Conf.MonitorAddress)
->>>>>>> 452dcc83
+	jobid, err := server.JobInsertTaks(task, server.SSTPort, cluster.Conf.MonitorAddress)
 	if err != nil {
 		cluster.LogModulePrintf(cluster.Conf.Verbose, config.ConstLogModTask, config.LvlErr, "Receive reseed physical backup %s request for server: %s %s", cluster.Conf.BackupPhysicalType, server.URL, err)
 		return jobid, err
@@ -587,13 +578,10 @@
 func (server *ServerMonitor) JobReseedMysqldump(task string) {
 	cluster := server.ClusterGroup
 	master := cluster.GetMaster()
-<<<<<<< HEAD
 	go server.JobRunViaSSH(task)
 
 	//Wait for ssh task to open port
 	time.Sleep(2 * time.Second)
-=======
->>>>>>> 452dcc83
 
 	cluster.LogModulePrintf(cluster.Conf.Verbose, config.ConstLogModTask, config.LvlInfo, "Sending logical backup to reseed %s", server.URL)
 	if master != nil {
@@ -646,7 +634,7 @@
 		}
 
 		go func() {
-			server.copyLogs(stderr)
+			server.copyLogs(stderr, config.ConstLogModBackupStream, config.LvlInfo, "DUMP")
 		}()
 
 		clientCmd.Wait()
