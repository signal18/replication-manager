// replication-manager - Replication Manager Monitoring and CLI for MariaDB and MySQL
// Copyright 2017-2021 SIGNAL18 CLOUD SAS
// Authors: Guillaume Lefranc <guillaume@signal18.io>
//          Stephane Varoqui  <svaroqui@gmail.com>
// This source code is licensed under the GNU General Public License, version 3.
// Redistribution/Reuse of this code is permitted under the GNU v3 license, as
// an additional term, ALL code must carry the original Author(s) credit in comment form.
// See LICENSE in this directory for the integral text.

package cluster

import (
	"bufio"
	"bytes"
	"database/sql"
	"encoding/json"
	"slices"

	"errors"
	"fmt"
	"io"
	"log"
	"os"
	"os/exec"
	"reflect"
	"regexp"
	"strconv"
	"strings"
	"sync"
	"time"

	"github.com/jmoiron/sqlx"
	gzip "github.com/klauspost/pgzip"
	dumplingext "github.com/pingcap/dumpling/v4/export"
	"github.com/signal18/replication-manager/config"
	"github.com/signal18/replication-manager/utils/dbhelper"
	"github.com/signal18/replication-manager/utils/misc"
	river "github.com/signal18/replication-manager/utils/river"
	"github.com/signal18/replication-manager/utils/s18log"
	"github.com/signal18/replication-manager/utils/state"
)

type DBTask struct {
	task string
	ct   int
	id   int64
}

/*
  - 0-2	Indicates Job still not done yet
  - 3		Indicate it's finished recently and check if there is post-job task
  - 4-6	Job completed
    either success or failed
*/
var (
	JobStateAvailable  int = 0
	JobStateRunning    int = 1
	JobStateHalted     int = 2
	JobStateFinished   int = 3
	JobStateSuccess    int = 4
	JobStateErrorExec  int = 5
	JobStateErrorAfter int = 6
)

func (server *ServerMonitor) JobRun() {

}

func (server *ServerMonitor) JobsCreateTable() error {
	cluster := server.ClusterGroup
	if server.IsDown() || cluster.IsInFailover() {
		return nil
	}

	if cluster.Conf.SuperReadOnly && cluster.GetMaster().URL != server.URL {
		cluster.SetState("WARN0114", state.State{ErrType: "WARNING", ErrDesc: fmt.Sprintf(clusterError["WARN0114"], server.URL), ErrFrom: "JOB"})
		return nil
	}

	server.ExecQueryNoBinLog("CREATE DATABASE IF NOT EXISTS  replication_manager_schema")
	err := server.ExecQueryNoBinLog("CREATE TABLE IF NOT EXISTS replication_manager_schema.jobs(id INT NOT NULL auto_increment PRIMARY KEY, task VARCHAR(20),  port INT, server VARCHAR(255), done TINYINT not null default 0, state tinyint not null default 0, result VARCHAR(1000), start DATETIME, end DATETIME, KEY idx1(task,done) ,KEY idx2(result(1),task), KEY idx3 (task, state), UNIQUE(task)) engine=innodb")
	if err != nil {
		cluster.LogModulePrintf(cluster.Conf.Verbose, config.ConstLogModTask, config.LvlErr, "Can't create table replication_manager_schema.jobs")
		return err
	}

	var exist int
	server.Conn.Get(&exist, "SELECT COUNT(CASE WHEN COLUMN_KEY = 'UNI' THEN 1 END) AS num_task_unique FROM INFORMATION_SCHEMA.COLUMNS WHERE TABLE_SCHEMA = 'replication_manager_schema' AND TABLE_NAME = 'jobs' GROUP BY table_name")

	if exist == 0 {
		server.ExecQueryNoBinLog("DROP TABLE IF EXISTS replication_manager_schema.jobs")
		err := server.ExecQueryNoBinLog("CREATE TABLE IF NOT EXISTS replication_manager_schema.jobs(id INT NOT NULL auto_increment PRIMARY KEY, task VARCHAR(20),  port INT, server VARCHAR(255), done TINYINT not null default 0, state tinyint not null default 0, result VARCHAR(1000), start DATETIME, end DATETIME, KEY idx1(task,done) ,KEY idx2(result(1),task), KEY idx3 (task, state), UNIQUE(task)) engine=innodb")
		if err != nil {
			cluster.LogModulePrintf(cluster.Conf.Verbose, config.ConstLogModTask, config.LvlErr, "Can't create table replication_manager_schema.jobs_tmp")
			return err
		}
	}

	server.Conn.Get(&exist, "SELECT COUNT(*) col_exists FROM INFORMATION_SCHEMA.COLUMNS WHERE TABLE_SCHEMA = 'replication_manager_schema' AND TABLE_NAME = 'jobs' AND COLUMN_NAME = 'state'")
	if exist == 0 {
		//Add column instead of changing create table for compatibility
		err = server.ExecQueryNoBinLog("ALTER TABLE replication_manager_schema.jobs ADD COLUMN state tinyint not null default 0 AFTER `done`")
		if err != nil {
			cluster.LogModulePrintf(cluster.Conf.Verbose, config.ConstLogModGeneral, config.LvlErr, "Can't add column on table replication_manager_schema.jobs")
			return err
		}

		//Add index
		err = server.ExecQueryNoBinLog("ALTER TABLE replication_manager_schema.jobs ADD INDEX idx3 (task, state)")
		if err != nil {
			cluster.LogModulePrintf(cluster.Conf.Verbose, config.ConstLogModGeneral, config.LvlErr, "Can't add column on table replication_manager_schema.jobs")
			return err
		}
	}

	return nil
}

func (server *ServerMonitor) JobsUpdateEntries() error {
	cluster := server.ClusterGroup
	if server.IsLoadingJobList {
		return errors.New("Waiting for previous update")
	}

	server.SetLoadingJobList(true)
	defer server.SetLoadingJobList(false)

	if server.IsDown() {
		return errors.New("Node is down")
	}

	query := "SELECT id, task, port, server, done, state, result, floor(UNIX_TIMESTAMP(start)) start, floor(UNIX_TIMESTAMP(end)) end FROM replication_manager_schema.jobs"

	rows, err := server.Conn.Queryx(query)
	if err != nil {
		cluster.LogModulePrintf(cluster.Conf.Verbose, config.ConstLogModTask, config.LvlErr, "Can't retrieve jobs data from server %s", server.URL)
		server.JobsCreateTable()
		return err
	}
	defer rows.Close()

	for rows.Next() {
		var t config.Task
		var res sql.NullString
		var end sql.NullInt64
		err := rows.Scan(&t.Id, &t.Task, &t.Port, &t.Server, &t.Done, &t.State, &res, &t.Start, &end)
		if err != nil {
			cluster.LogModulePrintf(cluster.Conf.Verbose, config.ConstLogModTask, config.LvlErr, "Error retrieving job data from %s: %s", server.URL, err.Error())
		}
		t.Result = res.String
		t.End = end.Int64
		if v, exists := server.JobResults.LoadOrStore(t.Task, &t); exists {
			v.Set(t)
		}
	}

	server.SetNeedRefreshJobs(false)

	return nil
}

func (server *ServerMonitor) JobInsertTask(task string, port string, repmanhost string) (int64, error) {
	cluster := server.ClusterGroup
	if cluster.IsInFailover() {
		cluster.LogModulePrintf(cluster.Conf.Verbose, config.ConstLogModTask, config.LvlInfo, "Cancel job %s during failover", task)
		return 0, errors.New("In failover can't insert job")
	}

	if cluster.Conf.SuperReadOnly && cluster.GetMaster().URL != server.URL {
		cluster.SetState("WARN0114", state.State{ErrType: "WARNING", ErrDesc: fmt.Sprintf(clusterError["WARN0114"], server.URL), ErrFrom: "JOB"})
		return 0, nil
	}

	conn, err := server.GetNewDBConn()
	if err != nil {
		cluster.LogModulePrintf(cluster.Conf.Verbose, config.ConstLogModTask, config.LvlErr, "Job can't connect")
		return 0, err
	}
	defer conn.Close()

	// Better to create after connection established
	server.JobsCreateTable()

	if task == "" {
		err = errors.New("Job can't insert empty task")
		cluster.LogModulePrintf(cluster.Conf.Verbose, config.ConstLogModTask, config.LvlErr, "Job can't insert empty task")
		return 0, err
	}

	rows, err := conn.Queryx("SELECT id, task, done, state FROM replication_manager_schema.jobs WHERE id = (SELECT max(id) FROM replication_manager_schema.jobs WHERE task = '" + task + "')")
	if err != nil && err != sql.ErrNoRows {
		cluster.LogModulePrintf(cluster.Conf.Verbose, config.ConstLogModTask, config.LvlErr, "Scheduler error fetching replication_manager_schema.jobs: %s", err)
		server.JobsCreateTable()
		return 0, err
	}
	defer rows.Close()

	t, _ := server.JobResults.LoadOrStore(task, &config.Task{Task: task, Start: time.Now().Unix()})
	nr := 0
	for rows.Next() {
		nr = 1
		rows.Scan(&t.Id, &t.Task, &t.Done, &t.State)

		if t.State <= 3 && t.Done == 0 {
			err = errors.New("Previous job with same type is still running. Exiting")
			cluster.LogModulePrintf(cluster.Conf.Verbose, config.ConstLogModTask, config.LvlErr, "Scheduler error: %s", err.Error())
			rows.Close()
			return 0, err
		}
	}
	rows.Close()

	_, err = conn.Exec("set sql_log_bin=0")
	if err != nil {
		cluster.LogModulePrintf(cluster.Conf.Verbose, config.ConstLogModTask, config.LvlErr, "Job can't disable binlog for session")
		return 0, err
	}

	var res sql.Result
	if nr > 0 {
		res, err = conn.Exec(fmt.Sprintf("DELETE FROM replication_manager_schema.jobs WHERE ID = %d", t.Id))
		if err != nil {
			cluster.LogModulePrintf(cluster.Conf.Verbose, config.ConstLogModTask, config.LvlErr, "Job can't delete job: %s", err)
			return 0, err
		}
	}

	//Reuse the same id
	res, err = conn.Exec(fmt.Sprintf("INSERT INTO replication_manager_schema.jobs(id, task, port,server,start) VALUES(%d,'%s',%s,'%s', NOW())", t.Id, task, port, repmanhost))
	if err != nil {
		cluster.LogModulePrintf(cluster.Conf.Verbose, config.ConstLogModTask, config.LvlErr, "Job can't insert job %s", err)
		return 0, err
	}

	server.SetNeedRefreshJobs(true)
	return res.LastInsertId()
}

func (server *ServerMonitor) JobBackupPhysical() (int64, error) {
	//server can be nil as no dicovered master
	if server == nil {
		return 0, nil
	}
	cluster := server.ClusterGroup

	if cluster.IsInBackup() && cluster.Conf.BackupRestic {
		cluster.SetState("WARN0110", state.State{ErrType: "WARNING", ErrDesc: fmt.Sprintf(cluster.GetErrorList()["WARN0110"], "Physical", cluster.Conf.BackupPhysicalType, server.URL), ErrFrom: "JOB", ServerUrl: server.URL})
		time.Sleep(1 * time.Second)

		return server.JobBackupPhysical()
	}

	// Prevent backing up with incompatible tools
	if server.IsMariaDB() && server.DBVersion.GreaterEqual("10.1") && cluster.Conf.BackupPhysicalType == "xtrabackup" {
		cluster.LogModulePrintf(cluster.Conf.Verbose, config.ConstLogModGeneral, config.LvlInfo, "Master %s MariaDB version is greater than 10.1. Changing from xtrabackup to mariabackup as physical backup tools", server.URL)
		cluster.Conf.BackupPhysicalType = config.ConstBackupPhysicalTypeMariaBackup
	}

	cluster.SetInPhysicalBackupState(true)

	cluster.LogModulePrintf(cluster.Conf.Verbose, config.ConstLogModTask, config.LvlInfo, "Receive physical backup %s request for server: %s", cluster.Conf.BackupPhysicalType, server.URL)
	if server.IsDown() {
		return 0, nil
	}

	var port string
	var err error
	var backupext string = ".xbtream"
	var dest string = server.GetMyBackupDirectory() + cluster.Conf.BackupPhysicalType
	if cluster.Conf.CompressBackups {
		backupext = backupext + ".gz"
		dest = dest + backupext
		if cluster.Conf.BackupKeepUntilValid {
			cluster.LogModulePrintf(cluster.Conf.Verbose, config.ConstLogModTask, config.LvlInfo, "Rename previous backup to .old")
			exec.Command("mv", dest, dest+".old").Run()
		}
		port, err = cluster.SSTRunReceiverToGZip(server, dest, ConstJobCreateFile)
		if err != nil {
			return 0, nil
		}
	} else {
		dest = dest + backupext
		if cluster.Conf.BackupKeepUntilValid {
			cluster.LogModulePrintf(cluster.Conf.Verbose, config.ConstLogModTask, config.LvlInfo, "Rename previous backup to .old")
			exec.Command("mv", dest, dest+".old").Run()
		}
		port, err = cluster.SSTRunReceiverToFile(server, dest, ConstJobCreateFile)
		if err != nil {
			return 0, nil
		}
	}

	now := time.Now()
	// Reset last backup meta
	server.LastBackupMeta.Physical = &config.BackupMetadata{
		Id:             now.Unix(),
		StartTime:      now,
		BackupMethod:   config.BackupMethodPhysical,
		BackupStrategy: config.BackupStrategyFull,
		BackupTool:     cluster.Conf.BackupPhysicalType,
		Source:         server.URL,
		Dest:           dest,
		Compressed:     cluster.Conf.CompressBackups,
	}

	cluster.BackupMetaMap.Set(server.LastBackupMeta.Physical.Id, server.LastBackupMeta.Physical)

	jobid, err := server.JobInsertTask(cluster.Conf.BackupPhysicalType, port, cluster.Conf.MonitorAddress)

	return jobid, err
}

func (server *ServerMonitor) JobReseedPhysicalBackup() error {
	cluster := server.ClusterGroup

	// Prevent backing up with incompatible tools
	if server.IsMariaDB() && server.DBVersion.GreaterEqual("10.1") && cluster.Conf.BackupPhysicalType == "xtrabackup" {
		cluster.LogModulePrintf(cluster.Conf.Verbose, config.ConstLogModGeneral, config.LvlInfo, "Master %s MariaDB version is greater than 10.1. Changing from xtrabackup to mariabackup as physical backup tools", server.URL)
		cluster.Conf.BackupPhysicalType = config.ConstBackupPhysicalTypeMariaBackup
	}

	if !cluster.IsDiscovered() {
		return errors.New("Cluster not discovered yet")
	}

	master := cluster.GetMaster()
	if master == nil {
		return errors.New("No master found. Cancel reseed physical backup")
	}

	useMaster := true
	backupext := ".xbtream"
	if cluster.Conf.CompressBackups {
		backupext = backupext + ".gz"
	}

	file := cluster.Conf.BackupPhysicalType + backupext
	backupfile := master.GetMyBackupDirectory() + file

	bckserver := cluster.GetBackupServer()
	if bckserver != nil && bckserver.HasBackupTypeCookie(cluster.Conf.BackupPhysicalType) {
		if _, err := os.Stat(bckserver.GetMyBackupDirectory() + file); err == nil {
			backupfile = bckserver.GetMyBackupDirectory() + file
			useMaster = false
		} else {
			//Remove false cookie
			bckserver.DelBackupTypeCookie(cluster.Conf.BackupPhysicalType)
		}
	}

	if useMaster {
		if _, err := os.Stat(backupfile); err != nil {
			//Remove false cookie
			master.DelBackupTypeCookie(cluster.Conf.BackupPhysicalType)
			return fmt.Errorf("Cancelling reseed. No backup file found on master for %s", cluster.Conf.BackupPhysicalType)
		}
	}

	//Delete wait physical backup cookie
	server.DelWaitPhysicalBackupCookie()

	if server.IsFlashingBack {
		err := errors.New("Server is in flashback state")
		cluster.LogModulePrintf(cluster.Conf.Verbose, config.ConstLogModTask, config.LvlErr, err.Error())
		return err
	}

	if server.IsReseeding {
		err := errors.New("Server is in reseeding state")
		cluster.LogModulePrintf(cluster.Conf.Verbose, config.ConstLogModTask, config.LvlErr, err.Error())
		return err
	}

	server.SetInReseedBackup(true)

	_, err := server.JobInsertTask("reseed"+cluster.Conf.BackupPhysicalType, server.SSTPort, cluster.Conf.MonitorAddress)
	if err != nil {
		cluster.LogModulePrintf(cluster.Conf.Verbose, config.ConstLogModTask, config.LvlErr, "Receive reseed physical backup %s request for server: %s %s", cluster.Conf.BackupPhysicalType, server.URL, err)
		return err
	}

	logs, err := server.StopSlave()
	if err != nil {
		cluster.LogSQL(logs, err, server.URL, "Rejoin", config.LvlErr, "Failed stop slave on server: %s %s", server.URL, err)
	}

	logs, err = dbhelper.ChangeMaster(server.Conn, dbhelper.ChangeMasterOpt{
		Host:      cluster.master.Host,
		Port:      cluster.master.Port,
		User:      cluster.GetRplUser(),
		Password:  cluster.GetRplPass(),
		Retry:     strconv.Itoa(cluster.Conf.ForceSlaveHeartbeatRetry),
		Heartbeat: strconv.Itoa(cluster.Conf.ForceSlaveHeartbeatTime),
		Mode:      "SLAVE_POS",
		SSL:       cluster.Conf.ReplicationSSL,
		Channel:   cluster.Conf.MasterConn,
	}, server.DBVersion)
	if err != nil {
		cluster.LogSQL(logs, err, server.URL, "Rejoin", config.LvlErr, "Reseed can't changing master for physical backup %s request for server: %s %s", cluster.Conf.BackupPhysicalType, server.URL, err)
		return err
	}

	cluster.LogModulePrintf(cluster.Conf.Verbose, config.ConstLogModTask, config.LvlInfo, "Receive reseed physical backup %s request for server: %s", cluster.Conf.BackupPhysicalType, server.URL)

	return nil
}

func (server *ServerMonitor) JobFlashbackPhysicalBackup() error {
	cluster := server.ClusterGroup

	if !cluster.IsDiscovered() {
		return errors.New("Cluster not discovered yet")
	}

	master := cluster.GetMaster()
	if master == nil {
		return errors.New("No master found. Cancel reseed physical backup")
	}

	useSelfBackup := true
	backupext := ".xbtream"
	if cluster.Conf.CompressBackups {
		backupext = backupext + ".gz"
	}

	file := cluster.Conf.BackupPhysicalType + backupext
	backupfile := server.GetMyBackupDirectory() + file

	bckserver := cluster.GetBackupServer()
	if bckserver != nil && bckserver.HasBackupTypeCookie(cluster.Conf.BackupPhysicalType) {
		if _, err := os.Stat(bckserver.GetMyBackupDirectory() + file); err == nil {
			backupfile = bckserver.GetMyBackupDirectory() + file
			useSelfBackup = false
		} else {
			//Remove false cookie
			bckserver.DelBackupTypeCookie(cluster.Conf.BackupPhysicalType)
		}
	}

	if useSelfBackup {
		if _, err := os.Stat(backupfile); err != nil {
			//Remove false cookie
			server.DelBackupTypeCookie(cluster.Conf.BackupPhysicalType)
			return fmt.Errorf("Cancelling reseed. No backup file found on master for %s", cluster.Conf.BackupPhysicalType)
		}
	}

	//Delete wait physical backup cookie
	server.DelWaitPhysicalBackupCookie()

	if server.IsFlashingBack {
		return errors.New("Server is in flashback state")
	}

	if server.IsReseeding {
		return errors.New("Server is in reseeding state")
	}

	server.SetInFlashbackBackup(true)

	_, err := server.JobInsertTask("flashback"+cluster.Conf.BackupPhysicalType, server.SSTPort, cluster.Conf.MonitorAddress)

	if err != nil {
		return err
	}

	logs, err := server.StopSlave()
	if err != nil {
		cluster.LogSQL(logs, err, server.URL, "Rejoin", config.LvlErr, "Failed stop slave on server: %s %s", server.URL, err)
	}

	logs, err = dbhelper.ChangeMaster(server.Conn, dbhelper.ChangeMasterOpt{
		Host:      cluster.master.Host,
		Port:      cluster.master.Port,
		User:      cluster.GetRplUser(),
		Password:  cluster.GetRplPass(),
		Retry:     strconv.Itoa(cluster.Conf.ForceSlaveHeartbeatRetry),
		Heartbeat: strconv.Itoa(cluster.Conf.ForceSlaveHeartbeatTime),
		Mode:      "SLAVE_POS",
		SSL:       cluster.Conf.ReplicationSSL,
	}, server.DBVersion)
	if err != nil {
		cluster.LogSQL(logs, err, server.URL, "Rejoin", config.LvlErr, "Reseed can't changing master for physical backup %s request for server: %s %s", cluster.Conf.BackupPhysicalType, server.URL, err)
		server.SetInReseedBackup(false)
		return err
	}

	cluster.LogModulePrintf(cluster.Conf.Verbose, config.ConstLogModTask, config.LvlInfo, "Receive reseed physical backup %s request for server: %s", cluster.Conf.BackupPhysicalType, server.URL)

	return nil
}

func (server *ServerMonitor) JobReseedLogicalBackup() error {
	cluster := server.ClusterGroup
	task := "reseed" + cluster.Conf.BackupLogicalType

	if !cluster.IsDiscovered() {
		return errors.New("Cluster not discovered yet")
	}

	master := cluster.GetMaster()
	if master == nil {
		return errors.New("No master found. Cancel reseed logical backup")
	}

	useMaster := true
	var dest string
	switch cluster.Conf.BackupLogicalType {
	case config.ConstBackupLogicalTypeMysqldump:
		dest = "mysqldump.sql.gz"
	case config.ConstBackupLogicalTypeMydumper:
		dest = "mydumper"
	case config.ConstBackupLogicalTypeDumpling:
		dest = "dumpling"
	}

	// Can't handle script validation, unknown logic
	if cluster.Conf.BackupLogicalType != "script" {
		backupfile := master.GetMyBackupDirectory() + dest

		bckserver := cluster.GetBackupServer()
		if bckserver != nil && bckserver.HasBackupTypeCookie(cluster.Conf.BackupLogicalType) {
			if _, err := os.Stat(bckserver.GetMyBackupDirectory() + dest); err == nil {
				backupfile = bckserver.GetMyBackupDirectory() + dest
				useMaster = false
			} else {
				//Remove false cookie
				bckserver.DelBackupTypeCookie(cluster.Conf.BackupLogicalType)
			}
		}

		if useMaster {
			if _, err := os.Stat(backupfile); err != nil {
				//Remove false cookie
				master.DelBackupTypeCookie(cluster.Conf.BackupPhysicalType)
				return fmt.Errorf("Cancelling reseed. No backup file found on master for %s", cluster.Conf.BackupLogicalType)
			}
		}
	}

	if server.IsFlashingBack {
		err := errors.New("Server is in flashback state")
		cluster.LogModulePrintf(cluster.Conf.Verbose, config.ConstLogModTask, config.LvlErr, err.Error())
		return err
	}

	if server.IsReseeding {
		err := errors.New("Server is in reseeding state")
		cluster.LogModulePrintf(cluster.Conf.Verbose, config.ConstLogModTask, config.LvlErr, err.Error())
		return err
	}

	server.SetInReseedBackup(true)

	//Delete wait logical backup cookie
	server.DelWaitLogicalBackupCookie()

	_, err := server.JobInsertTask(task, server.SSTPort, cluster.Conf.MonitorAddress)
	if err != nil {
		cluster.LogModulePrintf(cluster.Conf.Verbose, config.ConstLogModTask, config.LvlErr, "Receive reseed logical backup %s request for server: %s %s", cluster.Conf.BackupLogicalType, server.URL, err)
		server.SetInReseedBackup(false)
		return err
	}

	logs, err := server.StopSlave()
	if err != nil {
		cluster.LogSQL(logs, err, server.URL, "Rejoin", config.LvlErr, "Failed stop slave on server: %s %s", server.URL, err)
	}

	logs, err = dbhelper.ChangeMaster(server.Conn, dbhelper.ChangeMasterOpt{
		Host:      cluster.master.Host,
		Port:      cluster.master.Port,
		User:      cluster.GetRplUser(),
		Password:  cluster.GetRplPass(),
		Retry:     strconv.Itoa(cluster.Conf.ForceSlaveHeartbeatRetry),
		Heartbeat: strconv.Itoa(cluster.Conf.ForceSlaveHeartbeatTime),
		Mode:      "SLAVE_POS",
		SSL:       cluster.Conf.ReplicationSSL,
		Channel:   cluster.Conf.MasterConn,
	}, server.DBVersion)
	if err != nil {
		cluster.LogSQL(logs, err, server.URL, "Rejoin", config.LvlErr, "Reseed can't changing master for logical backup %s request for server: %s %s", cluster.Conf.BackupPhysicalType, server.URL, err)
		server.SetInReseedBackup(false)
		return err
	}

	cluster.LogModulePrintf(cluster.Conf.Verbose, config.ConstLogModTask, config.LvlInfo, "Receive reseed logical backup %s request for server: %s", cluster.Conf.BackupLogicalType, server.URL)
	if cluster.Conf.BackupLogicalType == config.ConstBackupLogicalTypeMysqldump {
		go func() {
			useMaster := true
			file := "mysqldump.sql.gz"
			backupfile := cluster.master.GetMyBackupDirectory() + file

			bckserver := cluster.GetBackupServer()
			if bckserver != nil && bckserver.HasBackupTypeCookie(config.ConstBackupLogicalTypeMysqldump) {
				if _, err := os.Stat(bckserver.GetMyBackupDirectory() + file); err == nil {
					backupfile = bckserver.GetMasterBackupDirectory() + file
					useMaster = false
				} else {
					//Remove false cookie
					bckserver.DelBackupTypeCookie(config.ConstBackupLogicalTypeMysqldump)
				}
			}

			if useMaster {
				if _, err := os.Stat(backupfile); err != nil {
					//Remove false cookie
					cluster.master.DelBackupTypeCookie(config.ConstBackupLogicalTypeMysqldump)
				}
			}

			err := server.JobReseedMysqldump(backupfile)
			if err != nil {
				cluster.LogModulePrintf(cluster.Conf.Verbose, config.ConstLogModTask, config.LvlErr, "Error reseed %s on %s: %s", cluster.Conf.BackupLogicalType, server.URL, err.Error())
				if e2 := server.JobsUpdateState(task, err.Error(), 5, 1); e2 != nil {
					cluster.LogModulePrintf(cluster.Conf.Verbose, config.ConstLogModTask, config.LvlWarn, "Task only updated in runtime. Error while writing to jobs table: %s", e2.Error())
				}
			} else {
				if e2 := server.JobsUpdateState(task, "Reseed completed", 3, 1); e2 != nil {
					cluster.LogModulePrintf(cluster.Conf.Verbose, config.ConstLogModTask, config.LvlWarn, "Task only updated in runtime. Error while writing to jobs table: %s", e2.Error())
				}
			}
		}()
	} else if cluster.Conf.BackupLogicalType == config.ConstBackupLogicalTypeMydumper {
		go func() {
			useMaster := true
			dir := "mydumper"
			backupdir := cluster.master.GetMyBackupDirectory() + dir

			bckserver := cluster.GetBackupServer()
			if bckserver != nil && bckserver.HasBackupTypeCookie(config.ConstBackupLogicalTypeMydumper) {
				if _, err := os.Stat(bckserver.GetMyBackupDirectory() + dir); err == nil {
					backupdir = bckserver.GetMasterBackupDirectory() + dir
					useMaster = false
				} else {
					//Remove false cookie
					bckserver.DelBackupTypeCookie(config.ConstBackupLogicalTypeMydumper)
				}
			}

			if useMaster {
				if _, err := os.Stat(backupdir); err != nil {
					//Remove false cookie
					cluster.master.DelBackupTypeCookie(config.ConstBackupLogicalTypeMydumper)
				}
			}

			err = server.JobReseedMyLoader(backupdir)
			if err != nil {
				cluster.LogModulePrintf(cluster.Conf.Verbose, config.ConstLogModTask, config.LvlErr, "Error reseed %s on %s: %s", cluster.Conf.BackupLogicalType, server.URL, err.Error())
				if e2 := server.JobsUpdateState(task, err.Error(), 5, 1); e2 != nil {
					cluster.LogModulePrintf(cluster.Conf.Verbose, config.ConstLogModTask, config.LvlWarn, "Task only updated in runtime. Error while writing to jobs table: %s", e2.Error())
				}
			} else {
				if e2 := server.JobsUpdateState(task, "Reseed completed", 3, 1); e2 != nil {
					cluster.LogModulePrintf(cluster.Conf.Verbose, config.ConstLogModTask, config.LvlWarn, "Task only updated in runtime. Error while writing to jobs table: %s", e2.Error())
				}
			}
		}()
	}
	return err
}

func (server *ServerMonitor) JobServerStop() (int64, error) {
	cluster := server.ClusterGroup
	jobid, err := server.JobInsertTask("stop", server.SSTPort, cluster.Conf.MonitorAddress)
	if err != nil {
		cluster.LogModulePrintf(cluster.Conf.Verbose, config.ConstLogModTask, config.LvlErr, "Stop server: %s %s", server.URL, err)
		return jobid, err
	}
	return jobid, err
}

func (server *ServerMonitor) JobServerRestart() (int64, error) {
	cluster := server.ClusterGroup
	jobid, err := server.JobInsertTask("restart", server.SSTPort, cluster.Conf.MonitorAddress)
	if err != nil {
		cluster.LogModulePrintf(cluster.Conf.Verbose, config.ConstLogModTask, config.LvlErr, "Restart server: %s %s", server.URL, err)
		return jobid, err
	}
	return jobid, err
}

func (server *ServerMonitor) JobFlashbackLogicalBackup() error {
	cluster := server.ClusterGroup
	task := "flashback" + cluster.Conf.BackupLogicalType

	if !cluster.IsDiscovered() {
		return errors.New("Cluster not discovered yet")
	}

	master := cluster.GetMaster()
	if master == nil {
		return errors.New("No master found. Cancel reseed logical backup")
	}

	useMaster := true
	var dest string
	switch cluster.Conf.BackupLogicalType {
	case config.ConstBackupLogicalTypeMysqldump:
		dest = "mysqldump.sql.gz"
	case config.ConstBackupLogicalTypeMydumper:
		dest = "mydumper"
	case config.ConstBackupLogicalTypeDumpling:
		dest = "dumpling"
	}

	// Can't handle script validation, unknown logic
	if cluster.Conf.BackupLogicalType != "script" {
		backupfile := master.GetMyBackupDirectory() + dest

		bckserver := cluster.GetBackupServer()
		if bckserver != nil && bckserver.HasBackupTypeCookie(cluster.Conf.BackupLogicalType) {
			if _, err := os.Stat(bckserver.GetMyBackupDirectory() + dest); err == nil {
				backupfile = bckserver.GetMyBackupDirectory() + dest
				useMaster = false
			} else {
				//Remove false cookie
				bckserver.DelBackupTypeCookie(cluster.Conf.BackupLogicalType)
			}
		}

		if useMaster {
			if _, err := os.Stat(backupfile); err != nil {
				//Remove false cookie
				master.DelBackupTypeCookie(cluster.Conf.BackupPhysicalType)
				return fmt.Errorf("Cancelling reseed. No backup file found on master for %s", cluster.Conf.BackupLogicalType)
			}
		}
	}

	if server.IsFlashingBack {
		err := errors.New("Server is in flashback state")
		cluster.LogModulePrintf(cluster.Conf.Verbose, config.ConstLogModTask, config.LvlErr, err.Error())
		return err
	}

	if server.IsReseeding {
		err := errors.New("Server is in reseeding state")
		cluster.LogModulePrintf(cluster.Conf.Verbose, config.ConstLogModTask, config.LvlErr, err.Error())
		return err
	}

	server.SetInFlashbackBackup(true)

	_, err := server.JobInsertTask(task, server.SSTPort, cluster.Conf.MonitorAddress)
	if err != nil {
		return err
	}

	logs, err := server.StopSlave()
	if err != nil {
		cluster.LogSQL(logs, err, server.URL, "Rejoin", config.LvlErr, "Failed stop slave on server: %s %s", server.URL, err)
	}

	logs, err = dbhelper.ChangeMaster(server.Conn, dbhelper.ChangeMasterOpt{
		Host:      cluster.master.Host,
		Port:      cluster.master.Port,
		User:      cluster.GetRplUser(),
		Password:  cluster.GetRplPass(),
		Retry:     strconv.Itoa(cluster.Conf.ForceSlaveHeartbeatRetry),
		Heartbeat: strconv.Itoa(cluster.Conf.ForceSlaveHeartbeatTime),
		Mode:      "SLAVE_POS",
		SSL:       cluster.Conf.ReplicationSSL,
		Channel:   cluster.Conf.MasterConn,
	}, server.DBVersion)
	if err != nil {
		cluster.LogSQL(logs, err, server.URL, "Rejoin", config.LvlErr, "flashback can't changing master for logical backup %s request for server: %s %s", cluster.Conf.BackupLogicalType, server.URL, err)
		return err
	}

	cluster.LogModulePrintf(cluster.Conf.Verbose, config.ConstLogModTask, config.LvlInfo, "Receive flashback logical backup %s request for server: %s", cluster.Conf.BackupLogicalType, server.URL)
	if cluster.Conf.BackupLoadScript != "" {
		cluster.LogModulePrintf(cluster.Conf.Verbose, config.ConstLogModTask, config.LvlInfo, "Using script from backup-load-script on %s", server.URL)
		go server.JobReseedBackupScript()
	} else if cluster.Conf.BackupLogicalType == config.ConstBackupLogicalTypeMysqldump {
		go func() {
			useSelfBackup := true
			file := "mysqldump.sql.gz"
			backupfile := server.GetMyBackupDirectory() + file

			bckserver := cluster.GetBackupServer()
			if bckserver != nil && bckserver.HasBackupTypeCookie(config.ConstBackupLogicalTypeMysqldump) {
				if _, err := os.Stat(bckserver.GetMyBackupDirectory() + file); err == nil {
					backupfile = bckserver.GetMasterBackupDirectory() + file
					useSelfBackup = false
				} else {
					//Remove false cookie
					bckserver.DelBackupTypeCookie(config.ConstBackupLogicalTypeMysqldump)
				}
			}

			if useSelfBackup {
				if _, err := os.Stat(backupfile); err != nil {
					//Remove false cookie
					server.DelBackupTypeCookie(config.ConstBackupLogicalTypeMysqldump)
				}
			}
			err := server.JobReseedMysqldump(backupfile)
			if err != nil {
				cluster.LogModulePrintf(cluster.Conf.Verbose, config.ConstLogModTask, config.LvlErr, "Error flashback %s on %s: %s", cluster.Conf.BackupLogicalType, server.URL, err.Error())
				if e2 := server.JobsUpdateState(task, err.Error(), 5, 1); e2 != nil {
					cluster.LogModulePrintf(cluster.Conf.Verbose, config.ConstLogModTask, config.LvlWarn, "Task only updated in runtime. Error while writing to jobs table: %s", e2.Error())
				}
			} else {
				if e2 := server.JobsUpdateState(task, "Flashback completed", 3, 1); e2 != nil {
					cluster.LogModulePrintf(cluster.Conf.Verbose, config.ConstLogModTask, config.LvlWarn, "Task only updated in runtime. Error while writing to jobs table: %s", e2.Error())
				}
			}
		}()
	} else if cluster.Conf.BackupLogicalType == config.ConstBackupLogicalTypeMydumper {
		go func() {
			useSelfBackup := true
			dir := "mydumper"
			backupdir := server.GetMyBackupDirectory() + dir

			bckserver := cluster.GetBackupServer()
			if bckserver != nil && bckserver.HasBackupTypeCookie(config.ConstBackupLogicalTypeMydumper) {
				if _, err := os.Stat(bckserver.GetMyBackupDirectory() + dir); err == nil {
					backupdir = bckserver.GetMasterBackupDirectory() + dir
					useSelfBackup = false
				} else {
					//Remove false cookie
					bckserver.DelBackupTypeCookie(config.ConstBackupLogicalTypeMydumper)
				}
			}

			if useSelfBackup {
				if _, err := os.Stat(backupdir); err != nil {
					//Remove false cookie
					server.DelBackupTypeCookie(config.ConstBackupLogicalTypeMydumper)
				}
			}
			err := server.JobReseedMyLoader(backupdir)
			if err != nil {
				cluster.LogModulePrintf(cluster.Conf.Verbose, config.ConstLogModTask, config.LvlErr, "Error flashback %s on %s: %s", cluster.Conf.BackupLogicalType, server.URL, err.Error())
				if e2 := server.JobsUpdateState(task, err.Error(), 5, 1); e2 != nil {
					cluster.LogModulePrintf(cluster.Conf.Verbose, config.ConstLogModTask, config.LvlWarn, "Task only updated in runtime. Error while writing to jobs table: %s", e2.Error())
				}
			} else {
				if e2 := server.JobsUpdateState(task, "Flashback completed", 3, 1); e2 != nil {
					cluster.LogModulePrintf(cluster.Conf.Verbose, config.ConstLogModTask, config.LvlWarn, "Task only updated in runtime. Error while writing to jobs table: %s", e2.Error())
				}
			}
		}()
	}

	return nil
}

func (server *ServerMonitor) JobBackupErrorLog() (int64, error) {
	cluster := server.ClusterGroup
	if server.IsDown() {
		return 0, nil
	}
	port, err := cluster.SSTRunReceiverToFile(server, server.Datadir+"/log/log_error.log", ConstJobAppendFile)
	if err != nil {
		return 0, nil
	}
	return server.JobInsertTask("error", port, cluster.Conf.MonitorAddress)
}

// ErrorLogWatcher monitor the tail of the log and populate ring buffer
func (server *ServerMonitor) ErrorLogWatcher() {
	cluster := server.ClusterGroup
	for line := range server.ErrorLogTailer.Lines {
		var log s18log.HttpMessage
		itext := strings.Index(line.Text, "]")
		if itext != -1 && len(line.Text) > itext+2 {
			log.Text = line.Text[itext+2:]
		} else {
			log.Text = line.Text
		}
		itime := strings.Index(line.Text, "[")
		if itime != -1 {
			log.Timestamp = line.Text[0 : itime-1]
			if itext != -1 {
				log.Level = line.Text[itime+1 : itext]
			}
		} else {
			log.Timestamp = fmt.Sprint(time.Now().Format("2006/01/02 15:04:05"))
		}
		log.Group = cluster.GetClusterName()

		server.ErrorLog.Add(log)
	}

}

func (server *ServerMonitor) SlowLogWatcher() {
	cluster := server.ClusterGroup
	log := s18log.NewSlowMessage()
	preline := ""
	var headerRe = regexp.MustCompile(`^#\s+[A-Z]`)
	for line := range server.SlowLogTailer.Lines {
		newlog := s18log.NewSlowMessage()
		if cluster.Conf.LogSST {
			cluster.LogModulePrintf(cluster.Conf.Verbose, config.ConstLogModTask, config.LvlInfo, "New line %s", line.Text)
		}
		log.Group = cluster.GetClusterName()
		if headerRe.MatchString(line.Text) && !headerRe.MatchString(preline) {
			// new querySelector
			if cluster.Conf.LogSST {
				cluster.LogModulePrintf(cluster.Conf.Verbose, config.ConstLogModTask, config.LvlInfo, "New query %s", log)
			}
			if log.Query != "" {
				server.SlowLog.Add(log)
			}
			log = newlog
		}
		server.SlowLog.ParseLine(line.Text, log)

		preline = line.Text
	}

}

func (server *ServerMonitor) JobBackupSlowQueryLog() (int64, error) {
	cluster := server.ClusterGroup
	if server.IsDown() {
		return 0, nil
	}
	port, err := cluster.SSTRunReceiverToFile(server, server.Datadir+"/log/log_slow_query.log", ConstJobAppendFile)
	if err != nil {
		return 0, nil
	}
	return server.JobInsertTask("slowquery", port, cluster.Conf.MonitorAddress)
}

func (server *ServerMonitor) JobOptimize() (int64, error) {
	cluster := server.ClusterGroup
	if server.IsDown() {
		return 0, nil
	}
	return server.JobInsertTask("optimize", "0", cluster.Conf.MonitorAddress)
}

func (server *ServerMonitor) JobZFSSnapBack() (int64, error) {
	cluster := server.ClusterGroup
	if server.IsDown() {
		return 0, nil
	}
	return server.JobInsertTask("zfssnapback", "0", cluster.Conf.MonitorAddress)
}

func (server *ServerMonitor) JobReseedMyLoader(backupdir string) error {
	cluster := server.ClusterGroup
	threads := strconv.Itoa(cluster.Conf.BackupLogicalLoadThreads)

	defer server.SetInReseedBackup(false)

	master := cluster.GetMaster()
	if master == nil {
		return fmt.Errorf("No master. Cancel backup reseeding %s", server.URL)
	}

	myargs := strings.Split(strings.ReplaceAll(cluster.Conf.BackupMyLoaderOptions, "  ", " "), " ")
	if server.URL == cluster.GetMaster().URL {
		myargs = append(myargs, "--enable-binlog")
	}

	myargs = append(myargs, "--directory="+backupdir, "--threads="+threads, "--host="+misc.Unbracket(server.Host), "--port="+server.Port, "--user="+cluster.GetDbUser(), "--password="+cluster.GetDbPass())
	dumpCmd := exec.Command(cluster.GetMyLoaderPath(), myargs...)

	cluster.LogModulePrintf(cluster.Conf.Verbose, config.ConstLogModTask, config.LvlInfo, "Command: %s", strings.ReplaceAll(dumpCmd.String(), cluster.GetDbPass(), "XXXX"))

	stdoutIn, _ := dumpCmd.StdoutPipe()
	stderrIn, _ := dumpCmd.StderrPipe()
	dumpCmd.Start()
	var wg sync.WaitGroup
	wg.Add(2)
	go func() {
		defer wg.Done()
		server.copyLogs(stdoutIn, config.ConstLogModBackupStream, config.LvlDbg)
	}()
	go func() {
		defer wg.Done()
		server.copyLogs(stderrIn, config.ConstLogModBackupStream, config.LvlDbg)
	}()
	wg.Wait()
	if err := dumpCmd.Wait(); err != nil {
		return err
	}
	cluster.LogModulePrintf(cluster.Conf.Verbose, config.ConstLogModTask, config.LvlInfo, "Finish logical restaure %s for: %s", cluster.Conf.BackupLogicalType, server.URL)
	server.Refresh()
	if server.IsSlave {
		cluster.LogModulePrintf(cluster.Conf.Verbose, config.ConstLogModTask, config.LvlInfo, "Parsing mydumper metadata ")
		meta, err := server.JobMyLoaderParseMeta(backupdir)
		if err != nil {
			cluster.LogModulePrintf(cluster.Conf.Verbose, config.ConstLogModTask, config.LvlErr, "MyLoader metadata parsing: %s", err)
		}
		if server.IsMariaDB() && server.HaveMariaDBGTID {
			cluster.LogModulePrintf(cluster.Conf.Verbose, config.ConstLogModTask, config.LvlInfo, "Starting slave with mydumper metadata")
			server.ExecQueryNoBinLog("SET GLOBAL gtid_slave_pos='" + meta.BinLogUuid + "'")
			server.StartSlave()
		}
	}
	return nil
}

func (server *ServerMonitor) JobReseedMysqldump(backupfile string) error {
	cluster := server.ClusterGroup
	var err error
	defer server.SetInReseedBackup(false)

	master := cluster.GetMaster()
	if master == nil {
		return fmt.Errorf("No master. Cancel backup reseeding %s", server.URL)
	}

	cluster.LogModulePrintf(cluster.Conf.Verbose, config.ConstLogModTask, config.LvlInfo, "Sending logical backup to reseed %s", server.URL)

	server.StopSlave()

	file, err := cluster.CreateTmpClientConfFile()
	if err != nil {
		return fmt.Errorf("[%s] Failed creating tmp connection file:  %s ", server.URL, err)
	}
	defer os.Remove(file)

	gzfile, err := os.Open(backupfile)
	if err != nil {
		return fmt.Errorf("[%s] Failed opening backup file in backup server for reseed:  %s ", server.URL, err)
	}

	fz, err := gzip.NewReader(gzfile)
	if err != nil {
		return fmt.Errorf("[%s] Failed to unzip backup file in backup server for reseed:  %s ", server.URL, err)
	}
	defer fz.Close()

	var buf bytes.Buffer
	_, err = io.Copy(&buf, fz)
	if err != nil {
		return fmt.Errorf("[%s] Error happened when unzipping backup file in backup server for reseed:  %s ", server.URL, err)
	}

	clientCmd := exec.Command(cluster.GetMysqlclientPath(), `--defaults-file=`+file, `--host=`+misc.Unbracket(server.Host), `--port=`+server.Port, `--user=`+cluster.GetDbUser(), `--force`, `--batch` /*, `--init-command=reset master;set sql_log_bin=0;set global slow_query_log=0;set global general_log=0;`*/)
	clientCmd.Stdin = io.MultiReader(bytes.NewBufferString("reset master;set sql_log_bin=0;"), &buf)

	stderr, _ := clientCmd.StderrPipe()

	if err := clientCmd.Start(); err != nil {
		return fmt.Errorf("Can't start mysql client:%s at %s", err, strings.ReplaceAll(clientCmd.String(), cluster.GetDbPass(), "XXXX"))
	}

	go func() {
		server.copyLogs(stderr, config.ConstLogModBackupStream, config.LvlDbg)
	}()

	err = clientCmd.Wait()
	if err != nil {
		return fmt.Errorf("Error waiting reseed %s at %s", server.URL, err)
	}

	cluster.LogModulePrintf(cluster.Conf.Verbose, config.ConstLogModTask, config.LvlInfo, "Start slave after dump on %s", server.URL)
	server.StartSlave()

	return nil
}

func (server *ServerMonitor) JobReseedBackupScript() {
	cluster := server.ClusterGroup
	defer server.SetInReseedBackup(false)

	cmd := exec.Command(cluster.Conf.BackupLoadScript, misc.Unbracket(server.Host), misc.Unbracket(cluster.master.Host))

	cluster.LogModulePrintf(cluster.Conf.Verbose, config.ConstLogModTask, config.LvlInfo, "Command backup load script: %s", strings.Replace(cmd.String(), cluster.GetDbPass(), "XXXX", 1))

	stdoutIn, _ := cmd.StdoutPipe()
	stderrIn, _ := cmd.StderrPipe()
	cmd.Start()
	var wg sync.WaitGroup
	wg.Add(2)
	go func() {
		defer wg.Done()
		server.copyLogs(stdoutIn, config.ConstLogModBackupStream, config.LvlDbg)
	}()
	go func() {
		defer wg.Done()
		server.copyLogs(stderrIn, config.ConstLogModBackupStream, config.LvlDbg)
	}()
	wg.Wait()
	if err := cmd.Wait(); err != nil {
		cluster.LogModulePrintf(cluster.Conf.Verbose, config.ConstLogModTask, config.LvlErr, "My reload script: %s", err)
		return
	}
	cluster.LogModulePrintf(cluster.Conf.Verbose, config.ConstLogModTask, config.LvlInfo, "Finish logical restaure from load script on %s ", server.URL)

}

func (server *ServerMonitor) JobsCheckRunning() error {
	cluster := server.ClusterGroup
	if server.IsDown() {
		return nil
	}
	//server.JobInsertTask("", "", "")
	rows, err := server.Conn.Queryx("SELECT task ,count(*) as ct, max(id) as id FROM replication_manager_schema.jobs WHERE state=0 group by task ")
	if err != nil {
		cluster.LogModulePrintf(cluster.Conf.Verbose, config.ConstLogModTask, config.LvlErr, "Scheduler error fetching replication_manager_schema.jobs %s", err)
		server.JobsCreateTable()
		return err
	}
	defer rows.Close()
	for rows.Next() {
		var task DBTask
		rows.Scan(&task.task, &task.ct, &task.id)
		if task.ct > 0 {
			if task.ct > 10 {
				cluster.SetState("ERR00060", state.State{ErrType: "WARNING", ErrDesc: fmt.Sprintf(cluster.GetErrorList()["ERR00060"], server.URL), ErrFrom: "JOB", ServerUrl: server.URL})
				purge := "DELETE from replication_manager_schema.jobs WHERE task='" + task.task + "' AND done=0 AND result IS NULL order by start asc limit  " + strconv.Itoa(task.ct-1)
				err := server.ExecQueryNoBinLog(purge)
				if err != nil {
					cluster.LogModulePrintf(cluster.Conf.Verbose, config.ConstLogModTask, config.LvlErr, "Scheduler error purging replication_manager_schema.jobs %s", err)
				}
			} else {
				if task.task == "optimized" {
					cluster.SetState("WARN0072", state.State{ErrType: "WARNING", ErrDesc: fmt.Sprintf(cluster.GetErrorList()["WARN0072"], server.URL), ErrFrom: "JOB", ServerUrl: server.URL})
				} else if task.task == "restart" {
					cluster.SetState("WARN0096", state.State{ErrType: "WARNING", ErrDesc: fmt.Sprintf(cluster.GetErrorList()["WARN0096"], server.URL), ErrFrom: "JOB", ServerUrl: server.URL})
				} else if task.task == "stop" {
					cluster.SetState("WARN0097", state.State{ErrType: "WARNING", ErrDesc: fmt.Sprintf(cluster.GetErrorList()["WARN0097"], server.URL), ErrFrom: "JOB", ServerUrl: server.URL})
				} else if task.task == "xtrabackup" {
					cluster.SetState("WARN0073", state.State{ErrType: "WARNING", ErrDesc: fmt.Sprintf(cluster.GetErrorList()["WARN0073"], cluster.Conf.BackupPhysicalType, server.URL), ErrFrom: "JOB", ServerUrl: server.URL})
				} else if task.task == "mariabackup" {
					cluster.SetState("WARN0073", state.State{ErrType: "WARNING", ErrDesc: fmt.Sprintf(cluster.GetErrorList()["WARN0073"], cluster.Conf.BackupPhysicalType, server.URL), ErrFrom: "JOB", ServerUrl: server.URL})
				} else if task.task == "reseedxtrabackup" {
					cluster.SetState("WARN0074", state.State{ErrType: "WARNING", ErrDesc: fmt.Sprintf(cluster.GetErrorList()["WARN0074"], cluster.Conf.BackupPhysicalType, server.URL), ErrFrom: "JOB", ServerUrl: server.URL})
				} else if task.task == "reseedmariabackup" {
					cluster.SetState("WARN0074", state.State{ErrType: "WARNING", ErrDesc: fmt.Sprintf(cluster.GetErrorList()["WARN0074"], cluster.Conf.BackupPhysicalType, server.URL), ErrFrom: "JOB", ServerUrl: server.URL})
				} else if task.task == "reseedmysqldump" {
					cluster.SetState("WARN0075", state.State{ErrType: "WARNING", ErrDesc: fmt.Sprintf(cluster.GetErrorList()["WARN0075"], cluster.Conf.BackupLogicalType, server.URL), ErrFrom: "JOB", ServerUrl: server.URL})
				} else if task.task == "reseedmydumper" {
					cluster.SetState("WARN0075", state.State{ErrType: "WARNING", ErrDesc: fmt.Sprintf(cluster.GetErrorList()["WARN0075"], cluster.Conf.BackupLogicalType, server.URL), ErrFrom: "JOB", ServerUrl: server.URL})
				} else if task.task == "flashbackxtrabackup" {
					cluster.SetState("WARN0076", state.State{ErrType: "WARNING", ErrDesc: fmt.Sprintf(cluster.GetErrorList()["WARN0076"], cluster.Conf.BackupPhysicalType, server.URL), ErrFrom: "JOB", ServerUrl: server.URL})
				} else if task.task == "flashbackmariabackup" {
					cluster.SetState("WARN0076", state.State{ErrType: "WARNING", ErrDesc: fmt.Sprintf(cluster.GetErrorList()["WARN0076"], cluster.Conf.BackupPhysicalType, server.URL), ErrFrom: "JOB", ServerUrl: server.URL})
				} else if task.task == "flashbackmydumper" {
					cluster.SetState("WARN0077", state.State{ErrType: "WARNING", ErrDesc: fmt.Sprintf(cluster.GetErrorList()["WARN0077"], cluster.Conf.BackupLogicalType, server.URL), ErrFrom: "JOB", ServerUrl: server.URL})
				} else if task.task == "flashbackmysqldump" {
					cluster.SetState("WARN0077", state.State{ErrType: "WARNING", ErrDesc: fmt.Sprintf(cluster.GetErrorList()["WARN0077"], cluster.Conf.BackupLogicalType, server.URL), ErrFrom: "JOB", ServerUrl: server.URL})
				}
			}
		}

	}

	return nil
}

func (server *ServerMonitor) JobsCheckPending() error {
	cluster := server.ClusterGroup
	if server.IsDown() {
		return nil
	}

	//Only cancel if not reseeding status
	if server.IsReseeding {
		return nil
	}

<<<<<<< HEAD
=======
	if cluster.Conf.SuperReadOnly && cluster.GetMaster().URL != server.URL {
		cluster.SetState("WARN0114", state.State{ErrType: "WARNING", ErrDesc: fmt.Sprintf(clusterError["WARN0114"], server.URL), ErrFrom: "JOB"})
		return nil
	}

>>>>>>> c6ca0d0f
	server.ExecQueryNoBinLog("UPDATE replication_manager_schema.jobs SET state=5, result='Timeout waiting for job to start' where state=0 and start <= DATE_SUB(NOW(), interval 1 hour)")

	//server.JobInsertTask("", "", "")
	rows, err := server.Conn.Queryx("SELECT task ,count(*) as ct, max(id) as id FROM replication_manager_schema.jobs WHERE state=2 group by task ")
	if err != nil {
		cluster.LogModulePrintf(cluster.Conf.Verbose, config.ConstLogModTask, config.LvlErr, "Scheduler error fetching replication_manager_schema.jobs %s", err)
		server.JobsCreateTable()
		return err
	}
	defer rows.Close()
	for rows.Next() {
		var task DBTask
		rows.Scan(&task.task, &task.ct, &task.id)
		if task.ct > 0 {
			if strings.HasPrefix(task.task, "reseed") || strings.HasPrefix(task.task, "flashback") {
				res := "Replication-manager is down while preparing task, cancelling operation for data safety."
				query := "UPDATE replication_manager_schema.jobs SET state=5, result='%s' where task = '%s'"
				server.ExecQueryNoBinLog(fmt.Sprintf(query, res, task.task))
				server.SetNeedRefreshJobs(true)
			}
		}
	}

	return nil
}

func (server *ServerMonitor) JobsCheckErrors() error {
	var err error

	cluster := server.ClusterGroup
	if server.IsDown() {
		return nil
	}

	rows, err := server.Conn.Queryx("SELECT task, result FROM replication_manager_schema.jobs WHERE done=0 AND state=5")
	if err != nil {
		cluster.LogModulePrintf(cluster.Conf.Verbose, config.ConstLogModTask, config.LvlErr, "Scheduler error fetching finished replication_manager_schema.jobs %s", err)
		server.JobsCreateTable()
		return err
	}
	defer rows.Close()

	ct := 0
	p := make([]string, 0)
	for rows.Next() {
		ct++
		var task, result sql.NullString
		rows.Scan(&task, &result)
		cluster.LogModulePrintf(cluster.Conf.Verbose, config.ConstLogModTask, config.LvlErr, "Job %s ended with ERROR: %s", task.String, result.String)
		p = append(p, "'"+task.String+"'")
		switch task.String {
		case "reseedxtrabackup", "reseedmariabackup", "flashbackxtrabackup", "flashbackmariabackup":
			defer server.SetInReseedBackup(false)
		}
	}

	if ct > 0 {
		query := "UPDATE replication_manager_schema.jobs SET done=1 WHERE done=0 AND state=5 and task in (%s)"
		server.ExecQueryNoBinLog(fmt.Sprintf(query, strings.Join(p, ",")))
		server.SetNeedRefreshJobs(true)
	}

	return err
}

func (server *ServerMonitor) JobsCancelTasks(force bool, tasks ...string) error {
	var err error
	var canCancel bool = true
	cluster := server.ClusterGroup

	if cluster.Conf.SuperReadOnly && cluster.GetMaster().URL != server.URL {
		cluster.SetState("WARN0114", state.State{ErrType: "WARNING", ErrDesc: fmt.Sprintf(clusterError["WARN0114"], server.URL), ErrFrom: "JOB"})
		return nil
	}

	//Check for already running task
	server.JobResults.Range(func(k, v any) bool {
		key := k.(string)
		val := v.(*config.Task)
		if slices.Contains(tasks, key) {
			if val.State > 0 {
				canCancel = false
			}
		}
		return true
	})

	if !canCancel || force {
		cluster.LogModulePrintf(cluster.Conf.Verbose, config.ConstLogModTask, config.LvlWarn, "Failed to cancel tasks. No rows found or tasks already started", server.URL)
	}

	if server.IsDown() {
		if canCancel || force {
			server.SetInReseedBackup(false)
			server.SetNeedRefreshJobs(true)
		}
		return nil
	}

	conn, err := server.GetNewDBConn()
	if err != nil {
		cluster.LogModulePrintf(cluster.Conf.Verbose, config.ConstLogModTask, config.LvlErr, "Job can't connect")
		return err
	}
	defer conn.Close()

	cluster.LogModulePrintf(cluster.Conf.Verbose, config.ConstLogModTask, config.LvlInfo, "Cancelling tasks on %s as requested", server.URL)
	//Using lock to prevent wrong reads
	_, err = conn.Exec("set sql_log_bin=0;")
	if err != nil {
		cluster.LogModulePrintf(cluster.Conf.Verbose, config.ConstLogModTask, config.LvlErr, "Job can't disable binlog for session")
		return err
	}

	_, err = conn.Exec("LOCK TABLES replication_manager_schema.jobs WRITE;")
	if err != nil {
		cluster.LogModulePrintf(cluster.Conf.Verbose, config.ConstLogModTask, config.LvlErr, "Job can't lock table jobs for cancel reseed")
		return err
	}

	defer conn.Exec("UNLOCK TABLES;")
	query := "UPDATE replication_manager_schema.jobs SET done=1, state=5, result='cancelled by user' WHERE done=0 AND state=0 and task in (?);"

	if force {
		query = "UPDATE replication_manager_schema.jobs SET done=1, state=5, result='cancelled by user' WHERE task in (?);"
	}

	query, args, err := sqlx.In(query, tasks)
	if err != nil {
		cluster.LogModulePrintf(cluster.Conf.Verbose, config.ConstLogModTask, config.LvlErr, "Job can't process tasks args")
	}

	// Rebind the query to match the database's bind type
	query = conn.Rebind(query)

	var res sql.Result
	res, err = conn.Exec(query, args...)
	if err != nil {
		cluster.LogModulePrintf(cluster.Conf.Verbose, config.ConstLogModTask, config.LvlErr, "Error can't cancel job: %s", err)
		return err
	}

	aff, err := res.RowsAffected()
	if err == nil {
		if aff > 0 {
			server.SetInReseedBackup(false)
			cluster.LogModulePrintf(cluster.Conf.Verbose, config.ConstLogModTask, config.LvlInfo, "Reseed cancelled successfully on %s. Please start slave manually after checking data integrity.", server.URL)
		} else {
			cluster.LogModulePrintf(cluster.Conf.Verbose, config.ConstLogModTask, config.LvlWarn, "Failed to cancel reseed on %s. No rows found or reseed already started", server.URL)
		}
	}

	server.SetNeedRefreshJobs(true)

	return err
}

func (server *ServerMonitor) JobsCheckFinished() error {
	var err error

	cluster := server.ClusterGroup
	if server.IsDown() {
		return nil
	}

	if cluster.Conf.SuperReadOnly && cluster.GetMaster().URL != server.URL {
		cluster.SetState("WARN0114", state.State{ErrType: "WARNING", ErrDesc: fmt.Sprintf(clusterError["WARN0114"], server.URL), ErrFrom: "JOB"})
		return nil
	}

	rows, err := server.Conn.Queryx("SELECT task ,count(*) as ct, max(id) as id FROM replication_manager_schema.jobs WHERE done=1 AND state=3")
	if err != nil {
		cluster.LogModulePrintf(cluster.Conf.Verbose, config.ConstLogModTask, config.LvlErr, "Scheduler error fetching finished replication_manager_schema.jobs %s", err)
		server.JobsCreateTable()
		return err
	}
	defer rows.Close()

	for rows.Next() {
		var task DBTask
		rows.Scan(&task.task, &task.ct, &task.id)
		if task.ct > 0 {
			if err := server.AfterJobProcess(task); err != nil {
				cluster.LogModulePrintf(cluster.Conf.Verbose, config.ConstLogModTask, config.LvlErr, "Scheduler error fetching finished replication_manager_schema.jobs %s", err)
			} else {
				cluster.LogModulePrintf(cluster.Conf.Verbose, config.ConstLogModTask, config.LvlInfo, "Finished %s successfully", task.task)
			}
			server.SetNeedRefreshJobs(true)
		}
	}
	return err
}

func (server *ServerMonitor) AfterJobProcess(task DBTask) error {
	//Still use done=1 and state=3 to prevent unwanted changes
	query := "UPDATE replication_manager_schema.jobs SET result=CONCAT(result,'%s'), state=%d WHERE id=%d AND done=1 AND state=3"
	errStr := ""
	if task.task == "" {
		return errors.New("Cannot check task. Task name is empty!")
	}

	switch task.task {
	case config.ConstBackupPhysicalTypeXtrabackup, config.ConstBackupPhysicalTypeMariaBackup:
		server.SetBackupPhysicalCookie(task.task)
		server.LastBackupMeta.Physical.Completed = true
		errStr = "Backup completed"
	case "reseedxtrabackup", "reseedmariabackup", "flashbackxtrabackup", "flashbackmariabackup":
		defer server.SetInReseedBackup(false)
		if _, err := server.StartSlave(); err != nil {
			errStr = err.Error()
			// Only set as failed if no error connection
			if server.Conn != nil {
				// Set state as 6 to differ post-job error with in-job error (code: 5)
				server.ExecQueryNoBinLog(fmt.Sprintf(query, "\n"+errStr, JobStateErrorAfter, task.id))
			}
			return err
		}
	}
	server.ExecQueryNoBinLog(fmt.Sprintf(query, errStr, JobStateSuccess, task.id))
	return nil
}

func (server *ServerMonitor) JobHandler(JobId int64) error {
	exitloop := 0
	ticker := time.NewTicker(time.Second * 3600)

	for exitloop < 8 {
		select {
		case <-ticker.C:

			exitloop++

			if true == true {
				exitloop = 8
			}
		default:
		}

	}

	return nil
}

func (server *ServerMonitor) GetMyBackupDirectory() string {
	cluster := server.ClusterGroup
	s3dir := cluster.Conf.WorkingDir + "/" + config.ConstStreamingSubDir + "/" + cluster.Name + "/" + server.Host + "_" + server.Port

	if _, err := os.Stat(s3dir); os.IsNotExist(err) {
		err := os.MkdirAll(s3dir, os.ModePerm)
		if err != nil {
			cluster.LogModulePrintf(cluster.Conf.Verbose, config.ConstLogModTask, config.LvlErr, "Create backup path failed: %s", s3dir, err)
		}
	}

	return s3dir + "/"

}

func (server *ServerMonitor) GetMasterBackupDirectory() string {
	cluster := server.ClusterGroup
	s3dir := cluster.Conf.WorkingDir + "/" + config.ConstStreamingSubDir + "/" + cluster.Name + "/" + cluster.master.Host + "_" + cluster.master.Port

	if _, err := os.Stat(s3dir); os.IsNotExist(err) {
		err := os.MkdirAll(s3dir, os.ModePerm)
		if err != nil {
			cluster.LogModulePrintf(cluster.Conf.Verbose, config.ConstLogModTask, config.LvlErr, "Create backup path failed: %s", s3dir, err)
		}
	}

	return s3dir + "/"

}

func (server *ServerMonitor) JobBackupScript() error {
	var err error
	cluster := server.ClusterGroup

	defer cluster.SetInLogicalBackupState(false)

	scriptCmd := exec.Command(cluster.Conf.BackupSaveScript, server.Host, server.GetCluster().GetMaster().Host, server.Port, server.GetCluster().GetMaster().Port)
	cluster.LogModulePrintf(cluster.Conf.Verbose, config.ConstLogModTask, config.LvlInfo, "Command: %s", strings.Replace(scriptCmd.String(), cluster.GetDbPass(), "XXXX", 1))
	stdoutIn, _ := scriptCmd.StdoutPipe()
	stderrIn, _ := scriptCmd.StderrPipe()
	scriptCmd.Start()

	var wg sync.WaitGroup
	wg.Add(2)
	go func() {
		defer wg.Done()
		server.copyLogs(stdoutIn, config.ConstLogModBackupStream, config.LvlDbg)
	}()
	go func() {
		defer wg.Done()
		server.copyLogs(stderrIn, config.ConstLogModBackupStream, config.LvlDbg)
	}()

	wg.Wait()

	if err = scriptCmd.Wait(); err != nil {
		cluster.LogModulePrintf(cluster.Conf.Verbose, config.ConstLogModTask, config.LvlErr, "Backup script error: %s", err)
		return err
	}
	return err
}

func (server *ServerMonitor) JobBackupMysqldump(filename string) error {
	cluster := server.ClusterGroup
	var err error
	var bckConn *sqlx.DB

	defer cluster.SetInLogicalBackupState(false)

	//Block DDL For Backup
	if server.IsMariaDB() && server.DBVersion.GreaterEqual("10.4") && cluster.Conf.BackupLockDDL {
		bckConn, err = server.GetNewDBConn()
		if err != nil {
			cluster.LogModulePrintf(cluster.Conf.Verbose, config.ConstLogModTask, config.LvlErr, "Error backup request: %s", err)
		}
		defer bckConn.Close()

		_, err = bckConn.Exec("BACKUP STAGE START")
		if err != nil {
			cluster.LogSQL("BACKUP STAGE START", err, server.URL, "JobBackupLogical", config.LvlWarn, "Failed SQL for server %s: %s ", server.URL, err)
		}
		_, err = bckConn.Exec("BACKUP STAGE BLOCK_DDL")
		if err != nil {
			cluster.LogSQL("BACKUP BLOCK_DDL", err, server.URL, "JobBackupLogical", config.LvlWarn, "Failed SQL for server %s: %s ", server.URL, err)
		}
		cluster.LogModulePrintf(cluster.Conf.Verbose, config.ConstLogModTask, config.LvlInfo, "Blocking DDL via BACKUP STAGE")
	}

	binlogRegex := regexp.MustCompile(`CHANGE MASTER TO MASTER_LOG_FILE='(.+)', MASTER_LOG_POS=(\d+)`)
	gtidRegex := regexp.MustCompile(`SET GLOBAL gtid_slave_pos='(.+)'`)

	var bfile, bgtid string
	var bpos uint64

	file, err2 := cluster.CreateTmpClientConfFile()
	if err2 != nil {
		return err2
	}
	defer os.Remove(file)
	usegtid := server.JobGetDumpGtidParameter()
	events := ""
	dumpslave := ""
	//		if !server.HasMySQLGTID() {
	if server.IsMaster() {
		dumpslave = "--master-data=1"
	} else {
		dumpslave = "--dump-slave=1"
	}
	//	}
	if server.HasEventScheduler() {
		events = "--events=true"
	} else {
		events = "--events=false"
	}

	dumpargs := strings.Split(strings.ReplaceAll("--defaults-file="+file+" "+cluster.getDumpParameter()+" "+dumpslave+" "+usegtid+" "+events, "  ", " "), " ")
	dumpargs = append(dumpargs, "--apply-slave-statements", "--host="+misc.Unbracket(server.Host), "--port="+server.Port, "--user="+cluster.GetDbUser() /*"--log-error="+server.GetMyBackupDirectory()+"dump_error.log"*/)
	dumpCmd := exec.Command(cluster.GetMysqlDumpPath(), dumpargs...)

	cluster.LogModulePrintf(cluster.Conf.Verbose, config.ConstLogModTask, config.LvlInfo, "Command: %s ", strings.Replace(dumpCmd.String(), cluster.GetDbPass(), "XXXX", -1))
	f, err := os.Create(filename)
	if err != nil {
		cluster.LogModulePrintf(cluster.Conf.Verbose, config.ConstLogModTask, config.LvlErr, "Error mysqldump backup request: %s", err)
		return err
	}
	wf := bufio.NewWriter(f)
	gw := gzip.NewWriter(wf)
	//fw := bufio.NewWriter(gw)
	// Get the stdout pipe from the command
	stdout, err := dumpCmd.StdoutPipe()
	if err != nil {
		cluster.LogModulePrintf(cluster.Conf.Verbose, config.ConstLogModTask, config.LvlErr, "Error getting stdout pipe:", err)
		fmt.Println()
		return err
	}

	// Create a buffered reader for the stdout pipe
	reader := bufio.NewReader(stdout)

	// Create a scanner to read line by line
	scanner := bufio.NewScanner(reader)

	// dumpCmd.Stdout = gw
	stderrIn, _ := dumpCmd.StderrPipe()

	err = dumpCmd.Start()
	if err != nil {
		cluster.LogModulePrintf(cluster.Conf.Verbose, config.ConstLogModTask, config.LvlErr, "Error backup request: %s", err)
		return err
	}

	errCh := make(chan error, 2) // Create a channel to send errors
	var wg sync.WaitGroup
	wg.Add(2)
	go func() {
		defer wg.Done()
		server.copyLogs(stderrIn, config.ConstLogModBackupStream, config.LvlDbg)
	}()
	go func() {
		defer gw.Flush()
		defer gw.Close()
		defer wf.Flush()
		defer f.Close()
		defer wg.Done()

		// Read from the scanner line by line and write to the gzip writer
		for scanner.Scan() {
			line := scanner.Text()

			if server.LastBackupMeta.Logical.BinLogFileName == "" {
				if matches := binlogRegex.FindStringSubmatch(line); matches != nil {
					bfile = matches[1]
					bpos, _ = strconv.ParseUint(matches[2], 10, 64)
					cluster.LogModulePrintf(cluster.Conf.Verbose, config.ConstLogModTask, config.LvlInfo, "Binlog filename:%s, pos: %s", server.LastBackupMeta.Logical.BinLogFileName, server.LastBackupMeta.Logical.BinLogFilePos)
				}
			}

			if server.LastBackupMeta.Logical.BinLogGtid == "" && server.IsMariaDB() {
				if matches := gtidRegex.FindStringSubmatch(line); matches != nil {
					bgtid = matches[1]
					cluster.LogModulePrintf(cluster.Conf.Verbose, config.ConstLogModTask, config.LvlInfo, "GTID:%s", server.LastBackupMeta.Logical.BinLogGtid)
				}
			}

			// Write the line to the gzip writer
			if _, err := gw.Write([]byte(line + "\n")); err != nil {
				errCh <- fmt.Errorf("Error writing to gzip writer: %w", err) // Send the error through the channel with more context
				return
			}
		}

		// Check for errors during scanning
		if err := scanner.Err(); err != nil {
			errCh <- fmt.Errorf("Error reading from stdout: %w", err) // Send the error through the channel with more context
			return
		}

		err := dumpCmd.Wait()

		if err != nil {
			cluster.LogModulePrintf(cluster.Conf.Verbose, config.ConstLogModTask, config.LvlErr, "mysqldump: %s", err)
			errCh <- fmt.Errorf("Error mysqldump: %w", err) // Send the error through the channel with more context
		}
	}()

	// Wait for goroutines to finish
	wg.Wait()

	// Check for errors
	select {
	case err := <-errCh:
		// Handle the error here
		fmt.Println("Error occurred:", err)
	default:
		// No errors occurred
		fmt.Println("No errors occurred")
	}

	server.LastBackupMeta.Logical.BinLogGtid = bgtid
	server.LastBackupMeta.Logical.BinLogFilePos = bpos
	server.LastBackupMeta.Logical.BinLogFileName = bfile

	return err
}

func (server *ServerMonitor) JobBackupMyDumper(outputdir string) error {
	cluster := server.ClusterGroup
	var err error
	var bckConn *sqlx.DB

	defer cluster.SetInLogicalBackupState(false)

	if cluster.MyDumperVersion == nil {
		if err = cluster.SetMyDumperVersion(); err != nil {
			cluster.LogModulePrintf(cluster.Conf.Verbose, config.ConstLogModTask, config.LvlErr, "Error getting MyDumper version: %s", err)
			return err
		} else {
			cluster.LogModulePrintf(cluster.Conf.Verbose, config.ConstLogModTask, config.LvlInfo, "MyDumper version: %s", cluster.MyDumperVersion.ToString())
		}
	}

	//Block DDL For Backup
	if server.IsMariaDB() && server.DBVersion.GreaterEqual("10.4") && cluster.MyDumperVersion.Lower("0.12.3") && cluster.Conf.BackupLockDDL {
		bckConn, err = server.GetNewDBConn()
		if err != nil {
			cluster.LogModulePrintf(cluster.Conf.Verbose, config.ConstLogModTask, config.LvlErr, "Error backup request: %s", err)
		}
		defer bckConn.Close()

		_, err = bckConn.Exec("BACKUP STAGE START")
		if err != nil {
			cluster.LogSQL("BACKUP STAGE START", err, server.URL, "JobBackupLogical", config.LvlWarn, "Failed SQL for server %s: %s ", server.URL, err)
		}
		_, err = bckConn.Exec("BACKUP STAGE BLOCK_DDL")
		if err != nil {
			cluster.LogSQL("BACKUP BLOCK_DDL", err, server.URL, "JobBackupLogical", config.LvlWarn, "Failed SQL for server %s: %s ", server.URL, err)
		}
		cluster.LogModulePrintf(cluster.Conf.Verbose, config.ConstLogModTask, config.LvlInfo, "Blocking DDL via BACKUP STAGE")
	}

	threads := strconv.Itoa(cluster.Conf.BackupLogicalDumpThreads)
	myargs := strings.Split(strings.ReplaceAll(cluster.Conf.BackupMyDumperOptions, "  ", " "), " ")
	myargs = append(myargs, "--outputdir", outputdir, "--threads", threads, "--host", misc.Unbracket(server.Host), "--port", server.Port, "--user", cluster.GetDbUser(), "--password", cluster.GetDbPass(), "--regex", "^(?!(replication_manager_schema\\.jobs$)).*")
	dumpCmd := exec.Command(cluster.GetMyDumperPath(), myargs...)

	cluster.LogModulePrintf(cluster.Conf.Verbose, config.ConstLogModTask, config.LvlInfo, "%s", strings.Replace(dumpCmd.String(), cluster.GetDbPass(), "XXXX", 1))
	stdoutIn, _ := dumpCmd.StdoutPipe()
	stderrIn, _ := dumpCmd.StderrPipe()
	dumpCmd.Start()

	var wg sync.WaitGroup
	var valid bool = true
	wg.Add(2)
	go func() {
		defer wg.Done()
		server.myDumperCopyLogs(stdoutIn, config.ConstLogModBackupStream, config.LvlDbg)
	}()
	go func() {
		defer wg.Done()
		valid = server.myDumperCopyLogs(stderrIn, config.ConstLogModBackupStream, config.LvlDbg)
	}()
	wg.Wait()
	if err = dumpCmd.Wait(); err != nil && !valid {
		cluster.LogModulePrintf(cluster.Conf.Verbose, config.ConstLogModTask, config.LvlErr, "Error mydumper:  %s", err)
		return err
	}

	if e2 := server.JobParseMyDumperMeta(); e2 != nil {
		cluster.LogModulePrintf(cluster.Conf.Verbose, config.ConstLogModTask, config.LvlErr, "Error parsing mydumper metadata: %s", err.Error())
	}

	cluster.LogModulePrintf(cluster.Conf.Verbose, config.ConstLogModTask, config.LvlInfo, "Success backup data via mydumper. Setting logical cookie")
	server.SetBackupLogicalCookie(config.ConstBackupLogicalTypeMydumper)

	return err
}

func (server *ServerMonitor) JobBackupDumpling(outputdir string) error {
	var err error
	cluster := server.ClusterGroup

	defer cluster.SetInLogicalBackupState(false)

	conf := dumplingext.DefaultConfig()
	conf.Database = ""
	conf.Host = misc.Unbracket(server.Host)
	conf.User = cluster.GetDbUser()
	conf.Port, _ = strconv.Atoi(server.Port)
	conf.Password = cluster.GetDbPass()

	conf.Threads = cluster.Conf.BackupLogicalDumpThreads
	conf.FileSize = 1000
	conf.StatementSize = dumplingext.UnspecifiedSize
	conf.OutputDirPath = outputdir
	conf.Consistency = "flush"
	conf.NoViews = true
	conf.StatusAddr = ":8281"
	conf.Rows = dumplingext.UnspecifiedSize
	conf.Where = ""
	conf.EscapeBackslash = true
	conf.LogLevel = config.LvlInfo

	err = dumplingext.Dump(conf)
	if err != nil {
		cluster.LogModulePrintf(cluster.Conf.Verbose, config.ConstLogModTask, config.LvlErr, "Dumpling %s", err)
		return err
	}

	return err
}

func (server *ServerMonitor) JobBackupRiver() error {
	var err error
	cluster := server.ClusterGroup

	defer cluster.SetInLogicalBackupState(false)

	cfg := new(river.Config)
	cfg.MyHost = server.URL
	cfg.MyUser = server.User
	cfg.MyPassword = server.Pass
	cfg.MyFlavor = "mariadb"

	//	cfg.ESAddr = *es_addr
	cfg.StatAddr = "127.0.0.1:12800"
	cfg.DumpServerID = 1001

	cfg.DumpPath = cluster.Conf.WorkingDir + "/" + cluster.Name + "/river"
	cfg.DumpExec = cluster.GetMysqlDumpPath()
	cfg.DumpOnly = true
	cfg.DumpInit = true
	cfg.BatchMode = "CSV"
	cfg.BatchSize = 100000
	cfg.BatchTimeOut = 1
	cfg.DataDir = cluster.Conf.WorkingDir + "/" + cluster.Name + "/river"

	os.RemoveAll(cfg.DumpPath)
	server.LastBackupMeta.Logical.Dest = cfg.DumpPath

	//cfg.Sources = []river.SourceConfig{river.SourceConfig{Schema: "test", Tables: []string{"test", "[*]"}}}
	cfg.Sources = []river.SourceConfig{river.SourceConfig{Schema: "test", Tables: []string{"City"}}}

	_, err = river.NewRiver(cfg)
	if err != nil {
		cluster.LogModulePrintf(cluster.Conf.Verbose, config.ConstLogModTask, config.LvlErr, "Error river backup: %s", err)
	}

	return err
}

func (server *ServerMonitor) JobBackupLogical() error {
	var err error
	//server can be nil as no dicovered master
	if server == nil {
		return errors.New("No server defined")
	}

	cluster := server.ClusterGroup
	cluster.LogModulePrintf(cluster.Conf.Verbose, config.ConstLogModGeneral, config.LvlInfo, "Request logical backup %s for: %s", cluster.Conf.BackupLogicalType, server.URL)
	if server.IsDown() {
		return errors.New("Can't backup when server down")
	}

	//Wait for previous restic backup
	if cluster.IsInBackup() && cluster.Conf.BackupRestic {
		cluster.SetState("WARN0110", state.State{ErrType: "WARNING", ErrDesc: fmt.Sprintf(cluster.GetErrorList()["WARN0110"], "Logical", cluster.Conf.BackupLogicalType, server.URL), ErrFrom: "JOB", ServerUrl: server.URL})
		time.Sleep(1 * time.Second)

		return server.JobBackupLogical()
	}

	cluster.SetInLogicalBackupState(true)
	start := time.Now()
	server.LastBackupMeta.Logical = &config.BackupMetadata{
		Id:             start.Unix(),
		StartTime:      start,
		BackupMethod:   config.BackupMethodLogical,
		BackupTool:     cluster.Conf.BackupLogicalType,
		BackupStrategy: config.BackupStrategyFull,
		Source:         server.URL,
	}

	// Removing previous valid backup state and start
	server.DelBackupLogicalCookie()

	//Skip other type if using backup script
	if cluster.Conf.BackupSaveScript != "" {
		server.LastBackupMeta.Logical.BackupTool = "script"
		server.LastBackupMeta.Logical.Dest = cluster.Conf.BackupSaveScript
		err = server.JobBackupScript()
		if err == nil {
			server.LastBackupMeta.Logical.Completed = true
			server.SetBackupLogicalCookie("script")
		}
	} else {

		//Only for record
		server.JobInsertTask(cluster.Conf.BackupLogicalType, "0", cluster.Conf.MonitorAddress)

		//Change to switch since we only allow one type of backup (for now)
		switch cluster.Conf.BackupLogicalType {
		case config.ConstBackupLogicalTypeMysqldump:
			filename := server.GetMyBackupDirectory() + "mysqldump.sql.gz"
			server.LastBackupMeta.Logical.Dest = filename
			server.LastBackupMeta.Logical.Compressed = true
			if cluster.Conf.BackupKeepUntilValid {
				cluster.LogModulePrintf(cluster.Conf.Verbose, config.ConstLogModTask, config.LvlInfo, "Rename previous backup to .old")
				exec.Command("mv", filename, filename+".old").Run()
			}

			err = server.JobBackupMysqldump(filename)
			if err != nil {
				if e2 := server.JobsUpdateState(cluster.Conf.BackupLogicalType, err.Error(), 5, 1); e2 != nil {
					cluster.LogModulePrintf(cluster.Conf.Verbose, config.ConstLogModTask, config.LvlWarn, "Task only updated in runtime. Error while writing to jobs table: %s", e2.Error())
				}
			} else {
				if e2 := server.JobsUpdateState(cluster.Conf.BackupLogicalType, "Backup completed", 3, 1); e2 != nil {
					cluster.LogModulePrintf(cluster.Conf.Verbose, config.ConstLogModTask, config.LvlWarn, "Task only updated in runtime. Error while writing to jobs table: %s", e2.Error())
				}
				finfo, e3 := os.Stat(filename)
				if e3 == nil {
					server.LastBackupMeta.Logical.EndTime = time.Now()
					server.LastBackupMeta.Logical.Size = finfo.Size()
					server.LastBackupMeta.Logical.Completed = true
					server.SetBackupLogicalCookie(config.ConstBackupLogicalTypeMysqldump)
				}
			}
		case config.ConstBackupLogicalTypeDumpling:
			outputdir := server.GetMyBackupDirectory() + "dumpling"
			server.LastBackupMeta.Logical.Dest = outputdir
			if cluster.Conf.BackupKeepUntilValid {
				cluster.LogModulePrintf(cluster.Conf.Verbose, config.ConstLogModTask, config.LvlInfo, "Rename previous backup to .old")
				exec.Command("mv", outputdir, outputdir+".old").Run()
			}

			err = server.JobBackupDumpling(outputdir + "/")
			if err != nil {
				if e2 := server.JobsUpdateState(cluster.Conf.BackupLogicalType, err.Error(), 5, 1); e2 != nil {
					cluster.LogModulePrintf(cluster.Conf.Verbose, config.ConstLogModTask, config.LvlWarn, "Task only updated in runtime. Error while writing to jobs table: %s", e2.Error())
				}
			} else {
				if e2 := server.JobsUpdateState(cluster.Conf.BackupLogicalType, "Backup completed", 3, 1); e2 != nil {
					cluster.LogModulePrintf(cluster.Conf.Verbose, config.ConstLogModTask, config.LvlWarn, "Task only updated in runtime. Error while writing to jobs table: %s", e2.Error())
				}
				finfo, e3 := os.Stat(outputdir)
				if e3 == nil {
					server.LastBackupMeta.Logical.EndTime = time.Now()
					server.LastBackupMeta.Logical.Size = finfo.Size()
					server.LastBackupMeta.Logical.Completed = true
					server.SetBackupLogicalCookie(config.ConstBackupLogicalTypeDumpling)
				}
			}
		case config.ConstBackupLogicalTypeMydumper:
			outputdir := server.GetMyBackupDirectory() + "mydumper"
			server.LastBackupMeta.Logical.Dest = outputdir
			server.LastBackupMeta.Logical.Compressed = true
			if cluster.Conf.BackupKeepUntilValid {
				cluster.LogModulePrintf(cluster.Conf.Verbose, config.ConstLogModTask, config.LvlInfo, "Rename previous backup to .old")
				exec.Command("mv", outputdir, outputdir+".old").Run()
			}
			err = server.JobBackupMyDumper(outputdir + "/")
			if err != nil {
				if e2 := server.JobsUpdateState(cluster.Conf.BackupLogicalType, err.Error(), 5, 1); e2 != nil {
					cluster.LogModulePrintf(cluster.Conf.Verbose, config.ConstLogModTask, config.LvlWarn, "Task only updated in runtime. Error while writing to jobs table: %s", e2.Error())
				}
			} else {
				if e2 := server.JobsUpdateState(cluster.Conf.BackupLogicalType, "Backup completed", 3, 1); e2 != nil {
					cluster.LogModulePrintf(cluster.Conf.Verbose, config.ConstLogModTask, config.LvlWarn, "Task only updated in runtime. Error while writing to jobs table: %s", e2.Error())
				}

				finfo, e3 := os.Stat(outputdir)
				if e3 == nil {
					server.LastBackupMeta.Logical.EndTime = time.Now()
					server.LastBackupMeta.Logical.Size = finfo.Size()
					server.LastBackupMeta.Logical.Completed = true
					server.SetBackupLogicalCookie(config.ConstBackupLogicalTypeDumpling)
				}
			}
		case config.ConstBackupLogicalTypeRiver:
			//No change on river
			err = server.JobBackupRiver()
			if err != nil {
				if e2 := server.JobsUpdateState(cluster.Conf.BackupLogicalType, err.Error(), 5, 1); e2 != nil {
					cluster.LogModulePrintf(cluster.Conf.Verbose, config.ConstLogModTask, config.LvlWarn, "Task only updated in runtime. Error while writing to jobs table: %s", e2.Error())
				}
			} else {
				if e2 := server.JobsUpdateState(cluster.Conf.BackupLogicalType, "Backup completed", 3, 1); e2 != nil {
					cluster.LogModulePrintf(cluster.Conf.Verbose, config.ConstLogModTask, config.LvlWarn, "Task only updated in runtime. Error while writing to jobs table: %s", e2.Error())
				}
			}
		}
	}

	server.WriteBackupMetadata(config.BackupMethodLogical)
	if err == nil {
		cluster.LogModulePrintf(cluster.Conf.Verbose, config.ConstLogModGeneral, config.LvlInfo, "[SUCCESS] Finish logical backup %s for: %s", cluster.Conf.BackupLogicalType, server.URL)
	} else {
		cluster.LogModulePrintf(cluster.Conf.Verbose, config.ConstLogModGeneral, config.LvlWarn, "[ERROR] Finish logical backup %s for: %s", cluster.Conf.BackupLogicalType, server.URL)
	}

	backtype := "logical"
	server.BackupRestic(cluster.Conf.Cloud18GitUser, cluster.Name, server.DBVersion.Flavor, server.DBVersion.ToString(), backtype, cluster.Conf.BackupLogicalType)
	return nil
}

func (server *ServerMonitor) copyLogs(r io.Reader, module int, level string) {
	cluster := server.ClusterGroup
	//	buf := make([]byte, 1024)
	s := bufio.NewScanner(r)
	for {
		if !s.Scan() {
			break
		} else {
			cluster.LogModulePrintf(cluster.Conf.Verbose, module, level, "[%s] %s", server.Name, s.Text())
		}
	}
}

func (server *ServerMonitor) myDumperCopyLogs(r io.Reader, module int, level string) bool {
	cluster := server.ClusterGroup
	valid := true
	//	buf := make([]byte, 1024)
	s := bufio.NewScanner(r)
	for {
		if !s.Scan() {
			break
		} else {
			stream := s.Text()
			if strings.Contains(stream, "Error") {
				if !strings.Contains(stream, "#mysql50#") {
					valid = false
				}
				cluster.LogModulePrintf(cluster.Conf.Verbose, module, config.LvlErr, "[%s] %s", server.Name, stream)
			} else {
				cluster.LogModulePrintf(cluster.Conf.Verbose, module, level, "[%s] %s", server.Name, stream)
			}
		}
	}
	return valid
}

func (server *ServerMonitor) BackupRestic(tags ...string) error {
	cluster := server.ClusterGroup
	var stdout, stderr []byte
	var errStdout, errStderr error

	if cluster.Conf.BackupRestic {
		cluster.SetInResticBackupState(true)
		defer cluster.SetInResticBackupState(false)

		args := make([]string, 0)

		args = append(args, "backup")
		for _, tag := range tags {
			if tag != "" {
				args = append(args, "--tag")
				args = append(args, tag)
			}
		}
		args = append(args, server.GetMyBackupDirectory())

		resticcmd := exec.Command(cluster.Conf.BackupResticBinaryPath, args...)

		stdoutIn, _ := resticcmd.StdoutPipe()
		stderrIn, _ := resticcmd.StderrPipe()

		//out, err := resticcmd.CombinedOutput()

		resticcmd.Env = cluster.ResticGetEnv()

		if err := resticcmd.Start(); err != nil {
			cluster.LogModulePrintf(cluster.Conf.Verbose, config.ConstLogModTask, config.LvlErr, "Failed restic command : %s %s", resticcmd.Path, err)
			return err
		}

		// cmd.Wait() should be called only after we finish reading
		// from stdoutIn and stderrIn.
		// wg ensures that we finish
		var wg sync.WaitGroup
		wg.Add(1)
		go func() {
			stdout, errStdout = server.copyAndCapture(os.Stdout, stdoutIn)
			wg.Done()
		}()

		stderr, errStderr = server.copyAndCapture(os.Stderr, stderrIn)

		wg.Wait()

		err := resticcmd.Wait()
		if err != nil {
			cluster.LogModulePrintf(cluster.Conf.Verbose, config.ConstLogModTask, config.LvlErr, "%s\n", err)
		}
		if errStdout != nil || errStderr != nil {
			log.Fatal("failed to capture stdout or stderr\n")
		}
		outStr, errStr := string(stdout), string(stderr)
		cluster.LogModulePrintf(cluster.Conf.Verbose, config.ConstLogModTask, config.LvlInfo, "result:%s\n%s\n%s", resticcmd.Path, outStr, errStr)

	}
	return nil
}

func (server *ServerMonitor) copyAndCapture(w io.Writer, r io.Reader) ([]byte, error) {
	var out []byte
	buf := make([]byte, 1024, 1024)
	for {
		n, err := r.Read(buf[:])
		if n > 0 {
			d := buf[:n]
			out = append(out, d...)
			_, err := w.Write(d)
			if err != nil {
				return out, err
			}
		}
		if err != nil {
			// Read returns io.EOF at the end of file, which is not an error for us
			if err == io.EOF {
				err = nil
			}
			return out, err
		}
	}
}

func (server *ServerMonitor) JobRunViaSSH() error {
	cluster := server.ClusterGroup
	if cluster.IsInFailover() {
		return errors.New("Cancel dbjob via ssh during failover")
	}
	client, err := server.GetCluster().OnPremiseConnect(server)
	if err != nil {
		cluster.LogModulePrintf(cluster.Conf.Verbose, config.ConstLogModTask, config.LvlErr, "OnPremise run  job  %s", err)
		return err
	}
	defer client.Close()

	var (
		stdout bytes.Buffer
		stderr bytes.Buffer
	)
	scriptpath := server.Datadir + "/init/init/dbjobs_new"

	if _, err := os.Stat(scriptpath); os.IsNotExist(err) && server.GetCluster().GetConf().OnPremiseSSHDbJobScript == "" && !server.IsConfigGen {
		server.GetDatabaseConfig()
	}

	if server.GetCluster().GetConf().OnPremiseSSHDbJobScript != "" {
		scriptpath = server.GetCluster().GetConf().OnPremiseSSHDbJobScript
	}

	filerc, err2 := os.Open(scriptpath)
	if err2 != nil {
		cluster.LogModulePrintf(cluster.Conf.Verbose, config.ConstLogModTask, config.LvlErr, "JobRunViaSSH %s, scriptpath : %s", err2, scriptpath)
		return errors.New("Cancel dbjob can't open script")

	}
	defer filerc.Close()
	buf := new(bytes.Buffer)
	buf.ReadFrom(filerc)

	buf2 := strings.NewReader(server.GetSshEnv())
	r := io.MultiReader(buf2, buf)

	if client.Shell().SetStdio(r, &stdout, &stderr).Start(); err != nil {
		cluster.LogModulePrintf(cluster.Conf.Verbose, config.ConstLogModTask, config.LvlErr, "Database jobs run via SSH: %s", stderr.String())
	}
	out := stdout.String()

	//Log Task - Debug Level
	cluster.LogModulePrintf(cluster.Conf.Verbose, config.ConstLogModTask, config.LvlDbg, "Job run via ssh script: %s ,out: %s ,err: %s", scriptpath, out, stderr.String())

	res := new(JobResult)
	val := reflect.ValueOf(res).Elem()
	for i := 0; i < val.NumField(); i++ {
		jobname := val.Type().Field(i).Name
		if strings.Contains(strings.ToLower(string(out)), strings.ToLower("no "+jobname)) {
			val.Field(i).SetBool(false)
		} else {
			val.Field(i).SetBool(true)
			cluster.LogModulePrintf(cluster.Conf.Verbose, config.ConstLogModTask, config.LvlInfo, "Database jobs run via SSH: %s", val.Type().Field(i).Name)
			lower := strings.ToLower(jobname)
			if strings.HasPrefix(lower, "reseed") || strings.HasPrefix(lower, "flashback") {
				server.SetInReseedBackup(false)
			}
		}
	}

	cluster.LogModulePrintf(cluster.Conf.Verbose, config.ConstLogModTask, config.LvlDbg, "Exec via ssh  : %s", res)
	return nil
}

func (server *ServerMonitor) JobBackupBinlog(binlogfile string, isPurge bool) error {
	cluster := server.ClusterGroup
	var err error

	if !server.IsMaster() {
		err = errors.New("Cancelling backup because server is not master")
		cluster.LogModulePrintf(cluster.Conf.Verbose, config.ConstLogModPurge, config.LvlDbg, "%s", err.Error())
		return err
	}
	if cluster.IsInFailover() {
		err = errors.New("Cancel job copy binlog during failover")
		cluster.LogModulePrintf(cluster.Conf.Verbose, config.ConstLogModPurge, config.LvlDbg, "%s", err.Error())
		return err
	}
	if !cluster.Conf.BackupBinlogs {
		err = errors.New("Copy binlog not enable")
		cluster.LogModulePrintf(cluster.Conf.Verbose, config.ConstLogModPurge, config.LvlDbg, "%s", err.Error())
		return err
	}
	if server.IsReseeding {
		err = errors.New("Cancel job copy binlog during reseed")
		cluster.LogModulePrintf(cluster.Conf.Verbose, config.ConstLogModPurge, config.LvlDbg, "%s", err.Error())
		return err
	}

	//Skip setting in backup state due to batch purging
	if !isPurge {
		if cluster.IsInBackup() && cluster.Conf.BackupRestic {
			cluster.SetState("WARN0110", state.State{ErrType: "WARNING", ErrDesc: fmt.Sprintf(cluster.GetErrorList()["WARN0110"], "Binary Log", cluster.Conf.BinlogCopyMode, server.URL), ErrFrom: "JOB", ServerUrl: server.URL})
			time.Sleep(1 * time.Second)

			return server.JobBackupBinlog(binlogfile, isPurge)
		}

		cluster.SetInBinlogBackupState(true)
		defer cluster.SetInBinlogBackupState(false)
	}

	server.SetBackingUpBinaryLog(true)
	defer server.SetBackingUpBinaryLog(false)

	cmdrun := exec.Command(cluster.GetMysqlBinlogPath(), "--read-from-remote-server", "--raw", "--server-id=10000", "--user="+cluster.GetRplUser(), "--password="+cluster.GetRplPass(), "--host="+misc.Unbracket(server.Host), "--port="+server.Port, "--result-file="+server.GetMyBackupDirectory(), binlogfile)
	cluster.LogModulePrintf(cluster.Conf.Verbose, config.ConstLogModTask, config.LvlDbg, "%s", strings.ReplaceAll(cmdrun.String(), cluster.GetRplPass(), "XXXX"))

	var outrun bytes.Buffer
	cmdrun.Stdout = &outrun
	var outrunerr bytes.Buffer
	cmdrun.Stderr = &outrunerr

	cmdrunErr := cmdrun.Run()
	if cmdrunErr != nil {
		cluster.LogModulePrintf(cluster.Conf.Verbose, config.ConstLogModTask, "ERROR", "Failed to backup binlogs of %s,%s", server.URL, cmdrunErr.Error())
		cluster.LogPrint(cmdrun.Stderr)
		cluster.LogPrint(cmdrun.Stdout)
		return cmdrunErr
	}

	//Skip copying to resting when purge due to batching
	if !isPurge {
		// Backup to restic when no error (defer to prevent unfinished physical copy)
		backtype := "binlog"
		defer server.BackupRestic(cluster.Conf.Cloud18GitUser, cluster.Name, server.DBVersion.Flavor, server.DBVersion.ToString(), backtype)
	}

	return nil
}

func (server *ServerMonitor) JobBackupBinlogPurge(binlogfile string) error {
	cluster := server.ClusterGroup
	if !server.IsMaster() {
		return errors.New("Purge only master binlog")
	}
	if !cluster.Conf.BackupBinlogs {
		return errors.New("Copy binlog not enable")
	}

	if cluster.IsInBackup() && cluster.Conf.BackupRestic {
		cluster.SetState("WARN0110", state.State{ErrType: "WARNING", ErrDesc: fmt.Sprintf(cluster.GetErrorList()["WARN0110"], "Binary Log", cluster.Conf.BinlogCopyMode, server.URL), ErrFrom: "JOB", ServerUrl: server.URL})
		time.Sleep(1 * time.Second)

		return server.JobBackupBinlogPurge(binlogfile)
	}

	cluster.SetInBinlogBackupState(true)
	defer cluster.SetInBinlogBackupState(false)

	binlogfilestart, _ := strconv.Atoi(strings.Split(binlogfile, ".")[1])
	prefix := strings.Split(binlogfile, ".")[0]
	binlogfilestop := binlogfilestart - cluster.Conf.BackupBinlogsKeep
	keeping := make(map[string]int)
	for binlogfilestop < binlogfilestart {
		if binlogfilestop > 0 {
			filename := prefix + "." + fmt.Sprintf("%06d", binlogfilestop)
			if _, err := os.Stat(server.GetMyBackupDirectory() + "/" + filename); os.IsNotExist(err) {
				if _, ok := server.BinaryLogFiles.CheckAndGet(filename); ok {
					cluster.LogModulePrintf(cluster.Conf.Verbose, config.ConstLogModTask, config.LvlInfo, "Backup master missing binlog of %s,%s", server.URL, filename)
					//Set true to skip sending to resting multiple times
					server.InitiateJobBackupBinlog(filename, true)
				}
			}
			keeping[filename] = binlogfilestop
		}
		binlogfilestop++
	}
	files, err := os.ReadDir(server.GetMyBackupDirectory())
	if err != nil {
		cluster.LogModulePrintf(cluster.Conf.Verbose, config.ConstLogModTask, config.LvlErr, "Failed to read backup directory of %s,%s", server.URL, err.Error())
	}

	for _, file := range files {
		_, ok := keeping[file.Name()]
		if strings.HasPrefix(file.Name(), prefix) && !ok {
			cluster.LogModulePrintf(cluster.Conf.Verbose, config.ConstLogModTask, config.LvlInfo, "Purging binlog file %s", file.Name())
			os.Remove(server.GetMyBackupDirectory() + "/" + file.Name())
		}
	}
	return nil
}

func (server *ServerMonitor) JobCapturePurge(path string, keep int) error {
	drop := make(map[string]int)

	files, err := os.ReadDir(path)
	if err != nil {
		return err
	}
	i := 0
	for _, file := range files {
		if strings.HasPrefix(file.Name(), "capture") {
			i++
			drop[file.Name()] = i
		}
	}
	for key, value := range drop {

		if value < len(drop)-keep {
			os.Remove(path + "/" + key)
		}

	}
	return nil
}

func (server *ServerMonitor) JobGetDumpGtidParameter() string {
	usegtid := ""
	// MySQL force GTID in server configuration the dump transparently include GTID pos. In MariaDB both positional or GTID is possible and so must be choose at dump
	// Issue #422
	// cluster.LogModulePrintf(cluster.Conf.Verbose, config.ConstLogModTask,LvlInfo, "gniac2 %s: %s,", server.URL, server.GetVersion())
	if server.GetVersion().IsMariaDB() {
		if server.HasGTIDReplication() {
			usegtid = "--gtid=true"
		} else {
			usegtid = "--gtid=false"
		}
	}
	return usegtid
}

func (cluster *Cluster) CreateTmpClientConfFile() (string, error) {
	confOut, err := os.CreateTemp("", "client.cnf")
	if err != nil {
		return "", err
	}

	if _, err := confOut.Write([]byte("[client]\npassword=" + cluster.GetDbPass() + "\n")); err != nil {
		return "", err
	}
	if err := confOut.Close(); err != nil {
		return "", err
	}
	return confOut.Name(), nil

}

func (cluster *Cluster) JobRejoinMysqldumpFromSource(source *ServerMonitor, dest *ServerMonitor) error {
	defer dest.SetInReseedBackup(false)
	cluster.LogModulePrintf(cluster.Conf.Verbose, config.ConstLogModTask, config.LvlInfo, "Rejoining from direct mysqldump from %s", source.URL)
	dest.StopSlave()
	usegtid := dest.JobGetDumpGtidParameter()

	events := ""
	if source.HasEventScheduler() {
		events = "--events=true"
	} else {
		events = "--events=false"
	}
	dumpslave := ""
	//	if !source.HasMySQLGTID() {
	if source.IsMaster() {
		dumpslave = "--master-data=1"
	} else {
		dumpslave = "--dump-slave=1"
	}
	//	}
	file, err := cluster.CreateTmpClientConfFile()
	if err != nil {
		return err
	}
	defer os.Remove(file)
	dumpstring := "--defaults-file=" + file + " " + source.ClusterGroup.getDumpParameter() + " " + dumpslave + " " + usegtid + " " + events

	dumpargs := strings.Split(strings.ReplaceAll(dumpstring, "  ", " "), " ")

	dumpargs = append(dumpargs, "--apply-slave-statements", "--host="+misc.Unbracket(source.Host), "--port="+source.Port, "--user="+source.ClusterGroup.GetDbUser() /*, "--log-error="+source.GetMyBackupDirectory()+"dump_error.log"*/)

	dumpCmd := exec.Command(cluster.GetMysqlDumpPath(), dumpargs...)
	stderrIn, _ := dumpCmd.StderrPipe()
	clientCmd := exec.Command(cluster.GetMysqlclientPath(), `--defaults-file=`+file, `--host=`+misc.Unbracket(dest.Host), `--port=`+dest.Port, `--user=`+cluster.GetDbUser(), `--force`, `--batch` /*, `--init-command=reset master;set sql_log_bin=0;set global slow_query_log=0;set global general_log=0;`*/)
	stderrOut, _ := clientCmd.StderrPipe()

	//disableBinlogCmd := exec.Command("echo", "\"set sql_bin_log=0;\"")
	cluster.LogModulePrintf(cluster.Conf.Verbose, config.ConstLogModTask, config.LvlInfo, "Command: %s ", strings.Replace(dumpCmd.String(), cluster.GetDbPass(), "XXXX", -1))

	iodumpreader, err := dumpCmd.StdoutPipe()
	clientCmd.Stdin = io.MultiReader(bytes.NewBufferString("reset master;set sql_log_bin=0;"), iodumpreader)

	/*clientCmd.Stdin, err = dumpCmd.StdoutPipe()
	if err != nil {
		cluster.LogModulePrintf(cluster.Conf.Verbose, config.ConstLogModTask,config.LvlErr, "Failed opening pipe: %s", err)
		return err
	}*/
	if err := dumpCmd.Start(); err != nil {
		cluster.LogModulePrintf(cluster.Conf.Verbose, config.ConstLogModTask, config.LvlErr, "Failed mysqldump command: %s at %s", err, strings.Replace(dumpCmd.String(), cluster.GetDbPass(), "XXXX", -1))
		return err
	}
	if err := clientCmd.Start(); err != nil {
		cluster.LogModulePrintf(cluster.Conf.Verbose, config.ConstLogModTask, config.LvlErr, "Can't start mysql client:%s at %s", err, strings.Replace(clientCmd.String(), cluster.GetDbPass(), "XXXX", -1))
		return err
	}
	var wg sync.WaitGroup
	wg.Add(2)

	go func() {
		defer wg.Done()
		source.copyLogs(stderrIn, config.ConstLogModBackupStream, config.LvlDbg)
	}()
	go func() {
		defer wg.Done()
		dest.copyLogs(stderrOut, config.ConstLogModBackupStream, config.LvlDbg)
	}()

	wg.Wait()

	dumpCmd.Wait()

	cluster.LogModulePrintf(cluster.Conf.Verbose, config.ConstLogModTask, config.LvlInfo, "Start slave after dump on %s", dest.URL)
	dest.StartSlave()
	return nil
}

func (server *ServerMonitor) JobBackupBinlogSSH(binlogfile string, isPurge bool) error {
	cluster := server.ClusterGroup
	if !server.IsMaster() {
		return errors.New("Copy only master binlog")
	}
	if cluster.IsInFailover() {
		return errors.New("Cancel job copy binlog during failover")
	}
	if !cluster.Conf.BackupBinlogs {
		return errors.New("Copy binlog not enable")
	}

	//Skip setting in backup state due to batch purging
	if !isPurge {
		if cluster.IsInBackup() && cluster.Conf.BackupRestic {
			cluster.SetState("WARN0110", state.State{ErrType: "WARNING", ErrDesc: fmt.Sprintf(cluster.GetErrorList()["WARN0110"], "Binary Log", cluster.Conf.BinlogCopyMode, server.URL), ErrFrom: "JOB", ServerUrl: server.URL})
			time.Sleep(1 * time.Second)

			return server.JobBackupBinlogSSH(binlogfile, isPurge)
		}

		cluster.SetInBinlogBackupState(true)
		defer cluster.SetInBinlogBackupState(false)
	}

	server.SetBackingUpBinaryLog(true)
	defer server.SetBackingUpBinaryLog(false)

	client, err := server.GetCluster().OnPremiseConnect(server)
	if err != nil {
		cluster.LogModulePrintf(cluster.Conf.Verbose, config.ConstLogModTask, config.LvlErr, "OnPremise run  job  %s", err)
		return err
	}
	defer client.Close()

	remotefile := server.BinaryLogDir + "/" + binlogfile
	localfile := server.GetMyBackupDirectory() + "/" + binlogfile

	fileinfo, err := client.Sftp().Stat(remotefile)
	if err != nil {
		cluster.LogModulePrintf(cluster.Conf.Verbose, config.ConstLogModTask, config.LvlErr, "Error while getting binlog file [%s] stat:  %s", remotefile, err)
		return err
	}

	err = client.Sftp().Download(remotefile, localfile)
	if err != nil {
		cluster.LogModulePrintf(cluster.Conf.Verbose, config.ConstLogModTask, config.LvlErr, "Download binlog error:  %s", err)
		return err
	}

	localinfo, err := os.Stat(localfile)
	if err != nil {
		cluster.LogModulePrintf(cluster.Conf.Verbose, config.ConstLogModTask, config.LvlErr, "Error while getting backed up binlog file [%s] stat:  %s", localfile, err)
		return err
	}

	if fileinfo.Size() != localinfo.Size() {
		err := errors.New("Remote filesize is different with downloaded filesize")
		cluster.LogModulePrintf(cluster.Conf.Verbose, config.ConstLogModTask, config.LvlErr, "Error while getting backed up binlog file [%s] stat:  %s", localfile, err)
		return err
	}

	//Skip copying to resting when purge due to batching
	if !isPurge {
		// Backup to restic when no error (defer to prevent unfinished physical copy)
		backtype := "binlog"
		defer server.BackupRestic(cluster.Conf.Cloud18GitUser, cluster.Name, server.DBVersion.Flavor, server.DBVersion.ToString(), backtype)
	}
	return nil
}

func (server *ServerMonitor) InitiateJobBackupBinlog(binlogfile string, isPurge bool) error {
	cluster := server.ClusterGroup

	if server.BinaryLogDir == "" {
		//Not using Variables[] due to uppercase values
		basename, _, err := dbhelper.GetVariableByName(server.Conn, "LOG_BIN_BASENAME", server.DBVersion)
		if err != nil {
			cluster.LogModulePrintf(cluster.Conf.Verbose, config.ConstLogModTask, config.LvlErr, "Variable log_bin_basename not found!")
			return err
		}

		parts := strings.Split(basename, "/")
		binlogpath := strings.Join(parts[:len(parts)-1], "/")

		server.SetBinaryLogDir(binlogpath)
	}

	if !isPurge {
		cluster.LogModulePrintf(cluster.Conf.Verbose, config.ConstLogModTask, config.LvlInfo, "Initiating backup binlog for %s", binlogfile)
	}

	switch cluster.Conf.BinlogCopyMode {
	case "client", "mysqlbinlog":
		return server.JobBackupBinlog(binlogfile, isPurge)
	case "ssh":
		return server.JobBackupBinlogSSH(binlogfile, isPurge)
	case "script":
		return cluster.BinlogCopyScript(server, binlogfile, isPurge)
	}

	return errors.New("Wrong configuration for Backup Binlog Method!")
}

func (server *ServerMonitor) WaitAndSendSST(task string, filename string, loop int) error {
	cluster := server.ClusterGroup
	var err error

<<<<<<< HEAD
	switch task {
	case "reseedmariabackup", "reseedxtrabackup":
		if !server.IsReseeding {
			return fmt.Errorf("Server is not in reseeding state, cancel sending file to %s", server.URL)
		}
	case "flashbackmariabackup", "flashbackxtrabackup":
		if !server.IsFlashingBack {
			return fmt.Errorf("Server is not in flashback state, cancel sending file to %s", server.URL)
		}
=======
	if cluster.Conf.SuperReadOnly && cluster.GetMaster().URL != server.URL {
		cluster.SetState("WARN0114", state.State{ErrType: "WARNING", ErrDesc: fmt.Sprintf(clusterError["WARN0114"], server.URL), ErrFrom: "JOB"})
		return nil
	}

	if !server.IsReseeding {
		cluster.LogModulePrintf(cluster.Conf.Verbose, config.ConstLogModGeneral, config.LvlInfo, "Server is not in reseeding state, cancel sending file to %s", server.URL)
		return nil
>>>>>>> c6ca0d0f
	}

	rows, err := server.Conn.Queryx(fmt.Sprintf("SELECT done FROM replication_manager_schema.jobs WHERE task='%s' and state=%d", task, 2))
	if err != nil {
		cluster.LogModulePrintf(cluster.Conf.Verbose, config.ConstLogModTask, config.LvlErr, "Scheduler error fetching replication_manager_schema.jobs %s", err)
		server.JobsCreateTable()
		return err
	}

	var done int
	var count int = 0
	defer rows.Close()
	for rows.Next() {
		rows.Scan(&done)
		count++
	}

	time.Sleep(time.Second * 15)
	//Check if id exists
	if count > 0 {
		server.JobsUpdateState(task, "processing", 1, 0)
		go func() {
			err := cluster.SSTRunSender(filename, server)
			if err != nil {
				cluster.LogModulePrintf(cluster.Conf.Verbose, config.ConstLogModSST, config.LvlErr, err.Error())
				server.JobsUpdateState(task, err.Error(), 5, 0)
			}
		}()
		return nil
	} else {
		if loop < 10 {
			loop++
			return server.WaitAndSendSST(task, filename, loop)
		}
	}

	query := "UPDATE replication_manager_schema.jobs SET state=5, result='Waiting more than max loop' where task = '%s'"
	server.ExecQueryNoBinLog(fmt.Sprintf(query, task))
	server.SetNeedRefreshJobs(true)
	return errors.New("Error: waiting for " + task + " more than max loop.")
}

func (server *ServerMonitor) ProcessReseedPhysical(task string) error {
	cluster := server.ClusterGroup
	master := cluster.GetMaster()

	//Prevent multiple reseed
	if server.IsFlashingBack {
		return errors.New("Server is in flashback state")
	}

	if master == nil {
		return errors.New("No master found")
	}

	useMaster := true
	backupext := ".xbtream"
	if cluster.Conf.CompressBackups {
		backupext = backupext + ".gz"
	}

	file := cluster.Conf.BackupPhysicalType + backupext
	backupfile := master.GetMyBackupDirectory() + file

	bckserver := cluster.GetBackupServer()
	if bckserver != nil && bckserver.HasBackupTypeCookie(cluster.Conf.BackupPhysicalType) {
		if _, err := os.Stat(bckserver.GetMyBackupDirectory() + file); err == nil {
			backupfile = bckserver.GetMyBackupDirectory() + file
			useMaster = false
		} else {
			//Remove false cookie
			bckserver.DelBackupTypeCookie(cluster.Conf.BackupPhysicalType)
		}
	}

	if useMaster {
		if _, err := os.Stat(backupfile); err != nil {
			//Remove false cookie
			master.DelBackupTypeCookie(cluster.Conf.BackupPhysicalType)
			return fmt.Errorf("Cancelling reseed. No backup file found on master for %s", cluster.Conf.BackupPhysicalType)
		}
	}

	cluster.LogModulePrintf(cluster.Conf.Verbose, config.ConstLogModGeneral, config.LvlInfo, "Sending master physical backup to reseed %s", server.URL)

	go server.WaitAndSendSST(task, backupfile, 0)

	return nil
}

func (server *ServerMonitor) ProcessFlashbackPhysical(task string) error {

	cluster := server.ClusterGroup
	master := cluster.GetMaster()

	//Prevent multiple reseed
	if server.IsReseeding {
		return errors.New("Server is in reseeding state")
	}

	if master == nil {
		return errors.New("No master found")
	}

	useSelfBackup := true
	backupext := ".xbtream"
	if cluster.Conf.CompressBackups {
		backupext = backupext + ".gz"
	}

	file := cluster.Conf.BackupPhysicalType + backupext
	backupfile := server.GetMyBackupDirectory() + file

	bckserver := cluster.GetBackupServer()
	if bckserver != nil && bckserver.HasBackupTypeCookie(cluster.Conf.BackupPhysicalType) {
		if _, err := os.Stat(bckserver.GetMyBackupDirectory() + file); err == nil {
			backupfile = bckserver.GetMyBackupDirectory() + file
			useSelfBackup = false
		} else {
			//Remove false cookie
			bckserver.DelBackupTypeCookie(cluster.Conf.BackupPhysicalType)
		}
	}

	if useSelfBackup {
		if _, err := os.Stat(backupfile); err != nil {
			//Remove false cookie
			server.DelBackupTypeCookie(cluster.Conf.BackupPhysicalType)
			return fmt.Errorf("Cancelling flashback. No backup file found for %s", cluster.Conf.BackupPhysicalType)
		}
	}

	cluster.LogModulePrintf(cluster.Conf.Verbose, config.ConstLogModGeneral, config.LvlInfo, "Sending physical backup to flashback %s", server.URL)

	go server.WaitAndSendSST(task, backupfile, 0)

	return nil
}

func (server *ServerMonitor) WriteJobLogs(mod int, encrypted, key, iv, task string) error {
	cluster := server.ClusterGroup
	eCmd := exec.Command("echo", encrypted)
	// Create a pipe for the stdout of lsCmd
	eStdout, err := eCmd.StdoutPipe()
	if err != nil {
		cluster.LogModulePrintf(cluster.Conf.Verbose, config.ConstLogModTask, config.LvlErr, "Error creating stdout pipe for log message: %s", err.Error())
		return err
	}

	dCmd := exec.Command("openssl", "aes-256-cbc", "-d", "-a", "-nosalt", "-K", ""+key+"", "-iv", ""+iv+"")
	dCmd.Stdin = eStdout
	dStdout, err := dCmd.StdoutPipe()
	if err != nil {
		cluster.LogModulePrintf(cluster.Conf.Verbose, config.ConstLogModTask, config.LvlErr, "Error piping log message decryption: %s", err.Error())
		return err
	}
	// Start the first command
	if err := eCmd.Start(); err != nil {
		cluster.LogModulePrintf(cluster.Conf.Verbose, config.ConstLogModTask, config.LvlErr, "Error starting log message: %s", err.Error())
		return err
	}

	// Start the second command
	if err := dCmd.Start(); err != nil {
		cluster.LogModulePrintf(cluster.Conf.Verbose, config.ConstLogModTask, config.LvlErr, "Error starting log message decrypt: %s", err.Error())
		return err
	}

	// Read the output from grepCmd
	scanner := bufio.NewScanner(dStdout)
	for scanner.Scan() {
		output := scanner.Text()
		pos := strings.LastIndex(output, "}")
		if pos > 10 {
			output = output[:pos+1]
		}

		var logEntry config.LogEntry
		err = json.Unmarshal([]byte(output), &logEntry)
		if err != nil {
			cluster.LogModulePrintf(cluster.Conf.Verbose, config.ConstLogModTask, config.LvlErr, "Error loading JSON Entry: %s. Err: %s", output, err.Error())
			continue
		}

		server.ParseLogEntries(logEntry, mod, task)
	}

	if err := scanner.Err(); err != nil {
		cluster.LogModulePrintf(cluster.Conf.Verbose, config.ConstLogModTask, config.LvlErr, "Error reading from log message decrypt: %s", err.Error())
		return err
	}

	// Wait for the commands to complete
	if err := eCmd.Wait(); err != nil {
		cluster.LogModulePrintf(cluster.Conf.Verbose, config.ConstLogModTask, config.LvlErr, "Error waiting for log message done: %s", err.Error())
		return err
	}

	if err := dCmd.Wait(); err != nil {
		cluster.LogModulePrintf(cluster.Conf.Verbose, config.ConstLogModTask, config.LvlErr, "Error waiting for log message decription: %s", err.Error())
		return err
	}

	return nil
}

func (server *ServerMonitor) ParseLogEntries(entry config.LogEntry, mod int, task string) error {
	cluster := server.ClusterGroup
	if entry.Server != server.URL {
		err := fmt.Errorf("Log entries and source mismatch: %s with %s", entry.Server, server.URL)
		cluster.LogModulePrintf(cluster.Conf.Verbose, config.ConstLogModTask, config.LvlWarn, err.Error())
		return err
	}

	binRegex := regexp.MustCompile(`filename '([^']+)', position '([^']+)', GTID of the last change '([^']+)'`)

	lines := strings.Split(strings.ReplaceAll(entry.Log, "\\n", "\n"), "\n")
	for _, line := range lines {
		if strings.TrimSpace(line) != "" {
			// Process the individual log line (e.g., write to file, send to a logging system, etc.)
			if strings.Contains(line, "ERROR") {
				cluster.LogModulePrintf(cluster.Conf.Verbose, mod, config.LvlErr, "[%s] %s", server.URL, line)
			} else {
				switch task {
				case "xtrabackup", "mariabackup":
					if matches := binRegex.FindStringSubmatch(line); matches != nil {
						server.LastBackupMeta.Physical.BinLogGtid = matches[3]
						server.LastBackupMeta.Physical.BinLogFilePos, _ = strconv.ParseUint(matches[2], 10, 64)
						server.LastBackupMeta.Physical.BinLogFileName = matches[1]
					}
				}
				cluster.LogModulePrintf(cluster.Conf.Verbose, mod, config.LvlDbg, "[%s] %s", server.URL, line)
			}
		}
	}
	return nil
}

func (server *ServerMonitor) WriteBackupMetadata(backtype config.BackupMethod) {
	cluster := server.ClusterGroup
	var lastmeta *config.BackupMetadata

	switch backtype {
	case config.BackupMethodLogical:
		lastmeta = server.LastBackupMeta.Logical
	case config.BackupMethodPhysical:
		lastmeta = server.LastBackupMeta.Physical
	default:
		cluster.LogModulePrintf(cluster.Conf.Verbose, config.ConstLogModTask, config.LvlErr, "Wrong backup type for metadata in %s", server.URL)
		return
	}

	if finfo, err := os.Stat(lastmeta.Dest); err == nil {
		lastmeta.Size = finfo.Size()
		lastmeta.EndTime = time.Now()
	}

	task := server.JobResults.Get(lastmeta.BackupTool)

	//Wait until job result changed since we're using pointer
	for task.State < 3 {
		time.Sleep(time.Second)
	}

	cluster.LogModulePrintf(cluster.Conf.Verbose, config.ConstLogModTask, config.LvlInfo, "Continue for writing metadata", server.URL)

	if task.State == 3 || task.State == 4 {
		//Wait for binlog metadata sent by writelog API
		cluster.LogModulePrintf(cluster.Conf.Verbose, config.ConstLogModTask, config.LvlInfo, "Waiting for binlog info: %v", server.LastBackupMeta.Logical)
		for lastmeta.BinLogFileName == "" {
			time.Sleep(time.Second)
		}
		lastmeta.Completed = true
		cluster.LogModulePrintf(cluster.Conf.Verbose, config.ConstLogModTask, config.LvlInfo, "Metadata completed: %v", server.LastBackupMeta.Logical)
	} else {
		cluster.LogModulePrintf(cluster.Conf.Verbose, config.ConstLogModTask, config.LvlWarn, "Error occured in backup, writing incomplete metadata for backup in %s", server.URL)
	}

	bjson, err := json.MarshalIndent(lastmeta, "", "\t")
	if err != nil {
		cluster.LogModulePrintf(cluster.Conf.Verbose, config.ConstLogModTask, config.LvlWarn, "Failed to marshall metadata for backup in %s: %s", server.URL, err.Error())
	}

	err = os.WriteFile(server.GetMyBackupDirectory()+lastmeta.BackupTool+".meta.json", bjson, 0644)
	if err != nil {
		cluster.LogModulePrintf(cluster.Conf.Verbose, config.ConstLogModTask, config.LvlWarn, "Failed to write metadata for backup in %s: %s", server.URL, err.Error())
	} else {
		cluster.LogModulePrintf(cluster.Conf.Verbose, config.ConstLogModTask, config.LvlInfo, "Created metadata for backup in %s successfully", server.URL)
	}

	//Don't change river
	if cluster.Conf.BackupKeepUntilValid && lastmeta.BackupTool != config.ConstBackupLogicalTypeRiver {
		if lastmeta.Completed {
			cluster.LogModulePrintf(cluster.Conf.Verbose, config.ConstLogModTask, config.LvlInfo, "Backup valid, removing old backup.")
			exec.Command("rm", "-r", lastmeta.Dest+".old").Run()
		} else {
			cluster.LogModulePrintf(cluster.Conf.Verbose, config.ConstLogModTask, config.LvlInfo, "Error occured in backup, rolling back to old backup.")
			exec.Command("mv", lastmeta.Dest, lastmeta.Dest+".err").Run()
			exec.Command("mv", lastmeta.Dest+".old", lastmeta.Dest).Run()
			exec.Command("rm", "-r", lastmeta.Dest+".err").Run()
		}
	}
}

// Job state always updated in replication-manager runtime.
func (server *ServerMonitor) JobsUpdateState(task, result string, state, done int) error {
	var err error
	cluster := server.ClusterGroup

	if t, exists := server.JobResults.LoadOrStore(task, &config.Task{
		Task:   task,
		State:  state,
		Result: result,
		Done:   done,
	}); exists {
		t.State = state
		t.Done = done
		t.Result = result
	}
	cluster.LogModulePrintf(cluster.Conf.Verbose, config.ConstLogModTask, config.LvlDbg, "Job state updated in runtime. Continue to update state in jobs table.")

	conn, err := server.GetNewDBConn()
	if err != nil {
		cluster.LogModulePrintf(cluster.Conf.Verbose, config.ConstLogModTask, config.LvlErr, "Job can't connect")
		return err
	}
	defer conn.Close()

	//Using lock to prevent wrong reads
	_, err = conn.Exec("set sql_log_bin=0;")
	if err != nil {
		cluster.LogModulePrintf(cluster.Conf.Verbose, config.ConstLogModTask, config.LvlErr, "Job can't disable binlog for session")
		return err
	}

	_, err = conn.Exec("LOCK TABLES replication_manager_schema.jobs WRITE;")
	if err != nil {
		cluster.LogModulePrintf(cluster.Conf.Verbose, config.ConstLogModTask, config.LvlErr, "Job can't lock table jobs for cancel reseed")
		return err
	}

	defer conn.Exec("UNLOCK TABLES;")

	if done == 1 {
		_, err = conn.Exec("UPDATE replication_manager_schema.jobs SET done=?, state=?, result=?, end=NOW() WHERE task =?;", done, state, result, task)
	} else {
		_, err = conn.Exec("UPDATE replication_manager_schema.jobs SET done=?, state=?, result=? WHERE task =?;", done, state, result, task)
	}
	if err != nil {
		cluster.LogModulePrintf(cluster.Conf.Verbose, config.ConstLogModTask, config.LvlErr, "Job can't update job: %s", err)
		return err
	}

	server.SetNeedRefreshJobs(true)

	return err
}

func (server *ServerMonitor) JobMyLoaderParseMeta(dir string) (config.MyDumperMetaData, error) {
	cluster := server.ClusterGroup
	dir = strings.TrimSuffix(dir, "/")
	if cluster.MyDumperVersion.GreaterEqual("0.14.1") {
		return server.JobParseMyDumperMetaNew(dir)
	} else {
		return server.JobParseMyDumperMetaOld(dir)
	}
}

func (server *ServerMonitor) JobParseMyDumperMeta() error {
	var m config.MyDumperMetaData
	var err error

	m, err = server.JobMyLoaderParseMeta(server.LastBackupMeta.Logical.Dest)
	if err != nil {
		return err
	}

	server.LastBackupMeta.Logical.BinLogGtid = m.BinLogUuid
	server.LastBackupMeta.Logical.BinLogFilePos = m.BinLogFilePos
	server.LastBackupMeta.Logical.BinLogFileName = m.BinLogFileName

	return nil
}

func (server *ServerMonitor) JobParseMyDumperMetaNew(dir string) (config.MyDumperMetaData, error) {

	var m config.MyDumperMetaData

	meta := dir + "/metadata"
	file, err := os.Open(meta)
	if err != nil {
		return m, err
	}
	defer file.Close()

	scanner := bufio.NewScanner(file)

	var binlogFile, position, gtidSet string

	reFile := regexp.MustCompile(`^File\s*=\s*(.*)`)
	rePos := regexp.MustCompile(`^Position\s*=\s*(\d+)`)
	reGTID := regexp.MustCompile(`^Executed_Gtid_Set\s*=\s*(.*)`)

	for scanner.Scan() {
		line := scanner.Text()

		if binlogFile == "" {
			if matches := reFile.FindStringSubmatch(line); matches != nil {
				binlogFile = matches[1]
			}
		}

		if position == "" {
			if matches := rePos.FindStringSubmatch(line); matches != nil {
				position = matches[1]
			}
		}

		if gtidSet == "" {
			if matches := reGTID.FindStringSubmatch(line); matches != nil {
				gtidSet = matches[1]
			}
		}
	}

	if err := scanner.Err(); err != nil {
		fmt.Println("Error reading file:", err)
		return m, err
	}

	m.BinLogUuid = gtidSet
	m.BinLogFilePos, _ = strconv.ParseUint(position, 10, 64)
	m.BinLogFileName = binlogFile

	return m, nil
}

func (server *ServerMonitor) JobParseMyDumperMetaOld(dir string) (config.MyDumperMetaData, error) {

	var m config.MyDumperMetaData
	buf := new(bytes.Buffer)

	// metadata file name.
	meta := dir + "/metadata"

	// open a file.
	MetaFd, err := os.Open(meta)
	if err != nil {
		return m, err
	}
	defer MetaFd.Close()

	MetaRd := bufio.NewReader(MetaFd)
	for {
		line, err := MetaRd.ReadBytes('\n')
		if err != nil {
			break
		}

		if len(line) > 2 {
			newline := bytes.TrimLeft(line, "")
			buf.Write(bytes.Trim(newline, "\n"))
			line = []byte{}
		}
		if strings.Contains(string(buf.Bytes()), "Started") == true {
			splitbuf := strings.Split(string(buf.Bytes()), ":")
			m.StartTimestamp, _ = time.ParseInLocation("2006-01-02 15:04:05", strings.TrimLeft(strings.Join(splitbuf[1:], ":"), " "), time.Local)
		}
		if strings.Contains(string(buf.Bytes()), "Log") == true {
			splitbuf := strings.Split(string(buf.Bytes()), ":")
			m.BinLogFileName = strings.TrimLeft(strings.Join(splitbuf[1:], ":"), " ")
		}
		if strings.Contains(string(buf.Bytes()), "Pos") == true {
			splitbuf := strings.Split(string(buf.Bytes()), ":")
			pos, _ := strconv.Atoi(strings.TrimLeft(strings.Join(splitbuf[1:], ":"), " "))

			m.BinLogFilePos = uint64(pos)
		}

		if strings.Contains(string(buf.Bytes()), "GTID") == true {
			splitbuf := strings.Split(string(buf.Bytes()), ":")
			m.BinLogUuid = strings.TrimLeft(strings.Join(splitbuf[1:], ":"), " ")
		}
		if strings.Contains(string(buf.Bytes()), "Finished") == true {
			splitbuf := strings.Split(string(buf.Bytes()), ":")
			m.EndTimestamp, _ = time.ParseInLocation("2006-01-02 15:04:05", strings.TrimLeft(strings.Join(splitbuf[1:], ":"), " "), time.Local)
		}
		buf.Reset()

	}

	return m, nil
}<|MERGE_RESOLUTION|>--- conflicted
+++ resolved
@@ -1160,14 +1160,11 @@
 		return nil
 	}
 
-<<<<<<< HEAD
-=======
 	if cluster.Conf.SuperReadOnly && cluster.GetMaster().URL != server.URL {
 		cluster.SetState("WARN0114", state.State{ErrType: "WARNING", ErrDesc: fmt.Sprintf(clusterError["WARN0114"], server.URL), ErrFrom: "JOB"})
 		return nil
 	}
 
->>>>>>> c6ca0d0f
 	server.ExecQueryNoBinLog("UPDATE replication_manager_schema.jobs SET state=5, result='Timeout waiting for job to start' where state=0 and start <= DATE_SUB(NOW(), interval 1 hour)")
 
 	//server.JobInsertTask("", "", "")
@@ -2482,7 +2479,16 @@
 	cluster := server.ClusterGroup
 	var err error
 
-<<<<<<< HEAD
+	if cluster.Conf.SuperReadOnly && cluster.GetMaster().URL != server.URL {
+		cluster.SetState("WARN0114", state.State{ErrType: "WARNING", ErrDesc: fmt.Sprintf(clusterError["WARN0114"], server.URL), ErrFrom: "JOB"})
+		return nil
+	}
+
+	if !server.IsReseeding {
+		cluster.LogModulePrintf(cluster.Conf.Verbose, config.ConstLogModGeneral, config.LvlInfo, "Server is not in reseeding state, cancel sending file to %s", server.URL)
+		return nil
+	}
+
 	switch task {
 	case "reseedmariabackup", "reseedxtrabackup":
 		if !server.IsReseeding {
@@ -2492,16 +2498,6 @@
 		if !server.IsFlashingBack {
 			return fmt.Errorf("Server is not in flashback state, cancel sending file to %s", server.URL)
 		}
-=======
-	if cluster.Conf.SuperReadOnly && cluster.GetMaster().URL != server.URL {
-		cluster.SetState("WARN0114", state.State{ErrType: "WARNING", ErrDesc: fmt.Sprintf(clusterError["WARN0114"], server.URL), ErrFrom: "JOB"})
-		return nil
-	}
-
-	if !server.IsReseeding {
-		cluster.LogModulePrintf(cluster.Conf.Verbose, config.ConstLogModGeneral, config.LvlInfo, "Server is not in reseeding state, cancel sending file to %s", server.URL)
-		return nil
->>>>>>> c6ca0d0f
 	}
 
 	rows, err := server.Conn.Queryx(fmt.Sprintf("SELECT done FROM replication_manager_schema.jobs WHERE task='%s' and state=%d", task, 2))
