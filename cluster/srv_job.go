--- conflicted
+++ resolved
@@ -62,7 +62,6 @@
 	if err != nil {
 		cluster.LogModulePrintf(cluster.Conf.Verbose, config.ConstLogModTask, config.LvlErr, "Can't create table replication_manager_schema.jobs")
 		return err
-<<<<<<< HEAD
 	}
 
 	//Add column instead of changing create table for compatibility
@@ -72,17 +71,6 @@
 		return err
 	}
 
-=======
-	}
-
-	//Add column instead of changing create table for compatibility
-	err = server.ExecQueryNoBinLog("ALTER TABLE replication_manager_schema.jobs ADD COLUMN IF NOT EXISTS state tinyint not null default 0 AFTER `done`")
-	if err != nil {
-		cluster.LogModulePrintf(cluster.Conf.Verbose, config.ConstLogModGeneral, config.LvlErr, "Can't add column on table replication_manager_schema.jobs")
-		return err
-	}
-
->>>>>>> bd15df25
 	//Add index
 	err = server.ExecQueryNoBinLog("ALTER TABLE replication_manager_schema.jobs ADD INDEX IF NOT EXISTS idx3 (task, state)")
 	if err != nil {
