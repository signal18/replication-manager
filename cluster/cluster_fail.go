// replication-manager - Replication Manager Monitoring and CLI for MariaDB and MySQL
// Copyright 2017-2021 SIGNAL18 CLOUD SAS
// Authors: Guillaume Lefranc <guillaume@signal18.io>
//          Stephane Varoqui  <svaroqui@gmail.com>
// This source code is licensed under the GNU General Public License, version 3.
// Redistribution/Reuse of this code is permitted under the GNU v3 license, as
// an additional term, ALL code must carry the original Author(s) credit in comment form.
// See LICENSE in this directory for the integral text.

package cluster

import (
	"encoding/json"
	"errors"
	"fmt"
	"os/exec"
	"sort"
	"strconv"
	"strings"
	"time"

	v3 "github.com/signal18/replication-manager/repmanv3"
	"github.com/signal18/replication-manager/utils/dbhelper"
	"github.com/signal18/replication-manager/utils/gtid"
	"github.com/signal18/replication-manager/utils/state"
)

// MasterFailover triggers a leader change and returns the new master URL when single possible leader
func (cluster *Cluster) MasterFailover(fail bool) bool {
	if cluster.GetTopology() == topoMultiMasterRing || cluster.GetTopology() == topoMultiMasterWsrep {
		res := cluster.VMasterFailover(fail)
		return res
	}
	cluster.sme.SetFailoverState()
	// Phase 1: Cleanup and election
	var err error
	if fail == false {
		cluster.LogPrintf(LvlInfo, "--------------------------")
		cluster.LogPrintf(LvlInfo, "Starting master switchover")
		cluster.LogPrintf(LvlInfo, "--------------------------")
		cluster.LogPrintf(LvlInfo, "Checking long running updates on master %d", cluster.Conf.SwitchWaitWrite)
		if cluster.master == nil {
			cluster.LogPrintf(LvlErr, "Cannot switchover without a master")
			return false
		}
		if cluster.master.Conn == nil {
			cluster.LogPrintf(LvlErr, "Cannot switchover without a master connection")
			return false
		}
		qt, logs, err := dbhelper.CheckLongRunningWrites(cluster.master.Conn, cluster.Conf.SwitchWaitWrite)
		cluster.LogSQL(logs, err, cluster.master.URL, "MasterFailover", LvlDbg, "CheckLongRunningWrites")
		if qt > 0 {
			cluster.LogPrintf(LvlErr, "Long updates running on master. Cannot switchover")
			cluster.sme.RemoveFailoverState()
			return false
		}

		cluster.LogPrintf(LvlInfo, "Flushing tables on master %s", cluster.master.URL)
		workerFlushTable := make(chan error, 1)
		if cluster.master.DBVersion.IsMariaDB() && cluster.master.DBVersion.Major > 10 && cluster.master.DBVersion.Minor >= 1 {

			go func() {
				var err2 error
				logs, err2 = dbhelper.MariaDBFlushTablesNoLogTimeout(cluster.master.Conn, strconv.FormatInt(cluster.Conf.SwitchWaitTrx+2, 10))
				cluster.LogSQL(logs, err2, cluster.master.URL, "MasterFailover", LvlDbg, "MariaDBFlushTablesNoLogTimeout")
				workerFlushTable <- err2
			}()
		} else {
			go func() {
				var err2 error
				logs, err2 = dbhelper.FlushTablesNoLog(cluster.master.Conn)
				cluster.LogSQL(logs, err2, cluster.master.URL, "MasterFailover", LvlDbg, "FlushTablesNoLog")
				workerFlushTable <- err2
			}()

		}

		select {
		case err = <-workerFlushTable:
			if err != nil {
				cluster.LogPrintf(LvlWarn, "Could not flush tables on master", err)
			}
		case <-time.After(time.Second * time.Duration(cluster.Conf.SwitchWaitTrx)):
			cluster.LogPrintf(LvlErr, "Long running trx on master at least %d, can not switchover ", cluster.Conf.SwitchWaitTrx)
			cluster.sme.RemoveFailoverState()
			return false
		}

	} else {
		cluster.LogPrintf(LvlInfo, "------------------------")
		cluster.LogPrintf(LvlInfo, "Starting master failover")
		cluster.LogPrintf(LvlInfo, "------------------------")
	}
	cluster.LogPrintf(LvlInfo, "Electing a new master")
	for _, s := range cluster.slaves {
		s.Refresh()
	}
	key := -1
	if fail {
		key = cluster.electFailoverCandidate(cluster.slaves, true)
	} else {
		key = cluster.electSwitchoverCandidate(cluster.slaves, true)
	}
	if key == -1 {
		cluster.LogPrintf(LvlErr, "No candidates found")
		cluster.sme.RemoveFailoverState()
		return false
	}

	cluster.LogPrintf(LvlInfo, "Slave %s has been elected as a new master", cluster.slaves[key].URL)
	if fail && !cluster.isSlaveElectable(cluster.slaves[key], true) {
		cluster.LogPrintf(LvlInfo, "Elected slave have issue cancelling failover", cluster.slaves[key].URL)
		cluster.sme.RemoveFailoverState()
		return false
	}
	// Shuffle the server list
	var skey int
	for k, server := range cluster.Servers {
		if cluster.slaves[key].URL == server.URL {
			skey = k
			break
		}
	}
	cluster.oldMaster = cluster.master
	cluster.master = cluster.Servers[skey]
	cluster.master.SetMaster()
	if cluster.Conf.MultiMaster == false {
		cluster.slaves[key].delete(&cluster.slaves)
	}
	cluster.failoverPreScript()

	// Phase 2: Reject updates and sync slaves on switchover
	if fail == false {
		cluster.oldMaster.freeze()
	}
	// Sync candidate depending on the master status.
	// If it's a switchover, use MASTER_POS_WAIT to sync.
	// If it's a failover, wait for the SQL thread to read all relay logs.
	// If maxsclale we should wait for relay catch via old style
<<<<<<< HEAD
	crash := new(v3.Cluster_Crash)
	crash.Url = cluster.oldMaster.URL
	crash.ElectedMasterUrl = cluster.master.URL
=======
>>>>>>> 0b64003b

	cluster.LogPrintf(LvlInfo, "Waiting for candidate master %s to apply relay log", cluster.master.URL)
	err = cluster.master.ReadAllRelayLogs()
	if err != nil {
		cluster.LogPrintf(LvlErr, "Error while reading relay logs on candidate %s: %s", cluster.master.URL, err)
	}

	//cluster.failoverCrash()

	cluster.LogPrintf(LvlInfo, "Save replication status and crash infos before opening traffic")
	ms, err := cluster.master.GetSlaveStatus(cluster.master.ReplicationSourceName)
	if err != nil {
		cluster.LogPrintf(LvlErr, "Failover can not fetch replication info on new master: %s", err)
	}
	cluster.LogPrintf(LvlDbg, "master_log_file=%s", ms.MasterLogFile.String)
	cluster.LogPrintf(LvlDbg, "master_log_pos=%s", ms.ReadMasterLogPos.String)
	cluster.LogPrintf(LvlDbg, "Candidate semisync %t", cluster.master.SemiSyncSlaveStatus)
	crash := new(Crash)
	crash.URL = cluster.oldMaster.URL
	crash.ElectedMasterURL = cluster.master.URL
	crash.FailoverMasterLogFile = ms.MasterLogFile.String
	crash.FailoverMasterLogPos = ms.ReadMasterLogPos.String
	crash.NewMasterLogFile = cluster.master.BinaryLogFile
	crash.NewMasterLogPos = cluster.master.BinaryLogPos
	if cluster.master.DBVersion.IsMariaDB() {
		if cluster.Conf.MxsBinlogOn {
<<<<<<< HEAD
			//	cluster.master.FailoverIOGtid = cluster.master.CurrentGtid
			crash.SetFailoverIOGtid(*cluster.master.CurrentGtid)
		} else {
			//	cluster.master.FailoverIOGtid = gtid.NewList(ms.GtidIOPos.String)
			crash.SetFailoverIOGtid(*gtid.NewList(ms.GtidIOPos.String))
		}
	} else if cluster.master.DBVersion.IsMySQLOrPerconaGreater57() && cluster.master.HasGTIDReplication() {
		crash.SetFailoverIOGtid(*gtid.NewMySQLList(ms.ExecutedGtidSet.String))
=======
			crash.FailoverIOGtid = cluster.master.CurrentGtid
		} else {
			crash.FailoverIOGtid = gtid.NewList(ms.GtidIOPos.String)
		}
	} else if cluster.master.DBVersion.IsMySQLOrPerconaGreater57() && cluster.master.HasGTIDReplication() {
		cluster.LogPrintf(LvlInfo, "MySQL GTID saving crash info for replication ExexecutedGtidSet %s", ms.ExecutedGtidSet.String)
		crash.FailoverIOGtid = gtid.NewMySQLList(strings.ToUpper(ms.ExecutedGtidSet.String), cluster.GetCrcTable())
>>>>>>> 0b64003b
	}
	cluster.master.FailoverSemiSyncSlaveStatus = cluster.master.SemiSyncSlaveStatus
	crash.FailoverSemiSyncSlaveStatus = cluster.master.SemiSyncSlaveStatus

	// if relay server than failover and switchover converge to a new binlog  make this happen
	var relaymaster *ServerMonitor
	if cluster.Conf.MxsBinlogOn || cluster.Conf.MultiTierSlave {
		cluster.LogPrintf(LvlInfo, "Candidate master has to catch up with relay server log position")
		relaymaster = cluster.GetRelayServer()
		if relaymaster != nil {
			rs, err := relaymaster.GetSlaveStatus(relaymaster.ReplicationSourceName)
			if err != nil {
				cluster.LogPrintf(LvlErr, "Can't find slave status on relay server %s", relaymaster.URL)
			}
			relaymaster.Refresh()

			binlogfiletoreach, _ := strconv.Atoi(strings.Split(rs.MasterLogFile.String, ".")[1])
			cluster.LogPrintf(LvlInfo, "Relay server log pos reached %d", binlogfiletoreach)
			logs, err := dbhelper.ResetMaster(cluster.master.Conn, cluster.Conf.MasterConn, cluster.master.DBVersion)
			cluster.LogSQL(logs, err, cluster.master.URL, "MasterFailover", LvlInfo, "Reset Master on candidate Master")
			ctbinlog := 0
			for ctbinlog < binlogfiletoreach {
				ctbinlog++
				logs, err := dbhelper.FlushBinaryLogsLocal(cluster.master.Conn)
				cluster.LogSQL(logs, err, cluster.master.URL, "MasterFailover", LvlInfo, "Flush Log on new Master %d", ctbinlog)
			}
			time.Sleep(2 * time.Second)
			ms, logs, err := dbhelper.GetMasterStatus(cluster.master.Conn, cluster.master.DBVersion)
			cluster.master.FailoverMasterLogFile = ms.File
			cluster.master.FailoverMasterLogPos = "4"
			crash.FailoverMasterLogFile = ms.File
			crash.FailoverMasterLogPos = "4"
			cluster.LogSQL(logs, err, cluster.master.URL, "MasterFailover", LvlInfo, "Backing up master pos %s %s", crash.FailoverMasterLogFile, crash.FailoverMasterLogPos)

		} else {
			cluster.LogPrintf(LvlErr, "No relay server found")
		}
	} // end relay server

	// Phase 3: Prepare new master
	if cluster.Conf.MultiMaster == false {
		cluster.LogPrintf(LvlInfo, "Stopping slave threads on new master")
		if cluster.master.DBVersion.IsMariaDB() || (cluster.master.DBVersion.IsMariaDB() == false && cluster.master.DBVersion.Minor < 7) {
			logs, err := cluster.master.StopSlave()
			cluster.LogSQL(logs, err, cluster.master.URL, "MasterFailover", LvlErr, "Failed stopping slave on new master %s %s", cluster.master.URL, err)
		}
	}
	cluster.Crashes = append(cluster.Crashes, crash)
	t := time.Now()
	crash.Save(cluster.WorkingDir + "/failover." + t.Format("20060102150405") + ".json")
	crash.Purge(cluster.WorkingDir, cluster.Conf.FailoverLogFileKeep)
	cluster.Save()

	if cluster.Conf.MultiMaster == false {
		cluster.LogPrintf(LvlInfo, "Resetting slave on new master and set read/write mode on")
		if cluster.master.DBVersion.IsMySQLOrPercona() {
			// Need to stop all threads to reset on MySQL
			logs, err := cluster.master.StopSlave()
			cluster.LogSQL(logs, err, cluster.master.URL, "MasterFailover", LvlErr, "Failed stop slave on new master %s %s", cluster.master.URL, err)
		}

		logs, err := cluster.master.ResetSlave()
		cluster.LogSQL(logs, err, cluster.master.URL, "MasterFailover", LvlErr, "Failed reset slave on new master %s %s", cluster.master.URL, err)
	}
	if fail == false {
		// Get Fresh GTID pos before open traffic
		cluster.master.Refresh()
	}
	err = cluster.master.SetReadWrite()
	if err != nil {
		cluster.LogPrintf(LvlErr, "Could not set new master as read-write")
	}
	cluster.LogPrintf(LvlInfo, "Failover proxies")
	cluster.failoverProxies()
	cluster.failoverProxiesWaitMonitor()
	cluster.failoverPostScript()
	cluster.failoverEnableEventScheduler()
	// Insert a bogus transaction in order to have a new GTID pos on master
	cluster.LogPrintf(LvlInfo, "Inject fake transaction on new master %s ", cluster.master.URL)
	logs, err := dbhelper.FlushTables(cluster.master.Conn)
	cluster.LogSQL(logs, err, cluster.master.URL, "MasterFailover", LvlErr, "Could not flush tables on new master for fake trx %s", err)

	if fail == false {
		// Get latest GTID pos
		//cluster.master.Refresh() moved just before opening writes
		cluster.oldMaster.Refresh()

		// ********
		// Phase 4: Demote old master to slave
		// ********
		cluster.LogPrintf(LvlInfo, "Killing new connections on old master showing before update route")
		dbhelper.KillThreads(cluster.oldMaster.Conn, cluster.oldMaster.DBVersion)
		cluster.LogPrintf(LvlInfo, "Switching old leader to slave")
		logs, err := dbhelper.UnlockTables(cluster.oldMaster.Conn)
		cluster.LogSQL(logs, err, cluster.oldMaster.URL, "MasterFailover", LvlErr, "Could not unlock tables on old master %s", err)

		// Moved in freeze
		//cluster.oldMaster.StopSlave() // This is helpful in some cases the old master can have an old replication running
		one_shoot_slave_pos := false
		if cluster.oldMaster.DBVersion.IsMariaDB() && cluster.oldMaster.HaveMariaDBGTID == false && cluster.oldMaster.DBVersion.Major >= 10 && cluster.Conf.SwitchoverCopyOldLeaderGtid {
			logs, err := dbhelper.SetGTIDSlavePos(cluster.oldMaster.Conn, cluster.master.GTIDBinlogPos.Sprint())
			cluster.LogSQL(logs, err, cluster.oldMaster.URL, "MasterFailover", LvlErr, "Could not set old master gtid_slave_pos , reason: %s", err)
			one_shoot_slave_pos = true
		}

		cluster.LogSQL(logs, err, cluster.oldMaster.URL, "MasterFailover", LvlErr, "Could not check old master GTID status: %s", err)
		var changeMasterErr error
		var changemasteropt dbhelper.ChangeMasterOpt
		changemasteropt.Host = cluster.master.Host
		changemasteropt.Port = cluster.master.Port
		changemasteropt.User = cluster.rplUser
		changemasteropt.Password = cluster.rplPass
		changemasteropt.Logfile = cluster.master.BinaryLogFile
		changemasteropt.Logpos = cluster.master.BinaryLogPos
		changemasteropt.Retry = strconv.Itoa(cluster.Conf.ForceSlaveHeartbeatRetry)
		changemasteropt.Heartbeat = strconv.Itoa(cluster.Conf.ForceSlaveHeartbeatTime)
		changemasteropt.SSL = cluster.Conf.ReplicationSSL
		changemasteropt.Channel = cluster.Conf.MasterConn
		changemasteropt.IsDelayed = cluster.oldMaster.IsDelayed
		changemasteropt.Delay = strconv.Itoa(cluster.oldMaster.ClusterGroup.Conf.HostsDelayedTime)
		changemasteropt.PostgressDB = cluster.master.PostgressDB
		oldmasterneedslavestart := true
		if cluster.oldMaster.HasMariaDBGTID() == false && cluster.oldMaster.HasMySQLGTID() == false {
			changemasteropt.Mode = "POSITIONAL"
			cluster.LogPrintf(LvlInfo, "Doing positional switch of old Master")
		} else if cluster.oldMaster.HasMySQLGTID() == true {
			// We can do MySQL 5.7 style failover
			cluster.LogPrintf(LvlInfo, "Doing MySQL GTID switch of the old master")
			changemasteropt.Mode = "MASTER_AUTO_POSITION"
		} else if cluster.Conf.MxsBinlogOn == false {
			// current pos is needed on old master as writes diverges from slave pos
			// if gtid_slave_pos was forced use slave_pos : positional to GTID promotion
			cluster.LogPrintf(LvlInfo, "Doing MariaDB GTID switch of the old master")
			if one_shoot_slave_pos {
				changemasteropt.Mode = "SLAVE_POS"
			} else {
				changemasteropt.Mode = "CURRENT_POS"
			}
		} else {
			// Is Maxscale
			// Don't start slave until the relay as been point to new master
			oldmasterneedslavestart = false
			cluster.LogPrintf(LvlInfo, "Pointing old master to relay server")
			if relaymaster.MxsHaveGtid {
				changemasteropt.Mode = "SLAVE_POS"
				changemasteropt.Host = relaymaster.Host
				changemasteropt.Port = relaymaster.Port
			} else {
				changemasteropt.Mode = "POSITIONAL"
				changemasteropt.Host = relaymaster.Host
				changemasteropt.Port = relaymaster.Port
				changemasteropt.Logfile = crash.FailoverMasterLogFile
				changemasteropt.Logpos = crash.FailoverMasterLogPos
			}
		}
		logs, changeMasterErr = dbhelper.ChangeMaster(cluster.oldMaster.Conn, changemasteropt, cluster.oldMaster.DBVersion)
		cluster.LogSQL(logs, changeMasterErr, cluster.oldMaster.URL, "MasterFailover", LvlErr, "Change master failed on old master, reason:%s ", changeMasterErr)
		if oldmasterneedslavestart {
			logs, err = cluster.oldMaster.StartSlave()
			cluster.LogSQL(logs, err, cluster.oldMaster.URL, "MasterFailover", LvlErr, "Start slave failed on old master,%s reason:  %s ", cluster.oldMaster.URL, err)
		}

		if cluster.Conf.ReadOnly {
			logs, err = dbhelper.SetReadOnly(cluster.oldMaster.Conn, true)
			cluster.LogSQL(logs, err, cluster.oldMaster.URL, "MasterFailover", LvlErr, "Could not set old master as read-only, %s", err)

		} else {
			logs, err = dbhelper.SetReadOnly(cluster.oldMaster.Conn, false)
			cluster.LogSQL(logs, err, cluster.oldMaster.URL, "MasterFailover", LvlErr, "Could not set old master as read-write, %s", err)
		}
		if cluster.Conf.SwitchDecreaseMaxConn {

			logs, err := dbhelper.SetMaxConnections(cluster.oldMaster.Conn, cluster.oldMaster.maxConn, cluster.oldMaster.DBVersion)
			cluster.LogSQL(logs, err, cluster.oldMaster.URL, "MasterFailover", LvlErr, "Could not set max connection, %s", err)

		}
		// Add the old master to the slaves list

		cluster.oldMaster.SetState(stateSlave)
		if cluster.Conf.MultiMaster == false {
			cluster.slaves = append(cluster.slaves, cluster.oldMaster)
		}
	}
	// End Old Alive Leader as new replica

	// Multi source on old leader case
	cluster.FailoverExtraMultiSource(cluster.oldMaster, cluster.master, fail)

	// ********
	// Phase 5: Switch slaves to new master
	// ********

	cluster.LogPrintf(LvlInfo, "Switching other slaves to the new master")
	for _, sl := range cluster.slaves {
		// Don't switch if slave was the old master or is in a multiple master setup or with relay server.
		if sl.URL == cluster.oldMaster.URL || sl.State == stateMaster || (sl.IsRelay == false && cluster.Conf.MxsBinlogOn == true) {
			continue
		}
		// maxscale is in the list of slave

		if fail == false && cluster.Conf.MxsBinlogOn == false && cluster.Conf.SwitchSlaveWaitCatch {
			sl.WaitSyncToMaster(cluster.oldMaster)
		}
		cluster.LogPrintf(LvlInfo, "Change master on slave %s", sl.URL)
		logs, err = sl.StopSlave()
		cluster.LogSQL(logs, err, cluster.oldMaster.URL, "MasterFailover", LvlErr, "Could not stop slave on server %s, %s", sl.URL, err)
		if fail == false && cluster.Conf.MxsBinlogOn == false && cluster.Conf.SwitchSlaveWaitCatch {
			if cluster.Conf.SwitchoverCopyOldLeaderGtid && sl.DBVersion.IsMariaDB() {
				logs, err := dbhelper.SetGTIDSlavePos(sl.Conn, cluster.oldMaster.GTIDBinlogPos.Sprint())
				cluster.LogSQL(logs, err, sl.URL, "MasterFailover", LvlErr, "Could not set gtid_slave_pos on slave %s, %s", sl.URL, err)
			}
		}

		var changeMasterErr error

		var changemasteropt dbhelper.ChangeMasterOpt
		changemasteropt.Host = cluster.master.Host
		changemasteropt.Port = cluster.master.Port
		changemasteropt.User = cluster.rplUser
		changemasteropt.Password = cluster.rplPass
		changemasteropt.Retry = strconv.Itoa(cluster.Conf.ForceSlaveHeartbeatRetry)
		changemasteropt.Heartbeat = strconv.Itoa(cluster.Conf.ForceSlaveHeartbeatTime)
		changemasteropt.SSL = cluster.Conf.ReplicationSSL
		changemasteropt.Channel = cluster.Conf.MasterConn
		changemasteropt.IsDelayed = sl.IsDelayed
		changemasteropt.Delay = strconv.Itoa(sl.ClusterGroup.Conf.HostsDelayedTime)
		changemasteropt.PostgressDB = cluster.master.PostgressDB

		// Not MariaDB and not using MySQL GTID, 2.0 stop doing any thing until pseudo GTID
		if sl.HasMariaDBGTID() == false && cluster.master.HasMySQLGTID() == false {

			if cluster.Conf.AutorejoinSlavePositionalHeartbeat == true {

				pseudoGTID, logs, err := sl.GetLastPseudoGTID()
				cluster.LogSQL(logs, err, sl.URL, "MasterFailover", LvlErr, "Could not get pseudoGTID on slave %s, %s", sl.URL, err)
				cluster.LogPrintf(LvlInfo, "Found pseudoGTID %s", pseudoGTID)
				slFile, slPos, logs, err := sl.GetBinlogPosFromPseudoGTID(pseudoGTID)
				cluster.LogSQL(logs, err, sl.URL, "MasterFailover", LvlErr, "Could not find pseudoGTID in slave %s, %s", sl.URL, err)
				cluster.LogPrintf(LvlInfo, "Found Coordinates on slave %s, %s", slFile, slPos)
				slSkip, logs, err := sl.GetNumberOfEventsAfterPos(slFile, slPos)
				cluster.LogSQL(logs, err, sl.URL, "MasterFailover", LvlErr, "Could not find number of events after pseudoGTID in slave %s, %s", sl.URL, err)
				cluster.LogPrintf(LvlInfo, "Found %d events to skip after coordinates on slave %s,%s", slSkip, slFile, slPos)

				mFile, mPos, logs, err := cluster.master.GetBinlogPosFromPseudoGTID(pseudoGTID)
				cluster.LogSQL(logs, err, cluster.master.URL, "MasterFailover", LvlErr, "Could not find pseudoGTID in master %s, %s", cluster.master.URL, err)
				cluster.LogPrintf(LvlInfo, "Found coordinate on master %s ,%s", mFile, mPos)
				mFile, mPos, logs, err = cluster.master.GetBinlogPosAfterSkipNumberOfEvents(mFile, mPos, slSkip)
				cluster.LogSQL(logs, err, cluster.master.URL, "MasterFailover", LvlErr, "Could not skip event after pseudoGTID in master %s, %s", cluster.master.URL, err)
				cluster.LogPrintf(LvlInfo, "Found skip coordinate on master %s, %s", mFile, mPos)

				cluster.LogPrintf(LvlInfo, "Doing Positional switch of slave %s", sl.URL)
				changemasteropt.Logfile = mFile
				changemasteropt.Logpos = mPos
				changemasteropt.Mode = "POSITIONAL"
				logs, changeMasterErr = dbhelper.ChangeMaster(sl.Conn, changemasteropt, sl.DBVersion)
			} else {
				sl.SetMaintenance()
			}
			// do nothing stay connected to dead master proceed with relay fix later

		} else if cluster.oldMaster.DBVersion.IsMySQLOrPerconaGreater57() && cluster.master.HasMySQLGTID() == true {
			logs, changeMasterErr = dbhelper.ChangeMaster(sl.Conn, dbhelper.ChangeMasterOpt{
				Host:        cluster.master.Host,
				Port:        cluster.master.Port,
				User:        cluster.rplUser,
				Password:    cluster.rplPass,
				Retry:       strconv.Itoa(cluster.Conf.ForceSlaveHeartbeatRetry),
				Heartbeat:   strconv.Itoa(cluster.Conf.ForceSlaveHeartbeatTime),
				Mode:        "MASTER_AUTO_POSITION",
				SSL:         cluster.Conf.ReplicationSSL,
				Channel:     cluster.Conf.MasterConn,
				IsDelayed:   sl.IsDelayed,
				Delay:       strconv.Itoa(sl.ClusterGroup.Conf.HostsDelayedTime),
				PostgressDB: cluster.master.PostgressDB,
			}, sl.DBVersion)
		} else if cluster.Conf.MxsBinlogOn == false {
			//MariaDB all cases use GTID

			logs, changeMasterErr = dbhelper.ChangeMaster(sl.Conn, dbhelper.ChangeMasterOpt{
				Host:        cluster.master.Host,
				Port:        cluster.master.Port,
				User:        cluster.rplUser,
				Password:    cluster.rplPass,
				Retry:       strconv.Itoa(cluster.Conf.ForceSlaveHeartbeatRetry),
				Heartbeat:   strconv.Itoa(cluster.Conf.ForceSlaveHeartbeatTime),
				Mode:        "SLAVE_POS",
				SSL:         cluster.Conf.ReplicationSSL,
				Channel:     cluster.Conf.MasterConn,
				IsDelayed:   sl.IsDelayed,
				Delay:       strconv.Itoa(sl.ClusterGroup.Conf.HostsDelayedTime),
				PostgressDB: cluster.master.PostgressDB,
			}, sl.DBVersion)
		} else { // We deduct we are in maxscale binlog server , but can have support for GTID or not

			cluster.LogPrintf(LvlInfo, "Pointing relay to the new master: %s:%s", cluster.master.Host, cluster.master.Port)
			if sl.MxsHaveGtid {
				logs, changeMasterErr = dbhelper.ChangeMaster(sl.Conn, dbhelper.ChangeMasterOpt{
					Host:        cluster.master.Host,
					Port:        cluster.master.Port,
					User:        cluster.rplUser,
					Password:    cluster.rplPass,
					Retry:       strconv.Itoa(cluster.Conf.ForceSlaveHeartbeatRetry),
					Heartbeat:   strconv.Itoa(cluster.Conf.ForceSlaveHeartbeatTime),
					Mode:        "SLAVE_POS",
					SSL:         cluster.Conf.ReplicationSSL,
					Channel:     cluster.Conf.MasterConn,
					IsDelayed:   sl.IsDelayed,
					Delay:       strconv.Itoa(sl.ClusterGroup.Conf.HostsDelayedTime),
					PostgressDB: cluster.master.PostgressDB,
				}, sl.DBVersion)
			} else {
				logs, changeMasterErr = dbhelper.ChangeMaster(sl.Conn, dbhelper.ChangeMasterOpt{
					Host:      cluster.master.Host,
					Port:      cluster.master.Port,
					User:      cluster.rplUser,
					Password:  cluster.rplPass,
					Retry:     strconv.Itoa(cluster.Conf.ForceSlaveHeartbeatRetry),
					Heartbeat: strconv.Itoa(cluster.Conf.ForceSlaveHeartbeatTime),
					Mode:      "MXS",
					SSL:       cluster.Conf.ReplicationSSL,
				}, sl.DBVersion)
			}
		}
		cluster.LogSQL(logs, changeMasterErr, sl.URL, "MasterFailover", LvlErr, "Change master failed on slave %s, %s", sl.URL, changeMasterErr)
		logs, err = sl.StartSlave()
		cluster.LogSQL(logs, err, sl.URL, "MasterFailover", LvlErr, "Could not start slave on server %s, %s", sl.URL, err)
		// now start the old master as relay is ready
		if cluster.Conf.MxsBinlogOn && fail == false {
			cluster.LogPrintf(LvlInfo, "Restarting old master replication relay server ready")
			cluster.oldMaster.StartSlave()
		}
		if cluster.Conf.ReadOnly && cluster.Conf.MxsBinlogOn == false && !cluster.IsInIgnoredReadonly(sl) {
			logs, err = sl.SetReadOnly()
			cluster.LogSQL(logs, err, sl.URL, "MasterFailover", LvlErr, "Could not set slave %s as read-only, %s", sl.URL, err)
		} else {
			if cluster.Conf.MxsBinlogOn == false {
				err = sl.SetReadWrite()
				if err != nil {
					cluster.LogPrintf(LvlErr, "Could not remove slave %s as read-only, %s", sl.URL, err)
				}
			}
		}
	}
	// if consul or internal proxy need to adapt read only route to new slaves
	cluster.backendStateChangeProxies()

	cluster.LogPrintf(LvlInfo, "Master switch on %s complete", cluster.master.URL)
	cluster.master.FailCount = 0
	if fail == true {
		cluster.FailoverCtr++
		cluster.FailoverTs = time.Now().Unix()
	}
	cluster.sme.RemoveFailoverState()

	// Not a prefered master this code is not default
	if cluster.Conf.FailoverSwitchToPrefered && fail == true && cluster.Conf.PrefMaster != "" && !cluster.master.IsPrefered() {
		prm := cluster.foundPreferedMaster(cluster.slaves)
		if prm != nil {
			cluster.LogPrintf(LvlInfo, "Switchover after failover not on a prefered leader after failover")
			cluster.MasterFailover(false)
		}
	}

	return true
}

func (cluster *Cluster) failoverPostScript() {
	if cluster.Conf.PostScript != "" {
		var out []byte
		var err error
		cluster.LogPrintf(LvlInfo, "Calling post-failover script")
		out, err = exec.Command(cluster.Conf.PostScript, cluster.oldMaster.Host, cluster.GetMaster().Host, cluster.oldMaster.Port, cluster.GetMaster().Port, cluster.oldMaster.MxsServerName, cluster.GetMaster().MxsServerName).CombinedOutput()
		if err != nil {
			cluster.LogPrintf(LvlErr, "%s", err)
		}
		cluster.LogPrintf(LvlInfo, "Post-failover script complete %s", string(out))
	}
}

func (cluster *Cluster) failoverPreScript() {
	// Call pre-failover script
	if cluster.Conf.PreScript != "" {
		cluster.LogPrintf(LvlInfo, "Calling pre-failover script")
		var out []byte
		var err error
		out, err = exec.Command(cluster.Conf.PreScript, cluster.oldMaster.Host, cluster.GetMaster().Host, cluster.oldMaster.Port, cluster.GetMaster().Port, cluster.oldMaster.MxsServerName, cluster.GetMaster().MxsServerName).CombinedOutput()
		if err != nil {
			cluster.LogPrintf(LvlErr, "%s", err)
		}
		cluster.LogPrintf(LvlInfo, "Pre-failover script complete:", string(out))
	}
}

func (cluster *Cluster) failoverProxiesWaitMonitor() {
	cluster.LogPrintf(LvlInfo, "Waiting %ds for unmanaged proxy to monitor route change", cluster.Conf.SwitchSlaveWaitRouteChange)
	time.Sleep(time.Duration(cluster.Conf.SwitchSlaveWaitRouteChange) * time.Second)
}

func (cluster *Cluster) failoverEnableEventScheduler() {

	if cluster.Conf.FailEventScheduler {
		cluster.LogPrintf(LvlInfo, "Enable Event Scheduler on the new master")
		logs, err := cluster.master.SetEventScheduler(true)
		cluster.LogSQL(logs, err, cluster.master.URL, "MasterFailover", LvlErr, "Could not enable event scheduler on the new master")
	}
	if cluster.Conf.FailEventStatus {
		for _, v := range cluster.master.EventStatus {
			if v.Status == 3 {
				cluster.LogPrintf(LvlInfo, "Set ENABLE for event %s %s on new master", v.Db, v.Name)
				logs, err := dbhelper.SetEventStatus(cluster.master.Conn, v, 1)
				cluster.LogSQL(logs, err, cluster.master.URL, "MasterFailover", LvlErr, "Could not Set ENABLE for event %s %s on new master", v.Db, v.Name)
			}
		}
	}
}

// FailoverExtraMultiSource care of master extra muti source replications
func (cluster *Cluster) FailoverExtraMultiSource(oldMaster *ServerMonitor, NewMaster *ServerMonitor, fail bool) error {

	for _, rep := range oldMaster.Replications {

		if rep.ConnectionName.String != cluster.Conf.MasterConn {
			myparentrplpassword := ""
			parentCluster := cluster.GetParentClusterFromReplicationSource(rep)
			cluster.LogPrintf(LvlInfo, "Failover replication source %s ", rep.ConnectionName.String)
			// need a way to found parent replication password
			if parentCluster != nil {
				myparentrplpassword = parentCluster.rplPass
			} else {
				cluster.LogPrintf(LvlErr, "Unable to found a monitored cluster for replication source %s ", rep.ConnectionName.String)
				cluster.LogPrintf(LvlErr, "Moving source %s with empty password to preserve replication stream on new master", rep.ConnectionName.String)
			}

			var changemasteropt dbhelper.ChangeMasterOpt
			changemasteropt.Host = rep.MasterHost.String
			changemasteropt.Port = rep.MasterPort.String
			changemasteropt.User = rep.MasterUser.String
			changemasteropt.Password = myparentrplpassword
			changemasteropt.Retry = strconv.Itoa(cluster.Conf.ForceSlaveHeartbeatRetry)
			changemasteropt.Heartbeat = strconv.Itoa(int(rep.SlaveHeartbeatPeriod))
			changemasteropt.Logfile = rep.MasterLogFile.String
			changemasteropt.Logpos = rep.ExecMasterLogPos.String
			changemasteropt.SSL = cluster.Conf.ReplicationSSL
			changemasteropt.Channel = rep.ConnectionName.String
			changemasteropt.IsDelayed = false
			changemasteropt.Delay = "0"
			changemasteropt.PostgressDB = NewMaster.PostgressDB
			if strings.ToUpper(rep.UsingGtid.String) == "NO" {
				changemasteropt.Mode = "POSITIONAL"
			} else {
				if strings.ToUpper(rep.UsingGtid.String) == "SLAVE_POS" || strings.ToUpper(rep.UsingGtid.String) == "CURRENT_POS" {
					changemasteropt.Mode = strings.ToUpper(rep.UsingGtid.String)

				} else if rep.RetrievedGtidSet.Valid && rep.ExecutedGtidSet.String != "" {
					changemasteropt.Mode = "MASTER_AUTO_POSITION"
				}
			}
			logs, err := dbhelper.ChangeMaster(NewMaster.Conn, changemasteropt, NewMaster.DBVersion)
			cluster.LogSQL(logs, err, NewMaster.URL, "MasterFailover", LvlErr, "Change master failed on slave %s, %s", NewMaster.URL, err)
			if fail == false && err == nil {
				logs, err := dbhelper.ResetSlave(oldMaster.Conn, true, rep.ConnectionName.String, oldMaster.DBVersion)
				cluster.LogSQL(logs, err, oldMaster.URL, "MasterFailover", LvlErr, "Reset replication source %s failed on %s, %s", rep.ConnectionName.String, oldMaster.URL, err)
			}
			logs, err = dbhelper.StartSlave(NewMaster.Conn, rep.ConnectionName.String, NewMaster.DBVersion)
			cluster.LogSQL(logs, err, NewMaster.URL, "MasterFailover", LvlErr, "Start replication source %s failed on %s, %s", rep.ConnectionName.String, NewMaster.URL, err)

		}
	}
	return nil
}

// Returns a candidate from a list of slaves. If there's only one slave it will be the de facto candidate.
func (cluster *Cluster) electSwitchoverCandidate(l []*ServerMonitor, forcingLog bool) int {
	ll := len(l)
	seqList := make([]uint64, ll)
	posList := make([]uint64, ll)
	hipos := 0
	hiseq := 0
	var max uint64
	var maxpos uint64

	for i, sl := range l {

		/* If server is in the ignore list, do not elect it in switchover */
		if sl.IsIgnored() {
			cluster.sme.AddState("ERR00037", state.State{ErrType: LvlWarn, ErrDesc: fmt.Sprintf(clusterError["ERR00037"], sl.URL), ServerUrl: sl.URL, ErrFrom: "CHECK"})
			continue
		}
		if sl.IsFull {
			continue
		}
		//Need comment//
		if sl.IsRelay {
			cluster.sme.AddState("ERR00036", state.State{ErrType: LvlWarn, ErrDesc: fmt.Sprintf(clusterError["ERR00036"], sl.URL), ServerUrl: sl.URL, ErrFrom: "CHECK"})
			continue
		}
		if !sl.HasBinlog() && !sl.IsIgnored() {
			cluster.SetState("ERR00013", state.State{ErrType: LvlWarn, ErrDesc: fmt.Sprintf(clusterError["ERR00013"], sl.URL), ErrFrom: "CHECK", ServerUrl: sl.URL})
			continue
		}
		if cluster.Conf.MultiMaster == true && sl.State == stateMaster {
			cluster.sme.AddState("ERR00035", state.State{ErrType: LvlWarn, ErrDesc: fmt.Sprintf(clusterError["ERR00035"], sl.URL), ServerUrl: sl.URL, ErrFrom: "CHECK"})
			continue
		}

		// The tests below should run only in case of a switchover as they require the master to be up.

		if cluster.isSlaveElectableForSwitchover(sl, forcingLog) == false {
			cluster.sme.AddState("ERR00034", state.State{ErrType: LvlWarn, ErrDesc: fmt.Sprintf(clusterError["ERR00034"], sl.URL), ServerUrl: sl.URL, ErrFrom: "CHECK"})
			continue
		}
		/* binlog + ping  */
		if cluster.isSlaveElectable(sl, forcingLog) == false {
			cluster.sme.AddState("ERR00039", state.State{ErrType: LvlWarn, ErrDesc: fmt.Sprintf(clusterError["ERR00039"], sl.URL), ServerUrl: sl.URL, ErrFrom: "CHECK"})
			continue
		}

		/* Rig the election if the examined slave is preferred candidate master in switchover */
		if cluster.IsInPreferedHosts(sl) {
			if (cluster.Conf.LogLevel > 1 || forcingLog) && cluster.IsInFailover() {
				cluster.LogPrintf(LvlDbg, "Election rig: %s elected as preferred master", sl.URL)
			}
			return i
		}
		if sl.HaveNoMasterOnStart == true && cluster.Conf.FailRestartUnsafe == false {
			cluster.sme.AddState("ERR00084", state.State{ErrType: LvlWarn, ErrDesc: fmt.Sprintf(clusterError["ERR00084"], sl.URL), ServerUrl: sl.URL, ErrFrom: "CHECK"})
			continue
		}
		ss, errss := sl.GetSlaveStatus(sl.ReplicationSourceName)
		// not a slave
		if errss != nil && cluster.Conf.FailRestartUnsafe == false {
			//Skip slave in election %s have no master log file, slave might have failed
			cluster.sme.AddState("ERR00033", state.State{ErrType: LvlWarn, ErrDesc: fmt.Sprintf(clusterError["ERR00033"], sl.URL), ServerUrl: sl.URL, ErrFrom: "CHECK"})
			continue
		}
		// Fake position if none as new slave
		filepos := "1"
		logfile := "master.000001"
		if errss == nil {
			filepos = ss.ReadMasterLogPos.String
			logfile = ss.MasterLogFile.String
		}
		if strings.Contains(logfile, ".") == false {
			continue
		}
		for len(filepos) < 12 {
			filepos = "0" + filepos
		}

		pos := strings.Split(logfile, ".")[1] + filepos
		binlogposreach, _ := strconv.ParseUint(pos, 10, 64)

		posList[i] = binlogposreach

		seqnos := gtid.NewList("1-1-1").GetSeqNos()

		if errss == nil {
			if cluster.master.State != stateFailed {
				//	seqnos = sl.SlaveGtid.GetSeqNos()
				seqnos = sl.SlaveGtid.GetSeqDomainIdNos(cluster.master.DomainID)
			} else {
				seqnos = gtid.NewList(ss.GtidIOPos.String).GetSeqDomainIdNos(cluster.master.DomainID)
			}
		}

		for _, v := range seqnos {
			seqList[i] += v
		}
		if seqList[i] > max {
			max = seqList[i]
			hiseq = i
		}
		if posList[i] > maxpos {
			maxpos = posList[i]
			hipos = i
		}

	} //end loop all slaves
	if max > 0 {
		/* Return key of slave with the highest seqno. */
		return hiseq
	}
	if maxpos > 0 {
		/* Return key of slave with the highest pos. */
		return hipos
	}
	return -1
}

// electFailoverCandidate ound the most up to date and look after a possibility to failover on it
func (cluster *Cluster) electFailoverCandidate(l []*ServerMonitor, forcingLog bool) int {

	ll := len(l)
	seqList := make([]uint64, ll)
	posList := make([]uint64, ll)

	var maxseq uint64
	var maxpos uint64
	type Trackpos struct {
		URL                string
		Indice             int
		Pos                uint64
		Seq                uint64
		Prefered           bool
		Ignoredconf        bool
		Ignoredrelay       bool
		Ignoredmultimaster bool
		Ignoredreplication bool
		Weight             uint
	}

	// HaveOneValidReader is used to state that at least one replicat is available for reading via proxies
	// In such case it is needed to add the leader in the reader server list
	// To avoid oveloading the leader with to many read we ignore replication delay and IO thread status
	HaveOneValidReader := false

	trackposList := make([]Trackpos, ll)
	for i, sl := range l {
		trackposList[i].URL = sl.URL
		trackposList[i].Indice = i
		trackposList[i].Prefered = sl.IsPrefered()
		trackposList[i].Ignoredconf = sl.IsIgnored()
		trackposList[i].Ignoredrelay = sl.IsRelay

		//Need comment//
		if sl.IsRelay {
			cluster.sme.AddState("ERR00036", state.State{ErrType: LvlWarn, ErrDesc: fmt.Sprintf(clusterError["ERR00036"], sl.URL), ErrFrom: "CHECK", ServerUrl: sl.URL})
			continue
		}
		if sl.IsFull {
			continue
		}
		if cluster.Conf.MultiMaster == true && sl.State == stateMaster {
			cluster.sme.AddState("ERR00035", state.State{ErrType: LvlWarn, ErrDesc: fmt.Sprintf(clusterError["ERR00035"], sl.URL), ErrFrom: "CHECK", ServerUrl: sl.URL})
			trackposList[i].Ignoredmultimaster = true
			continue
		}
		if sl.HaveNoMasterOnStart == true && cluster.Conf.FailRestartUnsafe == false {
			cluster.sme.AddState("ERR00084", state.State{ErrType: LvlWarn, ErrDesc: fmt.Sprintf(clusterError["ERR00084"], sl.URL), ServerUrl: sl.URL, ErrFrom: "CHECK"})
			continue
		}
		if !sl.HasBinlog() && !sl.IsIgnored() {
			cluster.SetState("ERR00013", state.State{ErrType: LvlWarn, ErrDesc: fmt.Sprintf(clusterError["ERR00013"], sl.URL), ErrFrom: "CHECK", ServerUrl: sl.URL})
			continue
		}
		if cluster.GetTopology() == topoMultiMasterWsrep && cluster.vmaster != nil {
			if cluster.vmaster.URL == sl.URL {
				continue
			} else if sl.State == stateWsrep {
				return i
			} else {
				continue
			}
		}
		if cluster.master == nil {
			continue
		}

		ss, errss := sl.GetSlaveStatus(sl.ReplicationSourceName)
		// not a slave
		if errss != nil && cluster.Conf.FailRestartUnsafe == false {
			cluster.sme.AddState("ERR00033", state.State{ErrType: LvlWarn, ErrDesc: fmt.Sprintf(clusterError["ERR00033"], sl.URL), ErrFrom: "CHECK", ServerUrl: sl.URL})
			trackposList[i].Ignoredreplication = true
			continue
		}
		trackposList[i].Ignoredreplication = !cluster.isSlaveElectable(sl, false)
		if !HaveOneValidReader {
			HaveOneValidReader = cluster.isSlaveValidReader(sl, false)
		}
		// Fake position if none as new slave
		filepos := "1"
		logfile := "master.000001"
		if errss == nil {
			filepos = ss.ReadMasterLogPos.String
			logfile = ss.MasterLogFile.String
		}
		if strings.Contains(logfile, ".") == false {
			continue
		}
		for len(filepos) < 12 {
			filepos = "0" + filepos
		}

		pos := strings.Split(logfile, ".")[1] + filepos
		binlogposreach, _ := strconv.ParseUint(pos, 10, 64)

		posList[i] = binlogposreach
		trackposList[i].Pos = binlogposreach

		seqnos := gtid.NewList("1-1-1").GetSeqNos()

		if errss == nil {
			if cluster.master.State != stateFailed {
				// Need MySQL GTID support
				seqnos = sl.SlaveGtid.GetSeqDomainIdNos(cluster.master.DomainID)
			} else {
				seqnos = gtid.NewList(ss.GtidIOPos.String).GetSeqDomainIdNos(cluster.master.DomainID)
			}
		}

		for _, v := range seqnos {
			seqList[i] += v
		}
		trackposList[i].Seq = seqList[i]
		if seqList[i] > maxseq {
			maxseq = seqList[i]

		}
		if posList[i] > maxpos {
			maxpos = posList[i]

		}

	} //end loop all slaves

	if !HaveOneValidReader {
		cluster.sme.AddState("ERR00085", state.State{ErrType: LvlWarn, ErrDesc: fmt.Sprintf(clusterError["ERR00085"]), ErrFrom: "CHECK"})
	}

	sort.Slice(trackposList[:], func(i, j int) bool {
		return trackposList[i].Seq > trackposList[j].Seq
	})

	if forcingLog {
		data, _ := json.MarshalIndent(trackposList, "", "\t")
		cluster.LogPrintf(LvlInfo, "Election matrice: %s ", data)
	}

	if maxseq > 0 {
		/* Return key of slave with the highest seqno. */

		//send the prefered if equal max
		for _, p := range trackposList {
			if p.Seq == maxseq && p.Ignoredrelay == false && p.Ignoredmultimaster == false && p.Ignoredreplication == false && p.Ignoredconf == false && p.Prefered == true {
				return p.Indice
			}
		}
		//send one with maxseq
		for _, p := range trackposList {
			if p.Seq == maxseq && p.Ignoredrelay == false && p.Ignoredmultimaster == false && p.Ignoredreplication == false && p.Ignoredconf == false {
				return p.Indice
			}
		}
		//send one with maxseq but also ignored
		for _, p := range trackposList {
			if p.Seq == maxseq && p.Ignoredrelay == false && p.Ignoredmultimaster == false && p.Ignoredreplication == false && p.Ignoredconf == true {
				if forcingLog {
					cluster.LogPrintf(LvlInfo, "Ignored server is the most up to date ")
				}
				return p.Indice
			}

		}

		if cluster.Conf.LogFailedElection {
			data, _ := json.MarshalIndent(trackposList, "", "\t")
			cluster.LogPrintf(LvlInfo, "Election matrice maxseq >0: %s ", data)
		}
		return -1
	}
	sort.Slice(trackposList[:], func(i, j int) bool {
		return trackposList[i].Pos > trackposList[j].Pos
	})
	if maxpos > 0 {
		/* Return key of slave with the highest pos. */
		for _, p := range trackposList {
			if p.Pos == maxpos && p.Ignoredrelay == false && p.Ignoredmultimaster == false && p.Ignoredreplication == false && p.Ignoredconf == false && p.Prefered == true {
				return p.Indice
			}
		}
		//send one with maxpos
		for _, p := range trackposList {
			if p.Pos == maxpos && p.Ignoredrelay == false && p.Ignoredmultimaster == false && p.Ignoredreplication == false && p.Ignoredconf == false {
				return p.Indice
			}
		}
		//send one with maxpos and ignored
		for _, p := range trackposList {
			if p.Pos == maxpos && p.Ignoredrelay == false && p.Ignoredmultimaster == false && p.Ignoredreplication == false && p.Ignoredconf == true {
				if forcingLog {
					cluster.LogPrintf(LvlInfo, "Ignored server is the most up to date ")
				}
				return p.Indice
			}
		}
		if cluster.Conf.LogFailedElection {
			data, _ := json.MarshalIndent(trackposList, "", "\t")
			cluster.LogPrintf(LvlInfo, "Election matrice maxpos>0: %s ", data)
		}
		return -1
	}
	if cluster.Conf.LogFailedElection {
		data, _ := json.MarshalIndent(trackposList, "", "\t")
		cluster.LogPrintf(LvlInfo, "Election matrice: %s ", data)
	}
	return -1
}

func (cluster *Cluster) isSlaveElectable(sl *ServerMonitor, forcingLog bool) bool {
	ss, err := sl.GetSlaveStatus(sl.ReplicationSourceName)
	if err != nil {
		cluster.LogPrintf(LvlWarn, "Error in getting slave status in testing slave electable %s: %s  ", sl.URL, err)
		return false
	}
	/* binlog + ping  */
	if dbhelper.CheckSlavePrerequisites(sl.Conn, sl.Host, sl.DBVersion) == false {
		cluster.sme.AddState("ERR00040", state.State{ErrType: "WARNING", ErrDesc: fmt.Sprintf(clusterError["ERR00040"], sl.URL), ErrFrom: "CHECK", ServerUrl: sl.URL})
		if cluster.Conf.LogLevel > 1 || forcingLog {
			cluster.LogPrintf(LvlWarn, "Slave %s does not ping or has no binlogs. Skipping", sl.URL)
		}
		return false
	}
	if sl.IsMaintenance {
		cluster.sme.AddState("ERR00047", state.State{ErrType: "WARNING", ErrDesc: fmt.Sprintf(clusterError["ERR00047"], sl.URL), ErrFrom: "CHECK", ServerUrl: sl.URL})
		if cluster.Conf.LogLevel > 1 || forcingLog {
			cluster.LogPrintf(LvlWarn, "Slave %s is in maintenance. Skipping", sl.URL)
		}
		return false
	}

	if ss.SecondsBehindMaster.Int64 > cluster.Conf.FailMaxDelay && cluster.Conf.FailMaxDelay != -1 && cluster.Conf.RplChecks == true {
		cluster.sme.AddState("ERR00041", state.State{ErrType: "WARNING", ErrDesc: fmt.Sprintf(clusterError["ERR00041"]+" Sql: "+sl.GetProcessListReplicationLongQuery(), sl.URL, cluster.Conf.FailMaxDelay, ss.SecondsBehindMaster.Int64), ErrFrom: "CHECK", ServerUrl: sl.URL})
		if cluster.Conf.LogLevel > 1 || forcingLog {
			cluster.LogPrintf(LvlWarn, "Unsafe failover condition. Slave %s has more than failover-max-delay %d seconds with replication delay %d. Skipping", sl.URL, cluster.Conf.FailMaxDelay, ss.SecondsBehindMaster.Int64)
		}

		return false
	}
	if ss.SlaveSQLRunning.String == "No" && cluster.Conf.RplChecks {
		cluster.sme.AddState("ERR00042", state.State{ErrType: "WARNING", ErrDesc: fmt.Sprintf(clusterError["ERR00042"], sl.URL), ErrFrom: "CHECK", ServerUrl: sl.URL})
		if cluster.Conf.LogLevel > 1 || forcingLog {
			cluster.LogPrintf(LvlWarn, "Unsafe failover condition. Slave %s SQL Thread is stopped. Skipping", sl.URL)
		}
		return false
	}
	if sl.HaveSemiSync && sl.SemiSyncSlaveStatus == false && cluster.Conf.FailSync && cluster.Conf.RplChecks {
		cluster.sme.AddState("ERR00043", state.State{ErrType: "WARNING", ErrDesc: fmt.Sprintf(clusterError["ERR00043"], sl.URL), ErrFrom: "CHECK", ServerUrl: sl.URL})
		if cluster.Conf.LogLevel > 1 || forcingLog {
			cluster.LogPrintf(LvlWarn, "Semi-sync slave %s is out of sync. Skipping", sl.URL)
		}
		return false
	}
	if sl.IsIgnored() {
		if cluster.Conf.LogLevel > 1 || forcingLog {
			cluster.LogPrintf(LvlWarn, "Slave is in ignored list %s", sl.URL)
		}
		return false
	}
	return true
}

func (cluster *Cluster) isSlaveValidReader(sl *ServerMonitor, forcingLog bool) bool {
	ss, err := sl.GetSlaveStatus(sl.ReplicationSourceName)
	if err != nil {
		cluster.LogPrintf(LvlWarn, "Error in getting slave status in testing slave electable %s: %s  ", sl.URL, err)
		return false
	}

	if sl.IsMaintenance {
		cluster.sme.AddState("ERR00047", state.State{ErrType: "WARNING", ErrDesc: fmt.Sprintf(clusterError["ERR00047"], sl.URL), ErrFrom: "CHECK", ServerUrl: sl.URL})
		if cluster.Conf.LogLevel > 1 || forcingLog {
			cluster.LogPrintf(LvlWarn, "Slave %s is in maintenance. Skipping", sl.URL)
		}
		return false
	}

	/*if ss.SecondsBehindMaster.Int64 > cluster.Conf.FailMaxDelay && cluster.Conf.FailMaxDelay != -1  {
		cluster.sme.AddState("ERR00041", state.State{ErrType: "WARNING", ErrDesc: fmt.Sprintf(clusterError["ERR00041"]+" Sql: "+sl.GetProcessListReplicationLongQuery(), sl.URL, cluster.Conf.FailMaxDelay, ss.SecondsBehindMaster.Int64), ErrFrom: "CHECK", ServerUrl: sl.URL})
		if cluster.Conf.LogLevel > 1 || forcingLog {
			cluster.LogPrintf(LvlWarn, "Unsafe failover condition. Slave %s has more than failover-max-delay %d seconds with replication delay %d. Skipping", sl.URL, cluster.Conf.FailMaxDelay, ss.SecondsBehindMaster.Int64)
		}

		return false
	}
	if sl.HaveSemiSync && sl.SemiSyncSlaveStatus == false && cluster.Conf.FailSync && cluster.Conf.RplChecks {
		cluster.sme.AddState("ERR00043", state.State{ErrType: "WARNING", ErrDesc: fmt.Sprintf(clusterError["ERR00043"], sl.URL), ErrFrom: "CHECK", ServerUrl: sl.URL})
		if cluster.Conf.LogLevel > 1 || forcingLog {
			cluster.LogPrintf(LvlWarn, "Semi-sync slave %s is out of sync. Skipping", sl.URL)
		}
		return false
	}
	*/
	if ss.SlaveSQLRunning.String == "No" {
		cluster.sme.AddState("ERR00042", state.State{ErrType: "WARNING", ErrDesc: fmt.Sprintf(clusterError["ERR00042"], sl.URL), ErrFrom: "CHECK", ServerUrl: sl.URL})
		if cluster.Conf.LogLevel > 1 || forcingLog {
			cluster.LogPrintf(LvlWarn, "Unsafe failover condition. Slave %s SQL Thread is stopped. Skipping", sl.URL)
		}
		return false
	}
	if sl.IsIgnored() {
		if cluster.Conf.LogLevel > 1 || forcingLog {
			cluster.LogPrintf(LvlWarn, "Slave is in ignored list %s", sl.URL)
		}
		return false
	}
	return true
}

func (cluster *Cluster) foundPreferedMaster(l []*ServerMonitor) *ServerMonitor {
	for _, sl := range l {
		if strings.Contains(cluster.Conf.PrefMaster, sl.URL) && cluster.master.State != stateFailed {
			return sl
		}
	}
	return nil
}

// VMasterFailover triggers a leader change and returns the new master URL when all possible leader multimaster ring or galera
func (cluster *Cluster) VMasterFailover(fail bool) bool {

	cluster.sme.SetFailoverState()
	// Phase 1: Cleanup and election
	var err error
	cluster.oldMaster = cluster.vmaster
	if fail == false {
		cluster.LogPrintf(LvlInfo, "----------------------------------")
		cluster.LogPrintf(LvlInfo, "Starting virtual master switchover")
		cluster.LogPrintf(LvlInfo, "----------------------------------")
		cluster.LogPrintf(LvlInfo, "Checking long running updates on virtual master %d", cluster.Conf.SwitchWaitWrite)
		if cluster.vmaster == nil {
			cluster.LogPrintf(LvlErr, "Cannot switchover without a virtual master")
			return false
		}
		if cluster.vmaster.Conn == nil {
			cluster.LogPrintf(LvlErr, "Cannot switchover without a vmaster connection")
			return false
		}
		qt, logs, err := dbhelper.CheckLongRunningWrites(cluster.vmaster.Conn, cluster.Conf.SwitchWaitWrite)
		cluster.LogSQL(logs, err, cluster.vmaster.URL, "MasterFailover", LvlDbg, "CheckLongRunningWrites")
		if qt > 0 {
			cluster.LogPrintf(LvlErr, "Long updates running on virtual master. Cannot switchover")
			cluster.sme.RemoveFailoverState()
			return false
		}

		cluster.LogPrintf(LvlInfo, "Flushing tables on virtual master %s", cluster.vmaster.URL)
		workerFlushTable := make(chan error, 1)

		go func() {
			var err2 error
			logs, err2 = dbhelper.FlushTablesNoLog(cluster.vmaster.Conn)
			cluster.LogSQL(logs, err, cluster.vmaster.URL, "MasterFailover", LvlDbg, "FlushTablesNoLog")

			workerFlushTable <- err2
		}()
		select {
		case err = <-workerFlushTable:
			if err != nil {
				cluster.LogPrintf(LvlWarn, "Could not flush tables on master", err)
			}
		case <-time.After(time.Second * time.Duration(cluster.Conf.SwitchWaitTrx)):
			cluster.LogPrintf(LvlErr, "Long running trx on master at least %d, can not switchover ", cluster.Conf.SwitchWaitTrx)
			cluster.sme.RemoveFailoverState()
			return false
		}
		cluster.master = cluster.vmaster
	} else {
		cluster.LogPrintf(LvlInfo, "-------------------------------")
		cluster.LogPrintf(LvlInfo, "Starting virtual master failover")
		cluster.LogPrintf(LvlInfo, "-------------------------------")
		cluster.oldMaster = cluster.master
	}
	cluster.LogPrintf(LvlInfo, "Electing a new virtual master")
	for _, s := range cluster.slaves {
		s.Refresh()
	}
	key := -1
	if cluster.GetTopology() != topoMultiMasterWsrep {
		key = cluster.electVirtualCandidate(cluster.oldMaster, true)
	} else {
		key = cluster.electFailoverCandidate(cluster.slaves, true)
	}
	if key == -1 {
		cluster.LogPrintf(LvlErr, "No candidates found")
		cluster.sme.RemoveFailoverState()
		return false
	}
	cluster.LogPrintf(LvlInfo, "Server %s has been elected as a new master", cluster.slaves[key].URL)

	// Shuffle the server list

	var skey int
	for k, server := range cluster.Servers {
		if cluster.slaves[key].URL == server.URL {
			skey = k
			break
		}
	}
	cluster.vmaster = cluster.Servers[skey]
	cluster.master = cluster.Servers[skey]
	cluster.failoverPreScript()

	// Phase 2: Reject updates and sync slaves on switchover
	if fail == false {
		cluster.LogPrintf(LvlInfo, "Rejecting updates on %s (old master)", cluster.oldMaster.URL)
		cluster.oldMaster.freeze()
	}

	// Failover
	if cluster.GetTopology() != topoMultiMasterWsrep {
		// Sync candidate depending on the master status.
		// If it's a switchover, use MASTER_POS_WAIT to sync.
		// If it's a failover, wait for the SQL thread to read all relay logs.
		// If maxsclale we should wait for relay catch via old style
<<<<<<< HEAD
		crash := new(v3.Cluster_Crash)
		crash.Url = cluster.oldMaster.URL
		crash.ElectedMasterUrl = cluster.master.URL
=======
>>>>>>> 0b64003b

		cluster.LogPrintf(LvlInfo, "Waiting for candidate master to apply relay log")
		err = cluster.master.ReadAllRelayLogs()
		if err != nil {
			cluster.LogPrintf(LvlErr, "Error while reading relay logs on candidate: %s", err)
		}

		crash := new(Crash)
		crash.URL = cluster.oldMaster.URL
		crash.ElectedMasterURL = cluster.master.URL
		cluster.LogPrintf(LvlInfo, "Save replication status before electing")
		ms, err := cluster.master.GetSlaveStatus(cluster.master.ReplicationSourceName)
		if err != nil {
			cluster.LogPrintf(LvlErr, "Faiover can not fetch replication info on new master: %s", err)
		}
		cluster.LogPrintf(LvlInfo, "master_log_file=%s", ms.MasterLogFile.String)
		cluster.LogPrintf(LvlInfo, "master_log_pos=%s", ms.ReadMasterLogPos.String)
		cluster.LogPrintf(LvlInfo, "Candidate was in sync=%t", cluster.master.SemiSyncSlaveStatus)
		//		cluster.master.FailoverMasterLogFile = cluster.master.MasterLogFile
		//		cluster.master.FailoverMasterLogPos = cluster.master.MasterLogPos
		cluster.LogPrintf("INFO ", "Save crash information")

		crash.FailoverMasterLogFile = ms.MasterLogFile.String
		crash.FailoverMasterLogPos = ms.ReadMasterLogPos.String
		if cluster.master.DBVersion.IsMariaDB() {
			if cluster.Conf.MxsBinlogOn {
				//	cluster.master.FailoverIOGtid = cluster.master.CurrentGtid
				crash.SetFailoverIOGtid(*cluster.master.CurrentGtid)
			} else {
				//	cluster.master.FailoverIOGtid = gtid.NewList(ms.GtidIOPos.String)
				crash.SetFailoverIOGtid(*gtid.NewList(ms.GtidIOPos.String))
			}
		} else if cluster.master.DBVersion.IsMySQLOrPerconaGreater57() && cluster.master.HasGTIDReplication() {
<<<<<<< HEAD
			crash.SetFailoverIOGtid(*gtid.NewMySQLList(ms.ExecutedGtidSet.String))
=======
			crash.FailoverIOGtid = gtid.NewMySQLList(strings.ToUpper(ms.ExecutedGtidSet.String), cluster.GetCrcTable())
>>>>>>> 0b64003b
		}
		cluster.master.FailoverSemiSyncSlaveStatus = cluster.master.SemiSyncSlaveStatus
		crash.FailoverSemiSyncSlaveStatus = cluster.master.SemiSyncSlaveStatus
		cluster.Crashes = append(cluster.Crashes, crash)
		cluster.Save()
		t := time.Now()
		crash.Save(cluster.WorkingDir + "/failover." + t.Format("20060102150405") + ".json")
		crash.Purge(cluster.WorkingDir, cluster.Conf.FailoverLogFileKeep)
	}

	// Phase 3: Prepare new master

	err = cluster.master.SetReadWrite()
	if err != nil {
		cluster.LogPrintf(LvlErr, "Could not set new master as read-write %s", err)
	}
	// Call post-failover script before unlocking the old master.
	cluster.failoverProxies()
	cluster.failoverProxiesWaitMonitor()
	cluster.failoverEnableEventScheduler()
	cluster.failoverPostScript()
	if cluster.Conf.FailEventStatus {
		for _, v := range cluster.master.EventStatus {
			if v.Status == 3 {
				cluster.LogPrintf(LvlInfo, "Set ENABLE for event %s %s on new master", v.Db, v.Name)
				logs, err := dbhelper.SetEventStatus(cluster.vmaster.Conn, v, 1)
				cluster.LogSQL(logs, err, cluster.vmaster.URL, "MasterFailover", LvlErr, "Could not Set ENABLE for event %s %s on new master", v.Db, v.Name)
			}
		}
	}

	if fail == false {
		// Get latest GTID pos
		cluster.oldMaster.Refresh()

		// ********
		// Phase 4: Demote old master to slave
		// ********
		cluster.LogPrintf(LvlInfo, "Switching old master as a slave")
		logs, err := dbhelper.UnlockTables(cluster.oldMaster.Conn)
		cluster.LogSQL(logs, err, cluster.oldMaster.URL, "MasterFailover", LvlErr, "Could not unlock tables on old master %s", err)

		if cluster.Conf.ReadOnly {

			logs, err = cluster.oldMaster.SetReadOnly()
			cluster.LogSQL(logs, err, cluster.oldMaster.URL, "MasterFailover", LvlErr, "Could not set old master as read-only, %s", err)

		} else {
			err = cluster.oldMaster.SetReadWrite()
			if err != nil {
				cluster.LogPrintf(LvlErr, "Could not set old master as read-write, %s", err)
			}
		}
		if cluster.Conf.SwitchDecreaseMaxConn {
			logs, err := dbhelper.SetMaxConnections(cluster.oldMaster.Conn, cluster.oldMaster.maxConn, cluster.oldMaster.DBVersion)
			cluster.LogSQL(logs, err, cluster.oldMaster.URL, "MasterFailover", LvlErr, "Could not set max connections on %s %s", cluster.oldMaster.URL, err)
		}
		// Add the old master to the slaves list
	}
	if cluster.GetTopology() == topoMultiMasterRing {
		// ********
		// Phase 5: Closing loop
		// ********
		cluster.CloseRing(cluster.oldMaster)
	}
	cluster.LogPrintf(LvlInfo, "Virtual Master switch on %s complete", cluster.vmaster.URL)
	cluster.vmaster.FailCount = 0
	if fail == true {
		cluster.FailoverCtr++
		cluster.FailoverTs = time.Now().Unix()
	}
	cluster.master = nil

	cluster.sme.RemoveFailoverState()
	return true
}

func (cluster *Cluster) electVirtualCandidate(oldMaster *ServerMonitor, forcingLog bool) int {

	for i, sl := range cluster.Servers {
		/* If server is in the ignore list, do not elect it */
		if sl.IsIgnored() {
			cluster.sme.AddState("ERR00037", state.State{ErrType: "WARNING", ErrDesc: fmt.Sprintf(clusterError["ERR00037"], sl.URL), ErrFrom: "CHECK"})
			if cluster.Conf.LogLevel > 1 || forcingLog {
				cluster.LogPrintf(LvlDbg, "%s is in the ignore list. Skipping", sl.URL)
			}
			continue
		}
		if sl.State != stateFailed && sl.ServerID != oldMaster.ServerID {
			return i
		}

	}
	return -1
}

func (cluster *Cluster) CloseRing(oldMaster *ServerMonitor) error {
	cluster.LogPrintf(LvlInfo, "Closing ring around %s", cluster.oldMaster.URL)
	child := cluster.GetRingChildServer(cluster.oldMaster)
	if child == nil {
		return errors.New("Can't find child in ring")
	}
	cluster.LogPrintf(LvlInfo, "Child is %s", child.URL)
	parent := cluster.GetRingParentServer(oldMaster)
	if parent == nil {
		return errors.New("Can't find parent in ring")
	}
	cluster.LogPrintf(LvlInfo, "Parent is %s", parent.URL)
	logs, err := child.StopSlave()
	cluster.LogSQL(logs, err, child.URL, "MasterFailover", LvlErr, "Could not stop slave on server %s, %s", child.URL, err)

	hasMyGTID := parent.HasMySQLGTID()

	var changeMasterErr error

	// Not MariaDB and not using MySQL GTID, 2.0 stop doing any thing until pseudo GTID
	if parent.DBVersion.IsMySQLOrPerconaGreater57() && hasMyGTID == true {
		logs, changeMasterErr = dbhelper.ChangeMaster(child.Conn, dbhelper.ChangeMasterOpt{
			Host:        parent.Host,
			Port:        parent.Port,
			User:        cluster.rplUser,
			Password:    cluster.rplPass,
			Retry:       strconv.Itoa(cluster.Conf.ForceSlaveHeartbeatRetry),
			Heartbeat:   strconv.Itoa(cluster.Conf.ForceSlaveHeartbeatTime),
			Mode:        "",
			SSL:         cluster.Conf.ReplicationSSL,
			Channel:     cluster.Conf.MasterConn,
			PostgressDB: parent.PostgressDB,
		}, child.DBVersion)
	} else {
		//MariaDB all cases use GTID

		logs, changeMasterErr = dbhelper.ChangeMaster(child.Conn, dbhelper.ChangeMasterOpt{
			Host:        parent.Host,
			Port:        parent.Port,
			User:        cluster.rplUser,
			Password:    cluster.rplPass,
			Retry:       strconv.Itoa(cluster.Conf.ForceSlaveHeartbeatRetry),
			Heartbeat:   strconv.Itoa(cluster.Conf.ForceSlaveHeartbeatTime),
			Mode:        "SLAVE_POS",
			SSL:         cluster.Conf.ReplicationSSL,
			Channel:     cluster.Conf.MasterConn,
			PostgressDB: parent.PostgressDB,
		}, child.DBVersion)
	}

	cluster.LogSQL(logs, changeMasterErr, child.URL, "MasterFailover", LvlErr, "Could not change masteron server %s, %s", child.URL, changeMasterErr)

	logs, err = child.StartSlave()
	cluster.LogSQL(logs, err, child.URL, "MasterFailover", LvlErr, "Could not start slave on server %s, %s", child.URL, err)

	return nil
}<|MERGE_RESOLUTION|>--- conflicted
+++ resolved
@@ -137,12 +137,10 @@
 	// If it's a switchover, use MASTER_POS_WAIT to sync.
 	// If it's a failover, wait for the SQL thread to read all relay logs.
 	// If maxsclale we should wait for relay catch via old style
-<<<<<<< HEAD
+
 	crash := new(v3.Cluster_Crash)
 	crash.Url = cluster.oldMaster.URL
 	crash.ElectedMasterUrl = cluster.master.URL
-=======
->>>>>>> 0b64003b
 
 	cluster.LogPrintf(LvlInfo, "Waiting for candidate master %s to apply relay log", cluster.master.URL)
 	err = cluster.master.ReadAllRelayLogs()
@@ -169,7 +167,6 @@
 	crash.NewMasterLogPos = cluster.master.BinaryLogPos
 	if cluster.master.DBVersion.IsMariaDB() {
 		if cluster.Conf.MxsBinlogOn {
-<<<<<<< HEAD
 			//	cluster.master.FailoverIOGtid = cluster.master.CurrentGtid
 			crash.SetFailoverIOGtid(*cluster.master.CurrentGtid)
 		} else {
@@ -177,16 +174,8 @@
 			crash.SetFailoverIOGtid(*gtid.NewList(ms.GtidIOPos.String))
 		}
 	} else if cluster.master.DBVersion.IsMySQLOrPerconaGreater57() && cluster.master.HasGTIDReplication() {
-		crash.SetFailoverIOGtid(*gtid.NewMySQLList(ms.ExecutedGtidSet.String))
-=======
-			crash.FailoverIOGtid = cluster.master.CurrentGtid
-		} else {
-			crash.FailoverIOGtid = gtid.NewList(ms.GtidIOPos.String)
-		}
-	} else if cluster.master.DBVersion.IsMySQLOrPerconaGreater57() && cluster.master.HasGTIDReplication() {
 		cluster.LogPrintf(LvlInfo, "MySQL GTID saving crash info for replication ExexecutedGtidSet %s", ms.ExecutedGtidSet.String)
-		crash.FailoverIOGtid = gtid.NewMySQLList(strings.ToUpper(ms.ExecutedGtidSet.String), cluster.GetCrcTable())
->>>>>>> 0b64003b
+		crash.SetFailoverIOGtid(*gtid.NewMySQLList(strings.ToUpper(ms.ExecutedGtidSet.String), cluster.GetCrcTable()))
 	}
 	cluster.master.FailoverSemiSyncSlaveStatus = cluster.master.SemiSyncSlaveStatus
 	crash.FailoverSemiSyncSlaveStatus = cluster.master.SemiSyncSlaveStatus
@@ -1191,12 +1180,10 @@
 		// If it's a switchover, use MASTER_POS_WAIT to sync.
 		// If it's a failover, wait for the SQL thread to read all relay logs.
 		// If maxsclale we should wait for relay catch via old style
-<<<<<<< HEAD
+
 		crash := new(v3.Cluster_Crash)
 		crash.Url = cluster.oldMaster.URL
 		crash.ElectedMasterUrl = cluster.master.URL
-=======
->>>>>>> 0b64003b
 
 		cluster.LogPrintf(LvlInfo, "Waiting for candidate master to apply relay log")
 		err = cluster.master.ReadAllRelayLogs()
@@ -1230,11 +1217,7 @@
 				crash.SetFailoverIOGtid(*gtid.NewList(ms.GtidIOPos.String))
 			}
 		} else if cluster.master.DBVersion.IsMySQLOrPerconaGreater57() && cluster.master.HasGTIDReplication() {
-<<<<<<< HEAD
-			crash.SetFailoverIOGtid(*gtid.NewMySQLList(ms.ExecutedGtidSet.String))
-=======
-			crash.FailoverIOGtid = gtid.NewMySQLList(strings.ToUpper(ms.ExecutedGtidSet.String), cluster.GetCrcTable())
->>>>>>> 0b64003b
+			crash.SetFailoverIOGtid(*gtid.NewMySQLList(strings.ToUpper(ms.ExecutedGtidSet.String), cluster.GetCrcTable()))
 		}
 		cluster.master.FailoverSemiSyncSlaveStatus = cluster.master.SemiSyncSlaveStatus
 		crash.FailoverSemiSyncSlaveStatus = cluster.master.SemiSyncSlaveStatus
