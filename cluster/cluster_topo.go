// replication-manager - Replication Manager Monitoring and CLI for MariaDB and MySQL
// Copyright 2017-2021 SIGNAL18 CLOUD SAS
// Authors: Guillaume Lefranc <guillaume@signal18.io>
//          Stephane Varoqui  <svaroqui@gmail.com>
// This source code is licensed under the GNU General Public License, version 3.
// Redistribution/Reuse of this code is permitted under the GNU v3 license, as
// an additional term, ALL code must carry the original Author(s) credit in comment form.
// See LICENSE in this directory for the integral text.

package cluster

import (
	"errors"
	"sync"
)

type topologyError struct {
	Code int
	Msg  string
}

const (
	topoMasterSlave         string = "master-slave"
	topoUnknown             string = "unknown"
	topoBinlogServer        string = "binlog-server"
	topoMultiTierSlave      string = "multi-tier-slave"
	topoMultiMaster         string = "multi-master"
	topoMultiMasterRing     string = "multi-master-ring"
	topoMultiMasterWsrep    string = "multi-master-wsrep"
	topoMasterSlavePgLog    string = "master-slave-pg-logical"
	topoMasterSlavePgStream string = "master-slave-pg-stream"
)

func (cluster *Cluster) newServerList() error {
	//sva issue to monitor server should not be fatal

	var err error
	cluster.SetClusterVariablesFromConfig()
	err = cluster.isValidConfig()
	if err != nil {
		cluster.LogPrintf(LvlErr, "Failed to validate config: %s", err)
	}
	//cluster.LogPrintf(LvlErr, "hello %+v", cluster.Conf.Hosts)
	cluster.Lock()
	//cluster.LogPrintf(LvlErr, "hello %+v", cluster.Conf.Hosts)
	cluster.Servers = make([]*ServerMonitor, len(cluster.hostList))
	// split("")  return len = 1

	if cluster.Conf.Hosts != "" {

		for k, url := range cluster.hostList {
			cluster.Servers[k], err = cluster.newServerMonitor(url, cluster.dbUser, cluster.dbPass, false, cluster.GetDomain())
			if err != nil {
				cluster.LogPrintf(LvlErr, "Could not open connection to server %s : %s", cluster.Servers[k].URL, err)
			}
			cluster.Servers[k].SetPlacement(k, cluster.Conf.ProvAgents, cluster.Conf.SlapOSDBPartitions, cluster.Conf.SchedulerReceiverPorts)

			if cluster.Conf.Verbose {
				cluster.LogPrintf(LvlInfo, "New database monitored: %v", cluster.Servers[k].URL)
			}

		}
	}
	cluster.Unlock()
	return nil
}

// AddChildServers Add child clusters nodes  if they get same  source name
func (cluster *Cluster) AddChildServers() error {

	mychilds := cluster.GetChildClusters()

	for _, c := range mychilds {
		for _, sv := range c.Servers {
			cluster.LogPrintf(LvlDbg, "AddChildServers checking %s of %s ", sv.URL, c.Name)
			if sv.IsSlaveOfReplicationSource(cluster.Conf.MasterConn) {
				cluster.LogPrintf(LvlDbg, "Inter cluster multi-source check %s IsSlaveOfReplicationSource  %s  ", sv.URL, cluster.Conf.MasterConn)
				if !cluster.HasServer(sv) {
					cluster.LogPrintf(LvlInfo, "Inter cluster multi-source  %s add server not yet discovered  %s  ", sv.URL, cluster.Conf.MasterConn)

					srv, err := cluster.newServerMonitor(sv.Name+":"+sv.Port, sv.ClusterGroup.dbUser, sv.ClusterGroup.dbPass, false, c.GetDomain())
					if err != nil {
						cluster.LogPrintf(LvlErr, "Inter cluster multi-source %s add server not yet discovered  %s error %s", sv.URL, cluster.Conf.MasterConn, err)

						return err
					}

					srv.SetSourceClusterName(c.Name)
					srv.SetIgnored(true)
					cluster.Servers = append(cluster.Servers, srv)
					wg := new(sync.WaitGroup)
					wg.Add(1)
					cluster.TopologyDiscover(wg)
					wg.Wait()
					return nil
					// leave for next monitor loop to remove the sever if no more link
				}
			}
		}
	}
	for _, sv := range cluster.Servers {
		if sv != nil {
			cluster.LogPrintf(LvlDbg, "Inter cluster multi-source check drop unlinked server %s source cluster  %s vs this cluster %s  ", sv.URL, sv.GetSourceClusterName(), cluster.Name)
			if sv.GetSourceClusterName() != cluster.Name && sv.GetSourceClusterName() != "" {

				if !sv.IsSlaveOfReplicationSource(cluster.Conf.MasterConn) {
					cluster.LogPrintf(LvlInfo, "Inter cluster multi-source %s drop unlinked server %s  ", sv.URL, cluster.Conf.MasterConn)
					cluster.RemoveServerFromIndex(cluster.GetServerIndice(sv))
				}
			}
		}
	}
	return nil
	// End  child clusters  same multi source server discorvery
}

// Start of topology detection
// Create a connection to each host and build list of slaves.
func (cluster *Cluster) TopologyDiscover(wcg *sync.WaitGroup) error {
	defer wcg.Done()
	//monitor ignored server fist so that their replication position get oldest
	wg := new(sync.WaitGroup)
	if cluster.Conf.Hosts == "" {
		return errors.New("Can not discover empty cluster")
	}
	for _, server := range cluster.Servers {
		if server.IsIgnored() {
			wg.Add(1)
			go server.Ping(wg)
		}
	}
	wg.Wait()

	wg = new(sync.WaitGroup)
	for _, server := range cluster.Servers {
		if !server.IsIgnored() {
			wg.Add(1)
			go server.Ping(wg)
		}
	}
	wg.Wait()

	//	cluster.pingServerList()
	if cluster.sme.IsInFailover() {
		cluster.LogPrintf(LvlDbg, "In Failover skip topology detection")
		return errors.New("In Failover skip topology detection")
	}
	// Check topology Cluster is down
	cluster.TopologyClusterDown()
	// Check topology Cluster all servers down
	cluster.IsDown = cluster.AllServersFailed()
	cluster.CheckSameServerID()
	// Spider shard discover
	if cluster.Conf.Spider == true {
		cluster.SpiderShardsDiscovery()
	}
	cluster.slaves = nil
	for k, sv := range cluster.Servers {
		// Failed Do not ignore suspect or topology will change to fast
		if sv.IsFailed() {
			continue
		}
		// count wsrep node as  slaves
		if sv.IsSlave || sv.IsWsrepPrimary {
			if cluster.Conf.LogLevel > 2 {
				cluster.LogPrintf(LvlDbg, "Server %s is configured as a slave", sv.URL)
			}
			cluster.slaves = append(cluster.slaves, sv)
		} else {
			// not slave

			if sv.BinlogDumpThreads == 0 && sv.State != stateMaster {
				//sv.State = stateUnconn
				//transition to standalone may happen despite server have never connect successfully when default to suspect
				if cluster.Conf.LogLevel > 2 {
					cluster.LogPrintf(LvlDbg, "Server %s has no slaves ", sv.URL)
				}
			} else {
				if cluster.Conf.LogLevel > 2 {
					cluster.LogPrintf(LvlDbg, "Server %s was set master as last non slave", sv.URL)
				}
				if cluster.IsActive() && cluster.master != nil && cluster.GetTopology() == topoMasterSlave && cluster.Servers[k].URL != cluster.master.URL {
					//Extra master in master slave topology rejoin it after split brain
<<<<<<< HEAD
					cluster.SetSugarState("ERR00063", "TOPO", "")
					cluster.Servers[k].RejoinMaster()
=======
					cluster.SetState("ERR00063", state.State{ErrType: "ERROR", ErrDesc: fmt.Sprintf(clusterError["ERR00063"]), ErrFrom: "TOPO"})
					//	cluster.Servers[k].RejoinMaster() /* remove for rolling restart , wrongly rejoin server as master before just after swithover while the server is just stopping
>>>>>>> f780f0f2
				} else {
					cluster.master = cluster.Servers[k]
					cluster.master.SetMaster()
					if cluster.master.IsReadOnly() && !cluster.master.IsRelay {
						cluster.master.SetReadWrite()
						cluster.LogPrintf(LvlInfo, "Server %s disable read only as last non slave", cluster.master.URL)
					}
				}
			}

		}
		// end not slave
	}

	// If no cluster.slaves are detected, generate an error
	if len(cluster.slaves) == 0 && cluster.GetTopology() != topoMultiMasterWsrep {
		cluster.SetSugarState("ERR00010", "TOPO", "")
	}

	// Check that all slave servers have the same master and conformity.
	if cluster.Conf.MultiMaster == false && cluster.Conf.Spider == false {
		for _, sl := range cluster.slaves {
			if sl.IsMaxscale == false && !sl.IsFailed() {
				sl.CheckSlaveSettings()
				sl.CheckSlaveSameMasterGrants()
				if sl.HasCycling() {
					if cluster.Conf.MultiMaster == false && len(cluster.Servers) == 2 {
						cluster.SetSugarState("ERR00011", "TOPO", sl.URL)
						cluster.Conf.MultiMaster = true
					}
					if cluster.Conf.MultiMasterRing == false && len(cluster.Servers) > 2 {
						cluster.Conf.MultiMasterRing = true
					}
					if cluster.Conf.MultiMasterRing == true && cluster.GetMaster() == nil {
						cluster.vmaster = sl
					}

					//broken replication ring
				} else if cluster.Conf.MultiMasterRing == true {
					//setting a virtual master if none
					cluster.SetSugarState("ERR00048", "TOPO", sl.URL)
					cluster.master = cluster.GetFailedServer()
				}

			}
			if cluster.Conf.MultiMaster == false && sl.IsMaxscale == false {
				if sl.IsSlave == true && sl.HasSlaves(cluster.slaves) == true {
					sl.IsRelay = true
					sl.State = stateRelay
				} else if sl.IsRelay {
					sl.IsRelay = false
				}
			}
		}
	}
	if cluster.Conf.MultiMaster == true || cluster.GetTopology() == topoMultiMasterWsrep {
		srw := 0
		for _, s := range cluster.Servers {
			if s.IsReadWrite() {
				srw++
			}
		}
		if srw > 1 {
			cluster.SetSugarState("WARN0003", "TOPO", "")
		}
		srw = 0
		for _, s := range cluster.Servers {
			if s.IsReadOnly() {
				srw++
			}
		}
		if srw > 1 {
<<<<<<< HEAD
			cluster.SetSugarState("WARN0004", "TOPO", "")
			server := cluster.getPreferedMaster()
=======
			cluster.SetState("WARN0004", state.State{ErrType: "WARNING", ErrDesc: "RO server count > 1 in multi-master mode.  switching to preferred master.", ErrFrom: "TOPO"})
			server := cluster.getOnePreferedMaster()
>>>>>>> f780f0f2
			if server != nil {
				server.SetReadWrite()
			} else {
				cluster.SetSugarState("WARN0006", "TOPO", "")
			}
		}
	}

	if cluster.slaves != nil {
		if len(cluster.slaves) > 0 {
			// Depending if we are doing a failover or a switchover, we will find the master in the list of
			// failed hosts or unconnected hosts.
			// First of all, get a server id from the cluster.slaves slice, they should be all the same
			sid := cluster.slaves[0].GetReplicationServerID()

			for k, s := range cluster.Servers {
				if cluster.Conf.MultiMaster == false && s.State == stateUnconn {
					if s.ServerID == sid {
						cluster.master = cluster.Servers[k]
						cluster.master.SetMaster()
						cluster.master.SetReadWrite()
						if cluster.Conf.LogLevel > 2 {
							cluster.LogPrintf(LvlDbg, "Server %s was autodetected as a master", s.URL)
						}
						break
					}
				}
				if (cluster.Conf.MultiMaster == true || cluster.GetTopology() == topoMultiMasterWsrep) && !cluster.Servers[k].IsDown() {
					if s.IsReadWrite() {
						cluster.master = cluster.Servers[k]
						if cluster.Conf.MultiMaster == true {
							cluster.master.SetMaster()
						} else {
							cluster.vmaster = cluster.Servers[k]
						}
						if cluster.Conf.LogLevel > 2 {
							cluster.LogPrintf(LvlDbg, "Server %s was autodetected as a master", s.URL)
						}
						break
					}
				}
			}

			// If master is not initialized, find it in the failed hosts list
			if cluster.master == nil {
				cluster.FailedMasterDiscovery()
			}
		}
	}
	// Final check if master has been found
	if cluster.master == nil {
		// could not detect master
		if cluster.GetMaster() == nil {
			cluster.SetSugarState("ERR00012", "TOPO", "")
		}
	} else {
		cluster.master.HaveHealthyReplica = false
		// End of autodetection code
		if !cluster.master.IsDown() {
			cluster.master.CheckMasterSettings()
		}
		// Replication checks
		if cluster.Conf.MultiMaster == false {
			for _, sl := range cluster.slaves {

				if sl.IsRelay == false {
					if cluster.Conf.LogLevel > 2 {
						cluster.LogPrintf(LvlDbg, "Checking if server %s is a slave of server %s", sl.Host, cluster.master.Host)
					}
					replMaster, _ := cluster.GetMasterFromReplication(sl)

					if replMaster != nil && replMaster.Id != cluster.master.Id {
						cluster.SetSugarState("ERR00064", "TOPO", sl.URL, sl.URL, cluster.master.URL, replMaster.URL)

						if cluster.Conf.ReplicationNoRelay && cluster.Status == ConstMonitorActif {
							cluster.RejoinFixRelay(sl, cluster.master)
						}

					}

				}
				if sl.GetReplicationDelay() <= cluster.Conf.FailMaxDelay && sl.IsSQLThreadRunning() && !sl.IsIgnored() {
					//If one slave has replication under delay
					cluster.master.HaveHealthyReplica = true
				}

			}
		}
		// State also check in failover_check false positive
		if cluster.master.IsFailed() && cluster.slaves.HasAllSlavesRunning() {
			// TODO: check if From: NET is correct here
			cluster.SetSugarState("ERR00016", "NET", cluster.master.URL)
		}

	}

	if cluster.HasAllDbUp() {
		if len(cluster.Crashes) > 0 {
			cluster.LogPrintf(LvlDbg, "Purging crashes, all databses nodes up")
			cluster.Crashes = nil
			cluster.Save()
		}
	}
	if cluster.Conf.Arbitration {
		if cluster.IsSplitBrain {
			cluster.SetSugarState("WARN0079", "ARB", "")
		}
		if cluster.IsLostMajority {
			cluster.SetSugarState("WARN0080", "ARB", "")
		}
		if cluster.IsFailedArbitrator {
			cluster.SetSugarState("WARN0090", "ARB", "", cluster.Conf.ArbitratorAddress)
		}
	}
	if cluster.sme.CanMonitor() {
		return nil
	}
	return errors.New("Error found in State Machine Engine")
}

// AllServersDown track state of unvailable cluster
func (cluster *Cluster) AllServersFailed() bool {
	for _, s := range cluster.Servers {
		if s.IsFailed() == false {
			return false
		}
	}
	//"ERR00077": "All databases state down",
	cluster.SetSugarState("ERR00077", "TOPO", "")
	return true
}

// TopologyClusterDown track state of unvailable cluster
func (cluster *Cluster) TopologyClusterDown() bool {
	// search for all cluster down
	if cluster.GetMaster() == nil || cluster.GetMaster().State == stateFailed {

		allslavefailed := true
		for _, s := range cluster.slaves {
			if s.State != stateFailed && s.State != stateErrorAuth && !s.IsIgnored() {
				allslavefailed = false
			}
		}
		if allslavefailed {
			if cluster.IsDiscovered() {
				if cluster.master != nil && cluster.Conf.Interactive == false && cluster.Conf.FailRestartUnsafe == false {
					// forget the master if safe mode
					//		cluster.LogPrintf(LvlInfo, "Backing up last seen master: %s for safe failover restart", cluster.master.URL)
					//		cluster.lastmaster = cluster.master
					//		cluster.master = nil

				}
			}
			cluster.SetSugarState("ERR00021", "TOPO", "")
			cluster.IsClusterDown = true
			return true
		}
		cluster.IsClusterDown = false

	}
	cluster.IsDown = false
	return false
}

func (cluster *Cluster) PrintTopology() {
	for k, v := range cluster.Servers {
		cluster.LogPrintf(LvlInfo, "Server [%d] %s %s %s", k, v.URL, v.State, v.PrevState)
	}
}

// CountFailed Count number of failed node
func (cluster *Cluster) CountFailed(s []*ServerMonitor) int {
	failed := 0
	for _, server := range cluster.Servers {
		if server.State == stateFailed || server.State == stateErrorAuth {
			failed = failed + 1
		}
	}
	return failed
}

// LostMajority should be call in case of splitbrain to set maintenance mode
func (cluster *Cluster) LostMajority() bool {
	failed := cluster.CountFailed(cluster.Servers)
	alive := len(cluster.Servers) - failed
	if alive > len(cluster.Servers)/2 {
		return false
	} else {
		return true
	}

}

func (cluster *Cluster) FailedMasterDiscovery() {

	// Slave master_host variable must point to failed master

	smh := cluster.slaves[0].GetReplicationMasterHost()
	for k, s := range cluster.Servers {
		if s.State == stateFailed || s.State == stateErrorAuth {
			if (s.Host == smh || s.IP == smh) && s.Port == cluster.slaves[0].GetReplicationMasterPort() {
				if cluster.Conf.FailRestartUnsafe || cluster.MultipleSlavesUp(s) {
					cluster.master = cluster.Servers[k]
					cluster.master.PrevState = stateMaster
					cluster.LogPrintf(LvlInfo, "Assuming failed server %s was a master", s.URL)
				}
				break
			}
		}
	}
}

func (cluster *Cluster) MultipleSlavesUp(candidate *ServerMonitor) bool {
	ct := 0
	for _, s := range cluster.slaves {

		if !s.IsDown() && (candidate.Host == s.GetReplicationMasterHost() || candidate.IP == s.GetReplicationMasterHost()) && candidate.Port == s.GetReplicationMasterPort() {
			ct++
		}
	}
	if ct > 0 {
		return true
	}
	return false
}<|MERGE_RESOLUTION|>--- conflicted
+++ resolved
@@ -181,13 +181,8 @@
 				}
 				if cluster.IsActive() && cluster.master != nil && cluster.GetTopology() == topoMasterSlave && cluster.Servers[k].URL != cluster.master.URL {
 					//Extra master in master slave topology rejoin it after split brain
-<<<<<<< HEAD
 					cluster.SetSugarState("ERR00063", "TOPO", "")
-					cluster.Servers[k].RejoinMaster()
-=======
-					cluster.SetState("ERR00063", state.State{ErrType: "ERROR", ErrDesc: fmt.Sprintf(clusterError["ERR00063"]), ErrFrom: "TOPO"})
 					//	cluster.Servers[k].RejoinMaster() /* remove for rolling restart , wrongly rejoin server as master before just after swithover while the server is just stopping
->>>>>>> f780f0f2
 				} else {
 					cluster.master = cluster.Servers[k]
 					cluster.master.SetMaster()
@@ -260,13 +255,8 @@
 			}
 		}
 		if srw > 1 {
-<<<<<<< HEAD
-			cluster.SetSugarState("WARN0004", "TOPO", "")
-			server := cluster.getPreferedMaster()
-=======
-			cluster.SetState("WARN0004", state.State{ErrType: "WARNING", ErrDesc: "RO server count > 1 in multi-master mode.  switching to preferred master.", ErrFrom: "TOPO"})
+			cluster.SetSugarState("WARN0004", "TOPO", "RO server count > 1 in multi-master mode.  switching to preferred master.")
 			server := cluster.getOnePreferedMaster()
->>>>>>> f780f0f2
 			if server != nil {
 				server.SetReadWrite()
 			} else {
