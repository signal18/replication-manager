--- conflicted
+++ resolved
@@ -591,11 +591,9 @@
 	var err error
 
 	var cpu_usage_dt int64
-<<<<<<< HEAD
+
 	cpu_usage_dt = 1
-=======
-	cpu_usage_dt = 5
->>>>>>> f2ee1233
+
 
 	if server.Conn == nil {
 		return errors.New("Connection is nil, server unreachable")
