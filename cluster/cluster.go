// replication-manager - Replication Manager Monitoring and CLI for MariaDB and MySQL
// Copyright 2017-2021 SIGNAL18 CLOUD SAS
// Authors: Guillaume Lefranc <guillaume@signal18.io>
//          Stephane Varoqui  <svaroqui@gmail.com>
// This source code is licensed under the GNU General Public License, version 3.

package cluster

import (
	"bytes"
	"crypto/md5"
	"crypto/tls"
	"encoding/json"
	"errors"
	"fmt"
	"hash"
	"hash/crc64"
	"io"
	"io/ioutil"
	"os"
	"os/exec"
	"runtime"
	"strings"
	"sync"
	"time"

	"github.com/bluele/logrus_slack"
	"github.com/go-git/go-git/v5"
	git_obj "github.com/go-git/go-git/v5/plumbing/object"
	vault "github.com/hashicorp/vault/api"

	git_https "github.com/go-git/go-git/v5/plumbing/transport/http"
	"github.com/pelletier/go-toml"
	"github.com/signal18/replication-manager/cluster/configurator"
	"github.com/signal18/replication-manager/cluster/nbc"
	"github.com/signal18/replication-manager/config"
	v3 "github.com/signal18/replication-manager/repmanv3"
	"github.com/signal18/replication-manager/router/maxscale"
	"github.com/signal18/replication-manager/utils/alert"
	"github.com/signal18/replication-manager/utils/cron"
	"github.com/signal18/replication-manager/utils/dbhelper"
	"github.com/signal18/replication-manager/utils/logrus/hooks/pushover"
	"github.com/signal18/replication-manager/utils/s18log"
	"github.com/signal18/replication-manager/utils/state"
	log "github.com/sirupsen/logrus"
	logsql "github.com/sirupsen/logrus"
	"golang.org/x/crypto/ssh"
)

// A Clusters is a collection of Cluster objects
//
// swagger:response clusters
type ClustersResponse struct {
	// Cluster information message
	// in: body
	Body []Cluster
}

// A Cluster has all the information associated with the configured cluster model
// and its servers.
//
// swagger:response cluster
type ClusterResponse struct {
	// Cluster information message
	// in: body
	Body Cluster
}

type Cluster struct {
	Name                          string                `json:"name"`
	Tenant                        string                `json:"tenant"`
	WorkingDir                    string                `json:"workingDir"`
	Servers                       serverList            `json:"-"`
	ServerIdList                  []string              `json:"dbServers"`
	Crashes                       crashList             `json:"dbServersCrashes"`
	Proxies                       proxyList             `json:"-"`
	ProxyIdList                   []string              `json:"proxyServers"`
	FailoverCtr                   int                   `json:"failoverCounter"`
	FailoverTs                    int64                 `json:"failoverLastTime"`
	Status                        string                `json:"activePassiveStatus"`
	IsSplitBrain                  bool                  `json:"isSplitBrain"`
	IsSplitBrainBck               bool                  `json:"-"`
	IsFailedArbitrator            bool                  `json:"isFailedArbitrator"`
	IsLostMajority                bool                  `json:"isLostMajority"`
	IsDown                        bool                  `json:"isDown"`
	IsClusterDown                 bool                  `json:"isClusterDown"`
	IsAllDbUp                     bool                  `json:"isAllDbUp"`
	IsFailable                    bool                  `json:"isFailable"`
	IsPostgres                    bool                  `json:"isPostgres"`
	IsProvision                   bool                  `json:"isProvision"`
	IsNeedProxiesRestart          bool                  `json:"isNeedProxyRestart"`
	IsNeedProxiesReprov           bool                  `json:"isNeedProxiesRestart"`
	IsNeedDatabasesRestart        bool                  `json:"isNeedDatabasesRestart"`
	IsNeedDatabasesRollingRestart bool                  `json:"isNeedDatabasesRollingRestart"`
	IsNeedDatabasesRollingReprov  bool                  `json:"isNeedDatabasesRollingReprov"`
	IsNeedDatabasesReprov         bool                  `json:"isNeedDatabasesReprov"`
	IsValidBackup                 bool                  `json:"isValidBackup"`
	IsNotMonitoring               bool                  `json:"isNotMonitoring"`
	IsCapturing                   bool                  `json:"isCapturing"`
	Conf                          config.Config         `json:"config"`
	Confs                         *config.ConfVersion   `json:"-"`
	CleanAll                      bool                  `json:"cleanReplication"` //used in testing
	Topology                      string                `json:"topology"`
	Uptime                        string                `json:"uptime"`
	UptimeFailable                string                `json:"uptimeFailable"`
	UptimeSemiSync                string                `json:"uptimeSemisync"`
	MonitorSpin                   string                `json:"monitorSpin"`
	WorkLoad                      WorkLoad              `json:"workLoad"`
	LogPushover                   *log.Logger           `json:"-"`
	Log                           s18log.HttpLog        `json:"log"`
	LogSlack                      *log.Logger           `json:"-"`
	JobResults                    map[string]*JobResult `json:"jobResults"`
	Grants                        map[string]string     `json:"-"`
	tlog                          *s18log.TermLog       `json:"-"`
	htlog                         *s18log.HttpLog       `json:"-"`
	SQLGeneralLog                 s18log.HttpLog        `json:"sqlGeneralLog"`
	SQLErrorLog                   s18log.HttpLog        `json:"sqlErrorLog"`
	MonitorType                   map[string]string     `json:"monitorType"`
	TopologyType                  map[string]string     `json:"topologyType"`
	FSType                        map[string]bool       `json:"fsType"`
	DiskType                      map[string]string     `json:"diskType"`
	VMType                        map[string]bool       `json:"vmType"`
	Agents                        []Agent               `json:"agents"`
	hostList                      []string              `json:"-"`
	proxyList                     []string              `json:"-"`
	clusterList                   map[string]*Cluster   `json:"-"`
	slaves                        serverList            `json:"slaves"`
	master                        *ServerMonitor        `json:"master"`
	oldMaster                     *ServerMonitor        `json:"oldmaster"`
	vmaster                       *ServerMonitor        `json:"vmaster"`
	mxs                           *maxscale.MaxScale    `json:"-"`
	CheckSumConfig                map[string]hash.Hash  `json:"-"`
	//dbUser                        string                      `json:"-"`
	//oldDbUser string `json:"-"`
	//dbPass                        string                      `json:"-"`
	//oldDbPass string `json:"-"`
	//rplUser                   string                      `json:"-"`
	//rplPass                   string                      `json:"-"`
	//proxysqlUser              string                      `json:"-"`
	//proxysqlPass              string                      `json:"-"`
	StateMachine              *state.StateMachine         `json:"stateMachine"`
	runOnceAfterTopology      bool                        `json:"-"`
	logPtr                    *os.File                    `json:"-"`
	termlength                int                         `json:"-"`
	runUUID                   string                      `json:"-"`
	cfgGroupDisplay           string                      `json:"-"`
	repmgrVersion             string                      `json:"-"`
	repmgrHostname            string                      `json:"-"`
	exitMsg                   string                      `json:"-"`
	exit                      bool                        `json:"-"`
	canFlashBack              bool                        `json:"-"`
	canResticFetchRepo        bool                        `json:"-"`
	failoverCond              *nbc.NonBlockingChan        `json:"-"`
	switchoverCond            *nbc.NonBlockingChan        `json:"-"`
	rejoinCond                *nbc.NonBlockingChan        `json:"-"`
	bootstrapCond             *nbc.NonBlockingChan        `json:"-"`
	altertableCond            *nbc.NonBlockingChan        `json:"-"`
	addtableCond              *nbc.NonBlockingChan        `json:"-"`
	statecloseChan            chan state.State            `json:"-"`
	switchoverChan            chan bool                   `json:"-"`
	errorChan                 chan error                  `json:"-"`
	testStopCluster           bool                        `json:"-"`
	testStartCluster          bool                        `json:"-"`
	lastmaster                *ServerMonitor              `json:"-"`
	benchmarkType             string                      `json:"-"`
	HaveDBTLSCert             bool                        `json:"haveDBTLSCert"`
	HaveDBTLSOldCert          bool                        `json:"haveDBTLSOldCert"`
	tlsconf                   *tls.Config                 `json:"-"`
	tlsoldconf                *tls.Config                 `json:"-"`
	tunnel                    *ssh.Client                 `json:"-"`
	QueryRules                map[uint32]config.QueryRule `json:"-"`
	Backups                   []v3.Backup                 `json:"-"`
	SLAHistory                []state.Sla                 `json:"slaHistory"`
	APIUsers                  map[string]APIUser          `json:"apiUsers"`
	Schedule                  map[string]cron.Entry       `json:"-"`
	scheduler                 *cron.Cron                  `json:"-"`
	idSchedulerPhysicalBackup cron.EntryID                `json:"-"`
	idSchedulerLogicalBackup  cron.EntryID                `json:"-"`
	idSchedulerOptimize       cron.EntryID                `json:"-"`
	idSchedulerErrorLogs      cron.EntryID                `json:"-"`
	idSchedulerLogRotateTable cron.EntryID                `json:"-"`
	idSchedulerSLARotate      cron.EntryID                `json:"-"`
	idSchedulerRollingRestart cron.EntryID                `json:"-"`
	idSchedulerDbsjobsSsh     cron.EntryID                `json:"-"`
	idSchedulerRollingReprov  cron.EntryID                `json:"-"`
	WaitingRejoin             int                         `json:"waitingRejoin"`
	WaitingSwitchover         int                         `json:"waitingSwitchover"`
	WaitingFailover           int                         `json:"waitingFailover"`
	Configurator              configurator.Configurator   `json:"configurator"`
	DiffVariables             []VariableDiff              `json:"diffVariables"`
	inInitNodes               bool                        `json:"-"`
	CanInitNodes              bool                        `json:"canInitNodes"`
	errorInitNodes            error                       `json:"-"`
	inConnectVault            bool                        `json:"-"`
	CanConnectVault           bool                        `json:"canConnectVault"`
	errorConnectVault         error                       `json:"-"`
	SqlErrorLog               *logsql.Logger              `json:"-"`
	SqlGeneralLog             *logsql.Logger              `json:"-"`
	SstAvailablePorts         map[string]string           `json:"sstAvailablePorts"`
	sync.Mutex
	crcTable *crc64.Table
}

type ClusterSorter []*Cluster

func (a ClusterSorter) Len() int           { return len(a) }
func (a ClusterSorter) Swap(i, j int)      { a[i], a[j] = a[j], a[i] }
func (a ClusterSorter) Less(i, j int) bool { return a[i].Name < a[j].Name }

type QueryRuleSorter []config.QueryRule

func (a QueryRuleSorter) Len() int           { return len(a) }
func (a QueryRuleSorter) Swap(i, j int)      { a[i], a[j] = a[j], a[i] }
func (a QueryRuleSorter) Less(i, j int) bool { return a[i].Id < a[j].Id }

// The Agent describes the server where the cluster runs on.
// swagger:response agent
type Agent struct {
	Id           string `json:"id"`
	HostName     string `json:"hostName"`
	CpuCores     int64  `json:"cpuCores"`
	CpuFreq      int64  `json:"cpuFreq"`
	MemBytes     int64  `json:"memBytes"`
	MemFreeBytes int64  `json:"memFreeBytes"`
	OsKernel     string `json:"osKernel"`
	OsName       string `json:"osName"`
	Status       string `json:"status"`
	Version      string `json:"version"`
}

type WorkLoad struct {
	DBTableSize   int64   `json:"dbTableSize"`
	DBIndexSize   int64   `json:"dbIndexSize"`
	Connections   int     `json:"connections"`
	QPS           int64   `json:"qps"`
	CpuThreadPool float64 `json:"cpuThreadPool"`
	CpuUserStats  float64 `json:"cpuUserStats"`
	BusyTime      string
}

type Alerts struct {
	Errors   []state.StateHttp `json:"errors"`
	Warnings []state.StateHttp `json:"warnings"`
}

type JobResult struct {
	Xtrabackup            bool `json:"xtrabackup"`
	Mariabackup           bool `json:"mariabackup"`
	Zfssnapback           bool `json:"zfssnapback"`
	Optimize              bool `json:"optimize"`
	Reseedxtrabackup      bool `json:"reseedxtrabackup"`
	Reseedmariabackup     bool `json:"reseedmariabackup"`
	Reseedmysqldump       bool `json:"reseedmysqldump"`
	Flashbackxtrabackup   bool `json:"flashbackxtrabackup"`
	Flashbackmariadbackup bool `json:"flashbackmariadbackup"`
	Flashbackmysqldump    bool `json:"flashbackmysqldump"`
	Stop                  bool `json:"stop"`
	Start                 bool `json:"start"`
	Restart               bool `json:"restart"`
}

type Diff struct {
	Server        string `json:"serverName"`
	VariableValue string `json:"variableValue"`
}

type VariableDiff struct {
	VariableName string `json:"variableName"`
	DiffValues   []Diff `json:"diffValues"`
}

const (
	stateClusterStart string = "Running starting"
	stateClusterDown  string = "Running cluster down"
	stateClusterErr   string = "Running with errors"
	stateClusterWarn  string = "Running with warnings"
	stateClusterRun   string = "Running"
)
const (
	ConstJobCreateFile string = "JOB_O_CREATE_FILE"
	ConstJobAppendFile string = "JOB_O_APPEND_FILE"
)
const (
	ConstMonitorActif   string = "A"
	ConstMonitorStandby string = "S"
)

const (
	VaultConfigStoreV2 string = "config_store_v2"
	VaultDbEngine      string = "database_engine"
)

// Init initial cluster definition
func (cluster *Cluster) Init(confs *config.ConfVersion, cfgGroup string, tlog *s18log.TermLog, loghttp *s18log.HttpLog, termlength int, runUUID string, repmgrVersion string, repmgrHostname string) error {
	cluster.Confs = confs

	cluster.Conf = confs.ConfInit

	cluster.tlog = tlog
	cluster.htlog = loghttp
	cluster.termlength = termlength
	cluster.Name = cfgGroup

	cluster.runUUID = runUUID
	cluster.repmgrHostname = repmgrHostname
	cluster.repmgrVersion = repmgrVersion

	cluster.InitFromConf()

	return nil
}

func (cluster *Cluster) InitFromConf() {
	cluster.SqlErrorLog = logsql.New()
	cluster.SqlGeneralLog = logsql.New()
	cluster.crcTable = crc64.MakeTable(crc64.ECMA) // http://golang.org/pkg/hash/crc64/#pkg-constants
	cluster.switchoverChan = make(chan bool)
	// should use buffered channels or it will block
	cluster.statecloseChan = make(chan state.State, 100)
	cluster.errorChan = make(chan error)
	cluster.failoverCond = nbc.New()
	cluster.switchoverCond = nbc.New()
	cluster.rejoinCond = nbc.New()
	cluster.addtableCond = nbc.New()
	cluster.altertableCond = nbc.New()
	cluster.canFlashBack = true
	cluster.CanInitNodes = true
	cluster.canResticFetchRepo = true
	cluster.CanConnectVault = true
	cluster.runOnceAfterTopology = true
	cluster.testStopCluster = true
	cluster.testStartCluster = true

	cluster.WorkingDir = cluster.Conf.WorkingDir + "/" + cluster.Name
	if cluster.Conf.Arbitration {
		cluster.Status = ConstMonitorStandby
	} else {
		cluster.Status = ConstMonitorActif
	}
	cluster.benchmarkType = "sysbench"
	cluster.Log = s18log.NewHttpLog(200)

	cluster.MonitorType = cluster.Conf.GetMonitorType()
	cluster.TopologyType = cluster.Conf.GetTopologyType()
	cluster.FSType = cluster.Conf.GetFSType()
	cluster.DiskType = cluster.Conf.GetDiskType()
	cluster.VMType = cluster.Conf.GetVMType()
	cluster.Grants = cluster.Conf.GetGrantType()

	cluster.QueryRules = make(map[uint32]config.QueryRule)
	cluster.Schedule = make(map[string]cron.Entry)
	cluster.JobResults = make(map[string]*JobResult)
	cluster.SstAvailablePorts = make(map[string]string)
	cluster.CheckSumConfig = make(map[string]hash.Hash)
	lstPort := strings.Split(cluster.Conf.SchedulerSenderPorts, ",")
	for _, p := range lstPort {
		cluster.SstAvailablePorts[p] = p
	}

	// Initialize the state machine at this stage where everything is fine.
	cluster.StateMachine = new(state.StateMachine)
	cluster.StateMachine.Init()
	k, _ := cluster.Conf.LoadEncrytionKey()
	if k == nil {
		cluster.LogPrintf(LvlInfo, "No existing password encryption key")
		cluster.SetState("ERR00090", state.State{ErrType: "WARNING", ErrDesc: fmt.Sprintf(cluster.GetErrorList()["ERR00090"]), ErrFrom: "CLUSTER"})
	}
	cluster.SetClusterCredentialsFromConfig()

	if cluster.Conf.Interactive {
		cluster.LogPrintf(LvlInfo, "Failover in interactive mode")
	} else {
		cluster.LogPrintf(LvlInfo, "Failover in automatic mode")
	}
	if _, err := os.Stat(cluster.WorkingDir); os.IsNotExist(err) {
		os.MkdirAll(cluster.Conf.WorkingDir+"/"+cluster.Name, os.ModePerm)
	}
	cluster.LogPushover = log.New()
	cluster.LogPushover.SetFormatter(&log.TextFormatter{FullTimestamp: true})

	if cluster.Conf.PushoverAppToken != "" && cluster.Conf.PushoverUserToken != "" {
		cluster.LogPushover.AddHook(
			pushover.NewHook(cluster.Conf.GetDecryptedValue("alert-pushover-app-token"), cluster.Conf.GetDecryptedValue("alert-pushover-user-token")),
		)
		cluster.LogPushover.SetLevel(log.WarnLevel)
	}

	cluster.LogSlack = log.New()
	cluster.LogSlack.SetFormatter(&log.TextFormatter{FullTimestamp: true})

	if cluster.Conf.SlackURL != "" {
		cluster.LogSlack.AddHook(&logrus_slack.SlackHook{
			HookURL:        cluster.Conf.SlackURL,
			AcceptedLevels: logrus_slack.LevelThreshold(log.WarnLevel),
			Channel:        cluster.Conf.SlackChannel,
			IconEmoji:      ":ghost:",
			Username:       cluster.Conf.SlackUser,
			Timeout:        5 * time.Second, // request timeout for calling slack api
		})
	}
	cluster.LogPrintf("START", "Replication manager started with version: %s", cluster.Conf.Version)

	if cluster.Conf.MailTo != "" {
		msg := "Replication manager started with version: " + cluster.Conf.Version
		subj := "Replication-Manager started"
		alert := alert.Alert{}
		go alert.EmailMessage(msg, subj, cluster.Conf)
	}

	hookerr, err := s18log.NewRotateFileHook(s18log.RotateFileConfig{
		Filename:   cluster.WorkingDir + "/sql_error.log",
		MaxSize:    cluster.Conf.LogRotateMaxSize,
		MaxBackups: cluster.Conf.LogRotateMaxBackup,
		MaxAge:     cluster.Conf.LogRotateMaxAge,
		Level:      logsql.DebugLevel,
		Formatter: &logsql.TextFormatter{
			DisableColors:   true,
			TimestampFormat: "2006-01-02 15:04:05",
			FullTimestamp:   true,
		},
	})
	if err != nil {
		cluster.SqlErrorLog.WithError(err).Error("Can't init error sql log file")
	}
	cluster.SqlErrorLog.AddHook(hookerr)

	hookgen, err := s18log.NewRotateFileHook(s18log.RotateFileConfig{
		Filename:   cluster.WorkingDir + "/sql_general.log",
		MaxSize:    cluster.Conf.LogRotateMaxSize,
		MaxBackups: cluster.Conf.LogRotateMaxBackup,
		MaxAge:     cluster.Conf.LogRotateMaxAge,
		Level:      logsql.DebugLevel,
		Formatter: &logsql.TextFormatter{
			DisableColors:   true,
			TimestampFormat: "2006-01-02 15:04:05",
			FullTimestamp:   true,
		},
	})
	if err != nil {
		cluster.SqlGeneralLog.WithError(err).Error("Can't init general sql log file")
	}
	cluster.SqlGeneralLog.AddHook(hookgen)
	cluster.LoadAPIUsers()

	cluster.GetPersitentState()

	err = cluster.newServerList()
	if err != nil {
		cluster.LogPrintf(LvlErr, "Could not set server list %s", err)
	}
	err = cluster.newProxyList()
	if err != nil {
		cluster.LogPrintf(LvlErr, "Could not set proxy list %s", err)
	}
	//Loading configuration compliances
	err = cluster.Configurator.Init(cluster.Conf)
	if err != nil {
		cluster.LogPrintf(LvlErr, "Could not initialize configurator %s", err)
		log.Fatal("missing important file, giving up")
	}

	switch cluster.GetOrchestrator() {
	case config.ConstOrchestratorLocalhost:
		cluster.DropDBTagConfig("docker")
		cluster.DropDBTagConfig("threadpool")
		cluster.AddDBTagConfig("pkg")
	}
	//fmt.Printf("INIT CLUSTER CONF :\n")
	//cluster.Conf.PrintConf()
	cluster.initScheduler()

}

func (cluster *Cluster) initOrchetratorNodes() {
	if cluster.inInitNodes {
		return
	}
	cluster.inInitNodes = true
	defer func() { cluster.inInitNodes = false }()

	//defer cluster.insideInitNodes = false
	//cluster.LogPrintf(LvlInfo, "Loading nodes from orchestrator %s", cluster.Conf.ProvOrchestrator)
	switch cluster.GetOrchestrator() {
	case config.ConstOrchestratorOpenSVC:
		cluster.Agents, cluster.errorInitNodes = cluster.OpenSVCGetNodes()
	case config.ConstOrchestratorKubernetes:
		cluster.Agents, cluster.errorInitNodes = cluster.K8SGetNodes()
	case config.ConstOrchestratorSlapOS:
		cluster.Agents, cluster.errorInitNodes = cluster.SlapOSGetNodes()
	case config.ConstOrchestratorLocalhost:
		cluster.Agents, cluster.errorInitNodes = cluster.LocalhostGetNodes()
	case config.ConstOrchestratorOnPremise:
		cluster.Agents, cluster.errorInitNodes = cluster.OnPremiseGetNodes()
	default:
		log.Fatalln("prov-orchestrator not supported", cluster.Conf.ProvOrchestrator)
	}

	cluster.SetAgentsCpuCoreMem()

}

func (cluster *Cluster) initScheduler() {
	if cluster.Conf.MonitorScheduler {
		cluster.LogPrintf(LvlInfo, "Starting cluster scheduler")
		if cluster.scheduler != nil {
			cluster.scheduler.Stop()
		}
		cluster.scheduler = cron.New()
		cluster.SetSchedulerBackupLogical()
		cluster.SetSchedulerLogsTableRotate()
		cluster.SetSchedulerBackupPhysical()
		cluster.SetSchedulerBackupLogs()
		cluster.SetSchedulerOptimize()
		cluster.SetSchedulerRollingRestart()
		cluster.SetSchedulerRollingReprov()
		cluster.SetSchedulerSlaRotate()
		cluster.SetSchedulerRollingRestart()
		cluster.SetSchedulerDbJobsSsh()
		cluster.scheduler.Start()
	}

}

func (cluster *Cluster) Run() {
	interval := time.Second

	// createKeys do nothing yet
	if _, err := os.Stat(cluster.Conf.WorkingDir + "/" + cluster.Name + "/ca-key.pem"); os.IsNotExist(err) {
		go cluster.createKeys()
	}

	for cluster.exit == false {
		if !cluster.Conf.MonitorPause {
			cluster.ServerIdList = cluster.GetDBServerIdList()
			cluster.ProxyIdList = cluster.GetProxyServerIdList()

			select {
			case sig := <-cluster.switchoverChan:
				if sig {
					if cluster.Status == "A" {
						cluster.LogPrintf(LvlInfo, "Signaling Switchover...")
						cluster.MasterFailover(false)
						cluster.switchoverCond.Send <- true
					} else {
						cluster.LogPrintf(LvlInfo, "Not in active mode, cancel switchover %s", cluster.Status)
					}
				}

			default:
				if cluster.Conf.LogLevel > 2 {
					cluster.LogPrintf(LvlDbg, "Monitoring server loop")
					if cluster.Servers[0] != nil {
						cluster.LogPrintf(LvlDbg, "Servers not nil : %v\n", cluster.Servers)
						for k, v := range cluster.Servers {
							cluster.LogPrintf(LvlDbg, "Servers loops k : %d, url : %s, state : %s, prevstate %s", k, v.URL, v.State, v.PrevState)
							cluster.LogPrintf(LvlDbg, "Server [%d]: URL: %-15s State: %6s PrevState: %6s", k, v.URL, v.State, v.PrevState)
						}
						if cluster.GetMaster() != nil {
							cluster.LogPrintf(LvlDbg, "Master [ ]: URL: %-15s State: %6s PrevState: %6s", cluster.master.URL, cluster.GetMaster().State, cluster.GetMaster().PrevState)
							for k, v := range cluster.slaves {
								cluster.LogPrintf(LvlDbg, "Slave  [%d]: URL: %-15s State: %6s PrevState: %6s", k, v.URL, v.State, v.PrevState)
							}
						}
					}
				}
				wg := new(sync.WaitGroup)
				wg.Add(1)
				go cluster.TopologyDiscover(wg)
				wg.Add(1)
				go cluster.Heartbeat(wg)
				wg.Wait()
				// Heartbeat switchover or failover controller runs only on active repman

				if cluster.runOnceAfterTopology {
					// Preserved server state in proxy during reload config
					if !cluster.IsInFailover() {
						cluster.initProxies()
					}
					go cluster.initOrchetratorNodes()
					go cluster.ResticFetchRepo()
					cluster.runOnceAfterTopology = false
				} else {

					// Preserved server state in proxy during reload config
					if !cluster.IsInFailover() {
						wg.Add(1)
						go cluster.refreshProxies(wg)
					}
					if cluster.StateMachine.SchemaMonitorEndTime+60 < time.Now().Unix() && !cluster.StateMachine.IsInSchemaMonitor() {
						go cluster.MonitorSchema()
					}
					if cluster.Conf.TestInjectTraffic || cluster.Conf.AutorejoinSlavePositionalHeartbeat || cluster.Conf.MonitorWriteHeartbeat {
						cluster.InjectProxiesTraffic()
					}
					if cluster.StateMachine.GetHeartbeats()%30 == 0 {
						go cluster.initOrchetratorNodes()
						cluster.MonitorQueryRules()
						cluster.MonitorVariablesDiff()
						go cluster.ResticFetchRepo()
						cluster.IsValidBackup = cluster.HasValidBackup()
						go cluster.CheckCredentialRotation()
						cluster.CheckCanSaveDynamicConfig()
						cluster.CheckIsOverwrite()

					} else {
						cluster.StateMachine.PreserveState("WARN0093")
						cluster.StateMachine.PreserveState("WARN0084")
						cluster.StateMachine.PreserveState("WARN0095")
						cluster.StateMachine.PreserveState("WARN0101")
						cluster.StateMachine.PreserveState("ERR00090")
						cluster.StateMachine.PreserveState("WARN0102")
					}
					if !cluster.CanInitNodes {
						cluster.SetState("ERR00082", state.State{ErrType: "WARNING", ErrDesc: fmt.Sprintf(clusterError["ERR00082"], cluster.errorInitNodes), ErrFrom: "OPENSVC"})
					}
					if !cluster.CanConnectVault {
						cluster.SetState("ERR00089", state.State{ErrType: "WARNING", ErrDesc: fmt.Sprintf(clusterError["ERR00089"], cluster.errorConnectVault), ErrFrom: "OPENSVC"})
					}

					if cluster.StateMachine.GetHeartbeats()%36000 == 0 {
						cluster.ResticPurgeRepo()
					} else {
						cluster.StateMachine.PreserveState("WARN0094")
					}
				}
				wg.Wait()
				// AddChildServers can't be done before TopologyDiscover but need a refresh aquiring more fresh gtid vs current cluster so elelection win but server is ignored see electFailoverCandidate
				err := cluster.AddChildServers()

				if err != nil {
					cluster.LogPrintf(LvlDbg, "Fail of AddChildServers %s", err)
				}

				cluster.IsFailable = cluster.GetStatus()
				// CheckFailed trigger failover code if passing all false positiv and constraints
				cluster.CheckFailed()

				cluster.Topology = cluster.GetTopology()
				cluster.SetStatus()
				cluster.StateProcessing()

			}
		}
		time.Sleep(interval * time.Duration(cluster.Conf.MonitoringTicker))

	}
}

func (cluster *Cluster) StateProcessing() {
	if !cluster.StateMachine.IsInFailover() {
		// trigger action on resolving states
		cstates := cluster.StateMachine.GetResolvedStates()
		mybcksrv := cluster.GetBackupServer()
		master := cluster.GetMaster()
		for _, s := range cstates {
			servertoreseed := cluster.GetServerFromURL(s.ServerUrl)
			if s.ErrKey == "WARN0073" {
				for _, s := range cluster.Servers {
					s.SetBackupPhysicalCookie()
				}
			}
			if s.ErrKey == "WARN0074" {
				cluster.LogPrintf(LvlInfo, "Sending master physical backup to reseed %s", s.ServerUrl)
				if master != nil {
					if mybcksrv != nil {
						go cluster.SSTRunSender(mybcksrv.GetMyBackupDirectory()+cluster.Conf.BackupPhysicalType+".xbtream", servertoreseed)
					} else {
						go cluster.SSTRunSender(master.GetMasterBackupDirectory()+cluster.Conf.BackupPhysicalType+".xbtream", servertoreseed)
					}
				} else {
					cluster.LogPrintf(LvlErr, "No master cancel backup reseeding %s", s.ServerUrl)
				}
			}
			if s.ErrKey == "WARN0075" {
				cluster.LogPrintf(LvlInfo, "Sending master logical backup to reseed %s", s.ServerUrl)
				if master != nil {
					if mybcksrv != nil {
						go cluster.SSTRunSender(mybcksrv.GetMyBackupDirectory()+"mysqldump.sql.gz", servertoreseed)
					} else {
						go cluster.SSTRunSender(master.GetMasterBackupDirectory()+"mysqldump.sql.gz", servertoreseed)
					}
				} else {
					cluster.LogPrintf(LvlErr, "No master cancel backup reseeding %s", s.ServerUrl)
				}
			}
			if s.ErrKey == "WARN0076" {
				cluster.LogPrintf(LvlInfo, "Sending server physical backup to flashback reseed %s", s.ServerUrl)
				if mybcksrv != nil {
					go cluster.SSTRunSender(mybcksrv.GetMyBackupDirectory()+cluster.Conf.BackupPhysicalType+".xbtream", servertoreseed)
				} else {
					go cluster.SSTRunSender(servertoreseed.GetMyBackupDirectory()+cluster.Conf.BackupPhysicalType+".xbtream", servertoreseed)
				}
			}
			if s.ErrKey == "WARN0077" {

				cluster.LogPrintf(LvlInfo, "Sending logical backup to flashback reseed %s", s.ServerUrl)
				if mybcksrv != nil {
					go cluster.SSTRunSender(mybcksrv.GetMyBackupDirectory()+"mysqldump.sql.gz", servertoreseed)
				} else {
					go cluster.SSTRunSender(servertoreseed.GetMyBackupDirectory()+"mysqldump.sql.gz", servertoreseed)
				}
			}
			if s.ErrKey == "WARN0101" {
				cluster.LogPrintf(LvlInfo, "Cluster have backup")
				for _, srv := range cluster.Servers {
					if srv.HasWaitBackupCookie() {
						cluster.LogPrintf(LvlInfo, "Server %s was waiting for backup", srv.URL)
						go srv.ReseedMasterSST()
					}
				}

			}
			//		cluster.statecloseChan <- s
		}
		var states []string
		if cluster.runOnceAfterTopology {
			states = cluster.StateMachine.GetFirstStates()

		} else {
			states = cluster.StateMachine.GetStates()
		}
		for i := range states {
			cluster.LogPrintf("STATE", states[i])
		}
		// trigger action on resolving states
		ostates := cluster.StateMachine.GetOpenStates()
		for _, s := range ostates {
			cluster.CheckCapture(s)
		}

		for _, s := range cluster.StateMachine.GetLastOpenedStates() {

			cluster.CheckAlert(s)

		}

		cluster.StateMachine.ClearState()
		if cluster.StateMachine.GetHeartbeats()%60 == 0 {
			cluster.Save()
		}

	}
}

func (cluster *Cluster) Stop() {
	//	cluster.scheduler.Stop()
	cluster.Save()
	cluster.exit = true

}

func (cluster *Cluster) Save() error {
	_, file, no, ok := runtime.Caller(1)
	if ok {
		cluster.LogPrintf(LvlInfo, "Saved called from %s#%d\n", file, no)
	}
	type Save struct {
		Servers    string      `json:"servers"`
		Crashes    crashList   `json:"crashes"`
		SLA        state.Sla   `json:"sla"`
		SLAHistory []state.Sla `json:"slaHistory"`
		IsAllDbUp  bool        `json:"provisioned"`
	}

	var clsave Save
	clsave.Crashes = cluster.Crashes
	clsave.Servers = cluster.Conf.Hosts
	clsave.SLA = cluster.StateMachine.GetSla()
	clsave.IsAllDbUp = cluster.IsAllDbUp
	clsave.SLAHistory = cluster.SLAHistory

	saveJson, _ := json.MarshalIndent(clsave, "", "\t")
	err := ioutil.WriteFile(cluster.Conf.WorkingDir+"/"+cluster.Name+"/clusterstate.json", saveJson, 0644)
	if err != nil {
		return err
	}

	has_changed := false

	saveQeueryRules, _ := json.MarshalIndent(cluster.QueryRules, "", "\t")
	err = ioutil.WriteFile(cluster.Conf.WorkingDir+"/"+cluster.Name+"/queryrules.json", saveQeueryRules, 0644)
	if err != nil {
		return err
	}

	saveAgents, _ := json.MarshalIndent(cluster.Agents, "", "\t")
	err = ioutil.WriteFile(cluster.Conf.WorkingDir+"/"+cluster.Name+"/agents.json", saveAgents, 0644)
	if err != nil {
		return err
	}

	if cluster.Conf.ConfRewrite {

		//clone git repository in case its the first time
		if cluster.Conf.GitUrl != "" {
			cluster.Conf.CloneConfigFromGit(cluster.Conf.GitUrl, cluster.Conf.GitUsername, cluster.Conf.Secrets["git-acces-token"].Value, cluster.GetConf().WorkingDir)
		}

		cluster.CheckInjectConfig()

		var myconf = make(map[string]config.Config)

		myconf["saved-"+cluster.Name] = cluster.Conf

		file, err := os.OpenFile(cluster.Conf.WorkingDir+"/"+cluster.Name+"/"+cluster.Name+".toml", os.O_CREATE|os.O_TRUNC|os.O_RDWR, 0666)
		if err != nil {
			if os.IsPermission(err) {
				cluster.LogPrintf(LvlInfo, "File permission denied: %s", cluster.Conf.WorkingDir+"/"+cluster.Name+"/"+cluster.Name+".toml")
			}
			return err
		}
		defer file.Close()

		readconf, _ := toml.Marshal(cluster.Conf)
		t, _ := toml.LoadBytes(readconf)
		s := t
		keys := t.Keys()
		for _, key := range keys {
			_, ok := cluster.Conf.ImmuableFlagMap[key]
			if ok {
				s.Delete(key)
			} else {
				v, ok := cluster.Conf.DefaultFlagMap[key]
				if ok && fmt.Sprintf("%v", s.Get(key)) == fmt.Sprintf("%v", v) {
					s.Delete(key)
				} else if !ok {
					s.Delete(key)
				} else if _, ok = cluster.Conf.Secrets[key]; ok {
					s.Delete(key)
				}
			}
		}

		//to encrypt credentials before writting in the config file
		file.WriteString("[saved-" + cluster.Name + "]\ntitle = \"" + cluster.Name + "\" \n")
		for key, val := range cluster.Conf.DynamicFlagMap {
			_, ok := cluster.Conf.Secrets[key]
			if ok {
				encrypt_val := cluster.GetEncryptedValueFromMemory(key)
				file.WriteString(key + " = \"" + encrypt_val + "\"\n")
			} else {
				file.WriteString(key + " = " + fmt.Sprintf("%v", val) + "\n")
			}

		}
		s.WriteTo(file)
		fmt.Printf("SAVE CLUSTER IMMUABLE MAP : %s", cluster.Conf.ImmuableFlagMap)
		fmt.Printf("SAVE CLUSTER DYNAMIC MAP : %s", cluster.Conf.DynamicFlagMap)
		new_h := md5.New()
		if _, err := io.Copy(new_h, file); err != nil {
			cluster.LogPrintf(LvlInfo, "Error during Overwriting: %s", err)
		}

		h, ok := cluster.CheckSumConfig["saved"]
		if !ok {
			has_changed = true
		}
		if ok && !bytes.Equal(h.Sum(nil), new_h.Sum(nil)) {
			has_changed = true
		}

		cluster.CheckSumConfig["saved"] = new_h

		file2, err := os.OpenFile(cluster.Conf.WorkingDir+"/"+cluster.Name+"/immutable.toml", os.O_CREATE|os.O_TRUNC|os.O_RDWR, 0666)
		if err != nil {
			if os.IsPermission(err) {
				cluster.LogPrintf(LvlInfo, "File permission denied: %s", cluster.Conf.WorkingDir+"/"+cluster.Name+"/immutable.toml")
			}
			return err
		}
		defer file2.Close()
		for key, val := range cluster.Conf.ImmuableFlagMap {
			_, ok := cluster.Conf.Secrets[key]
			if ok {
				encrypt_val := cluster.GetEncryptedValueFromMemory(key)
				file2.WriteString(key + " = \"" + encrypt_val + "\"\n")
			} else {
				if fmt.Sprintf("%T", val) == "string" {
					file2.WriteString(key + " = \"" + fmt.Sprintf("%v", val) + "\"\n")
				} else {
					file2.WriteString(key + " = " + fmt.Sprintf("%v", val) + "\n")
				}
			}
		}

<<<<<<< HEAD
		for key, val := range cluster.Conf.ImmuableFlagMap {
			_, ok := cluster.Conf.Secrets[key]
			if ok {
				encrypt_val := cluster.GetEncryptedValueFromMemory(key)
				file2.WriteString(key + " = \"" + encrypt_val + "\"\n")
			} else {
				if fmt.Sprintf("%T", val) == "string" {
					file2.WriteString(key + " = \"" + fmt.Sprintf("%v", val) + "\"\n")
				} else {
					file2.WriteString(key + " = " + fmt.Sprintf("%v", val) + "\n")
				}

			}

		}
=======
		new_h = md5.New()
		if _, err := io.Copy(new_h, file); err != nil {
			cluster.LogPrintf(LvlInfo, "Error during Overwriting: %s", err)
		}

		h, ok = cluster.CheckSumConfig["immutable"]
		if !ok {
			has_changed = true
		}
		if ok && !bytes.Equal(h.Sum(nil), new_h.Sum(nil)) {
			has_changed = true
		}

		cluster.CheckSumConfig["immutable"] = new_h
>>>>>>> cda64498

		file3, err := os.OpenFile(cluster.Conf.WorkingDir+"/"+cluster.Name+"/cache.toml", os.O_CREATE|os.O_TRUNC|os.O_RDWR, 0666)
		if err != nil {
			if os.IsPermission(err) {
				cluster.LogPrintf(LvlInfo, "File permission denied: %s", cluster.Conf.WorkingDir+"/"+cluster.Name+"/cache.toml")
			}
			return err
		}
		defer file3.Close()
<<<<<<< HEAD

=======
>>>>>>> cda64498
		for key := range cluster.Conf.ImmuableFlagMap {
			_, ok := cluster.Conf.Secrets[key]
			if ok {
				encrypt_val := cluster.GetEncryptedValueFromMemory(key)
				file3.WriteString(key + " = \"" + encrypt_val + "\"\n")
			}
<<<<<<< HEAD

=======
>>>>>>> cda64498
		}

		err = cluster.Overwrite(has_changed)
		if err != nil {
			cluster.LogPrintf(LvlInfo, "Error during Overwriting: %s", err)
		}
	}

	return nil
}

func (cluster *Cluster) PushConfigToGit(tok string, user string, dir string, name string) {
	if cluster.Conf.LogGit {
		cluster.LogPrintf(LvlInfo, "Push to git : tok %s, dir %s, user %s, name %s\n", cluster.Conf.PrintSecret(tok), dir, user, name)
	}
	auth := &git_https.BasicAuth{
		Username: user, // yes, this can be anything except an empty string
		Password: tok,
	}
	path := dir
	r, err := git.PlainOpen(path)
	if err != nil && cluster.Conf.LogGit {
		cluster.LogPrintf(LvlInfo, "Git error : cannot PlainOpen : %s", err)
	}

	w, err := r.Worktree()
	if err != nil && cluster.Conf.LogGit {
		cluster.LogPrintf(LvlInfo, "Git error : cannot Worktree : %s", err)
	}

	msg := "Update " + name + ".toml file"

	// Adds the new file to the staging area.
	_, err = w.Add(name)
	if err != nil && cluster.Conf.LogGit {
		log.Errorf("Git error : cannot Add %s : %s", name+".toml", err)
	}
	_, err = w.Add(name + "/" + name + ".toml")
	if err != nil && cluster.Conf.LogGit {
		cluster.LogPrintf(LvlInfo, "Git error : cannot Add %s : %s", name+"/"+name+".toml", err)
	}

	_, err = w.Commit(msg, &git.CommitOptions{
		Author: &git_obj.Signature{
			Name: "Replication-manager",
			When: time.Now(),
		},
	})

	if err != nil && cluster.Conf.LogGit {
		log.Errorf("Git error : cannot Commit : %s", err)
	}

	// push using default options
	err = r.Push(&git.PushOptions{Auth: auth})
	if err != nil && cluster.Conf.LogGit {
		cluster.LogPrintf(LvlInfo, "Git error : cannot Push : %s", err)

	}
}

func (cluster *Cluster) Overwrite(has_changed bool) error {

	if cluster.Conf.ConfRewrite {
		var myconf = make(map[string]config.Config)

		myconf["overwrite-"+cluster.Name] = cluster.Conf

		file, err := os.OpenFile(cluster.Conf.WorkingDir+"/"+cluster.Name+"/overwrite.toml", os.O_CREATE|os.O_TRUNC|os.O_RDWR, 0666)
		if err != nil {
			if os.IsPermission(err) {
				cluster.LogPrintf(LvlInfo, "File permission denied: %s", cluster.Conf.WorkingDir+"/"+cluster.Name+"/overwrite.toml")
			}
			return err
		}
		defer file.Close()

		readconf, _ := toml.Marshal(cluster.Conf)
		t, _ := toml.LoadBytes(readconf)
		s := t
		keys := t.Keys()
		for _, key := range keys {

			v, ok := cluster.Conf.ImmuableFlagMap[key]
			if !ok {
				s.Delete(key)
			} else {

				if ok && fmt.Sprintf("%v", s.Get(key)) == fmt.Sprintf("%v", v) && (cluster.Conf.Secrets[key].Value == cluster.Conf.Secrets[key].OldValue || cluster.Conf.Secrets[key].OldValue == "") {
					s.Delete(key)
				} else if _, ok = cluster.Conf.Secrets[key]; ok && cluster.Conf.Secrets[key].Value != v {
					v := cluster.GetEncryptedValueFromMemory(key)
					if v != "" {
						s.Set(key, v)
					} else {
						s.Delete(key)
					}
				}

			}

		}

		file.WriteString("[overwrite-" + cluster.Name + "]\n")
		s.WriteTo(file)

		new_h := md5.New()
		if _, err := io.Copy(new_h, file); err != nil {
			cluster.LogPrintf(LvlInfo, "Error during Overwriting: %s", err)
		}

		h, ok := cluster.CheckSumConfig["overwrite"]
		if !ok {
			has_changed = true
		}
		if ok && !bytes.Equal(h.Sum(nil), new_h.Sum(nil)) {
			has_changed = true
		}

		cluster.CheckSumConfig["overwrite"] = new_h

	}
	//to load the new generated config file in github
<<<<<<< HEAD
	if cluster.Conf.GitUrl != "" {
		go cluster.PushConfigToGit(cluster.Conf.Secrets["git-acces-token"].Value, cluster.Conf.GitUsername, cluster.GetConf().WorkingDir, cluster.Name)
=======
	if cluster.Conf.GitUrl != "" && has_changed {
		go cluster.PushConfigToGit(cluster.Conf.GetDecryptedValue("git-acces-token"), cluster.Conf.GitUsername, cluster.GetConf().WorkingDir, cluster.Name)
>>>>>>> cda64498
	}

	return nil
}

func (cluster *Cluster) GetEncryptedValueFromMemory(key string) string {
	switch key {
	case "api-credentials":
		var tab_ApiUser []string
		lst_Users := strings.Split(cluster.Conf.Secrets["api-credentials"].Value, ",")
		for ind := range lst_Users {
			user_pass := strings.Split(lst_Users[ind], ":")
			APIuser := cluster.APIUsers[user_pass[0]]
			tab_ApiUser = append(tab_ApiUser, APIuser.User+":"+cluster.Conf.GetEncryptedString(APIuser.Password))

		}

		return strings.Join(tab_ApiUser, ",")
	case "api-credentials-external":
		var tab_ApiUser []string
		lst_Users := strings.Split(cluster.Conf.Secrets["api-credentials-external"].Value, ",")
		for ind := range lst_Users {
			user_pass := strings.Split(lst_Users[ind], ":")
			APIuser := cluster.APIUsers[user_pass[0]]
			tab_ApiUser = append(tab_ApiUser, APIuser.User+":"+cluster.Conf.GetEncryptedString(APIuser.Password))
		}

		return strings.Join(tab_ApiUser, ",")
	case "db-servers-credential":
		if cluster.Conf.IsPath(cluster.Conf.User) && cluster.Conf.IsVaultUsed() {
			return ""
		}
		return cluster.GetDbUser() + ":" + cluster.Conf.GetEncryptedString(cluster.GetDbPass())
	case "monitoring-write-heartbeat-credential":
		return cluster.GetMonitorWriteHearbeatUser() + ":" + cluster.Conf.GetEncryptedString(cluster.GetMonitorWriteHeartbeatPass())
	case "onpremise-ssh-credential":
		return cluster.GetOnPremiseSSHUser() + ":" + cluster.Conf.GetEncryptedString(cluster.GetOnPremiseSSHPass())

	case "replication-credential":
		if cluster.Conf.IsPath(cluster.Conf.RplUser) && cluster.Conf.IsVaultUsed() {
			return ""
		}
		return cluster.GetRplUser() + ":" + cluster.Conf.GetEncryptedString(cluster.GetRplPass())
	case "shardproxy-credential":
		if cluster.Conf.IsPath(cluster.Conf.MdbsProxyCredential) && cluster.Conf.IsVaultUsed() {
			return ""
		}
		return cluster.GetShardUser() + ":" + cluster.Conf.GetEncryptedString(cluster.GetShardPass())
	case "backup-restic-password":
		return cluster.Conf.GetEncryptedString(cluster.Conf.GetDecryptedValue("backup-restic-password"))
	case "haproxy-password":
		return cluster.Conf.GetEncryptedString(cluster.Conf.GetDecryptedValue("haproxy-password"))
	case "maxscale-pass":
		return cluster.Conf.GetEncryptedString(cluster.Conf.GetDecryptedValue("maxscale-pass"))
	case "myproxy-password":
		return cluster.Conf.GetEncryptedString(cluster.Conf.GetDecryptedValue("proxysql-password"))
	case "proxysql-password":
		if cluster.Conf.IsPath(cluster.Conf.ProxysqlPassword) && cluster.Conf.IsVaultUsed() {
			return ""
		}
		return cluster.Conf.GetEncryptedString(cluster.Conf.GetDecryptedValue("proxysql-password"))
	case "vault-secret-id":
		return cluster.Conf.GetEncryptedString(cluster.Conf.GetDecryptedValue("vault-secret-id"))
	case "opensvc-p12-secret":
		return cluster.Conf.GetEncryptedString(cluster.Conf.GetDecryptedValue("opensvc-p12-secret"))
	case "backup-restic-aws-access-secret":
		return cluster.Conf.GetEncryptedString(cluster.Conf.GetDecryptedValue("backup-restic-aws-access-secret"))
	case "backup-streaming-aws-access-secret":
		return cluster.Conf.GetEncryptedString(cluster.Conf.GetDecryptedValue("backup-streaming-aws-access-secret"))
	case "arbitration-external-secret":
		return cluster.Conf.GetEncryptedString(cluster.Conf.GetDecryptedValue("arbitration-external-secret"))
	case "alert-pushover-user-token":
		return cluster.Conf.GetEncryptedString(cluster.Conf.GetDecryptedValue("alert-pushover-user-token"))
	case "mail-smtp-password":
		return cluster.Conf.GetEncryptedString(cluster.Conf.GetDecryptedValue("mail-smtp-password"))
	default:
		return ""
	}
}

func (cluster *Cluster) InitAgent(conf config.Config) {
	cluster.Conf = conf
	cluster.agentFlagCheck()
	if conf.LogFile != "" {
		var err error
		cluster.logPtr, err = os.Create(conf.LogFile)
		if err != nil {
			log.Error("Cannot open logfile, disabling for the rest of the session")
			conf.LogFile = ""
		}
	}
}

func (cluster *Cluster) ReloadConfig(conf config.Config) {
	cluster.Conf = conf
	cluster.Configurator.SetConfig(conf)
	cluster.InitFromConf()
	cluster.StateMachine.SetFailoverState()
	cluster.ResetStates()

	wg := new(sync.WaitGroup)
	wg.Add(1)
	go cluster.TopologyDiscover(wg)
	wg.Wait()

}

func (cluster *Cluster) FailoverForce() error {
	sf := stateFile{Name: "/tmp/mrm" + cluster.Name + ".state"}
	err := sf.access()
	if err != nil {
		cluster.LogPrintf(LvlWarn, "Could not create state file")
	}
	err = sf.read()
	if err != nil {
		cluster.LogPrintf(LvlWarn, "Could not read values from state file:", err)
	} else {
		cluster.FailoverCtr = int(sf.Count)
		cluster.FailoverTs = sf.Timestamp
	}
	cluster.newServerList()
	//if err != nil {
	//	return err
	//}

	wg := new(sync.WaitGroup)
	wg.Add(1)
	err = cluster.TopologyDiscover(wg)
	wg.Wait()

	if err != nil {
		for _, s := range cluster.StateMachine.GetStates() {
			cluster.LogPrint(s)
		}
		// Test for ERR00012 - No master detected
		if cluster.StateMachine.CurState.Search("ERR00012") {
			for _, s := range cluster.Servers {
				if s.State == "" {
					s.SetState(stateFailed)
					if cluster.Conf.LogLevel > 2 {
						cluster.LogPrintf(LvlDbg, "State failed set by state detection ERR00012")
					}
					cluster.master = s
				}
			}
		} else {
			return err

		}
	}
	if cluster.GetMaster() == nil {
		cluster.LogPrintf(LvlErr, "Could not find a failed server in the hosts list")
		return errors.New("ERROR: Could not find a failed server in the hosts list")
	}
	if cluster.Conf.FailLimit > 0 && cluster.FailoverCtr >= cluster.Conf.FailLimit {
		cluster.LogPrintf(LvlErr, "Failover has exceeded its configured limit of %d. Remove /tmp/mrm.state file to reinitialize the failover counter", cluster.Conf.FailLimit)
		return errors.New("ERROR: Failover has exceeded its configured limit")
	}
	rem := (cluster.FailoverTs + cluster.Conf.FailTime) - time.Now().Unix()
	if cluster.Conf.FailTime > 0 && rem > 0 {
		cluster.LogPrintf(LvlErr, "Failover time limit enforced. Next failover available in %d seconds", rem)
		return errors.New("ERROR: Failover time limit enforced")
	}
	if cluster.MasterFailover(true) {
		sf.Count++
		sf.Timestamp = cluster.FailoverTs
		err := sf.write()
		if err != nil {
			cluster.LogPrintf(LvlWarn, "Could not write values to state file:%s", err)
		}
	}
	return nil
}

func (cluster *Cluster) SwitchOver() {
	cluster.switchoverChan <- true
}

func (cluster *Cluster) Close() {

	for _, server := range cluster.Servers {
		defer server.Conn.Close()
	}
}

func (cluster *Cluster) ResetFailoverCtr() {
	cluster.FailoverCtr = 0
	cluster.FailoverTs = 0
}

func (cluster *Cluster) agentFlagCheck() {

	// if slaves option has been supplied, split into a slice.
	if cluster.Conf.Hosts != "" {
		cluster.hostList = strings.Split(cluster.Conf.Hosts, ",")
	} else {
		log.Fatal("No hosts list specified")
	}
	if len(cluster.hostList) > 1 {
		log.Fatal("Agent can only monitor a single host")
	}

}

func (cluster *Cluster) BackupLogs() {
	if !cluster.Conf.SchedulerDatabaseLogs {
		return
	}
	for _, s := range cluster.Servers {
		s.JobBackupErrorLog()
		s.JobBackupSlowQueryLog()
	}
}
func (cluster *Cluster) RotateLogs() {
	for _, s := range cluster.Servers {
		s.RotateSystemLogs()
	}
}

func (cluster *Cluster) ResetCrashes() {
	cluster.Crashes = nil
}

func (cluster *Cluster) MonitorVariablesDiff() {
	if !cluster.Conf.MonitorVariableDiff || cluster.GetMaster() == nil {
		return
	}
	masterVariables := cluster.GetMaster().Variables
	exceptVariables := map[string]bool{
		"PORT":                true,
		"SERVER_ID":           true,
		"PID_FILE":            true,
		"WSREP_NODE_NAME":     true,
		"LOG_BIN_INDEX":       true,
		"LOG_BIN_BASENAME":    true,
		"LOG_ERROR":           true,
		"READ_ONLY":           true,
		"IN_TRANSACTION":      true,
		"GTID_SLAVE_POS":      true,
		"GTID_CURRENT_POS":    true,
		"GTID_BINLOG_POS":     true,
		"GTID_BINLOG_STATE":   true,
		"GENERAL_LOG_FILE":    true,
		"TIMESTAMP":           true,
		"SLOW_QUERY_LOG_FILE": true,
		"REPORT_HOST":         true,
		"SERVER_UUID":         true,
		"GTID_PURGED":         true,
		"HOSTNAME":            true,
		"SUPER_READ_ONLY":     true,
		"GTID_EXECUTED":       true,
		"WSREP_DATA_HOME_DIR": true,
		"REPORT_PORT":         true,
		"SOCKET":              true,
		"DATADIR":             true,
		"THREAD_POOL_SIZE":    true,
		"RELAY_LOG":           true,
	}
	variablesdiff := ""
	var alldiff []VariableDiff
	for k, v := range masterVariables {
		var myvardiff VariableDiff
		var myvalues []Diff
		var mastervalue Diff
		mastervalue.Server = cluster.GetMaster().URL
		mastervalue.VariableValue = v
		myvalues = append(myvalues, mastervalue)
		for _, s := range cluster.slaves {
			slaveVariables := s.Variables
			if slaveVariables[k] != v && exceptVariables[k] != true {
				var slavevalue Diff
				slavevalue.Server = s.URL
				slavevalue.VariableValue = slaveVariables[k]
				myvalues = append(myvalues, slavevalue)
				variablesdiff += "+ Master Variable: " + k + " -> " + v + "\n"
				variablesdiff += "- Slave: " + s.URL + " -> " + slaveVariables[k] + "\n"
			}
		}
		if len(myvalues) > 1 {
			myvardiff.VariableName = k
			myvardiff.DiffValues = myvalues
			alldiff = append(alldiff, myvardiff)
		}
	}
	if variablesdiff != "" {
		cluster.DiffVariables = alldiff
		jtext, err := json.MarshalIndent(alldiff, " ", "\t")
		if err != nil {
			cluster.LogPrintf(LvlErr, "Encoding variables diff %s", err)
			return
		}
		cluster.SetState("WARN0084", state.State{ErrType: "WARNING", ErrDesc: fmt.Sprintf(clusterError["WARN0084"], string(jtext)), ErrFrom: "MON", ServerUrl: cluster.GetMaster().URL})
	}
}

func (cluster *Cluster) MonitorSchema() {
	if !cluster.Conf.MonitorSchemaChange {
		return
	}
	if cluster.GetMaster() == nil {
		return
	}
	if cluster.GetMaster().State == stateFailed || cluster.GetMaster().State == stateMaintenance || cluster.GetMaster().State == stateUnconn {
		return
	}
	if cluster.GetMaster().Conn == nil {
		return
	}
	cluster.StateMachine.SetMonitorSchemaState()
	cluster.GetMaster().Conn.SetConnMaxLifetime(3595 * time.Second)

	tables, tablelist, logs, err := dbhelper.GetTables(cluster.GetMaster().Conn, cluster.GetMaster().DBVersion)
	cluster.LogSQL(logs, err, cluster.GetMaster().URL, "Monitor", LvlErr, "Could not fetch master tables %s", err)
	cluster.GetMaster().Tables = tablelist

	var tableCluster []string
	var duplicates []*ServerMonitor
	var tottablesize, totindexsize int64
	for _, t := range tables {
		duplicates = nil
		tableCluster = nil
		tottablesize += t.DataLength
		totindexsize += t.IndexLength
		cluster.LogPrintf(LvlDbg, "Lookup for table %s", t.TableSchema+"."+t.TableName)

		duplicates = append(duplicates, cluster.GetMaster())
		tableCluster = append(tableCluster, cluster.GetName())
		oldtable, err := cluster.GetMaster().GetTableFromDict(t.TableSchema + "." + t.TableName)
		haschanged := false
		if err != nil {
			if err.Error() == "Empty" {
				cluster.LogPrintf(LvlDbg, "Init table %s", t.TableSchema+"."+t.TableName)
				haschanged = true
			} else {
				cluster.LogPrintf(LvlDbg, "New table %s", t.TableSchema+"."+t.TableName)
				haschanged = true
			}
		} else {
			if oldtable.TableCrc != t.TableCrc {
				haschanged = true
				cluster.LogPrintf(LvlDbg, "Change table %s", t.TableSchema+"."+t.TableName)
			}
			t.TableSync = oldtable.TableSync
		}
		// lookup other clusters
		for _, cl := range cluster.clusterList {
			if cl.GetName() != cluster.GetName() {

				m := cl.GetMaster()
				if m != nil {
					cltbldef, _ := m.GetTableFromDict(t.TableSchema + "." + t.TableName)
					if cltbldef.TableName == t.TableName {
						duplicates = append(duplicates, cl.GetMaster())
						tableCluster = append(tableCluster, cl.GetName())
						cluster.LogPrintf(LvlDbg, "Found duplicate table %s in %s", t.TableSchema+"."+t.TableName, cl.GetMaster().URL)
					}
				}
			}
		}
		t.TableClusters = strings.Join(tableCluster, ",")
		tables[t.TableSchema+"."+t.TableName] = t
		if haschanged && cluster.Conf.MdbsProxyOn {
			for _, pri := range cluster.Proxies {
				if prx, ok := pri.(*MariadbShardProxy); ok {
					if !(t.TableSchema == "replication_manager_schema" || strings.Contains(t.TableName, "_copy") == true || strings.Contains(t.TableName, "_back") == true || strings.Contains(t.TableName, "_old") == true || strings.Contains(t.TableName, "_reshard") == true) {
						cluster.LogPrintf(LvlDbg, "blabla table %s %s %s", duplicates, t.TableSchema, t.TableName)
						cluster.ShardProxyCreateVTable(prx, t.TableSchema, t.TableName, duplicates, false)
					}
				}
			}
		}
	}

	cluster.WorkLoad.DBIndexSize = totindexsize
	cluster.WorkLoad.DBTableSize = tottablesize
	cluster.GetMaster().DictTables = tables
	cluster.StateMachine.RemoveMonitorSchemaState()
}

func (cluster *Cluster) MonitorQueryRules() {
	if !cluster.Conf.MonitorQueryRules {
		return
	}
	// exit early
	if !cluster.Conf.ProxysqlOn {
		return
	}
	for _, pri := range cluster.Proxies {
		if prx, ok := pri.(*ProxySQLProxy); ok {
			qr := prx.QueryRules
			for _, rule := range qr {
				var myRule config.QueryRule
				if clrule, ok := cluster.QueryRules[rule.Id]; ok {
					myRule = clrule
					duplicates := strings.Split(clrule.Proxies, ",")
					found := false
					for _, prxid := range duplicates {
						if prx.Id == prxid {
							found = true
						}
					}
					if !found {
						duplicates = append(duplicates, prx.Id)
					}
				} else {
					myRule.Id = rule.Id
					myRule.UserName = rule.UserName
					myRule.Digest = rule.Digest
					myRule.Match_Digest = rule.Match_Digest
					myRule.Match_Pattern = rule.Match_Pattern
					myRule.MirrorHostgroup = rule.MirrorHostgroup
					myRule.DestinationHostgroup = rule.DestinationHostgroup
					myRule.Multiplex = rule.Multiplex
					myRule.Proxies = prx.Id
				}
				cluster.QueryRules[rule.Id] = myRule
			}
		}
	}
}

// Arbitration Only works for GTID now need crash info fetch from arbitrator to do better
func (cluster *Cluster) LostArbitration(realmasterurl string) {

	//need to join real master via change master
	realmaster := cluster.GetServerFromURL(realmasterurl)
	if realmaster == nil {
		cluster.LogPrintf("ERROR", "Can't found elected master from server list on lost arbitration")
		return
	}
	if cluster.Conf.ArbitrationFailedMasterScript != "" {
		cluster.LogPrintf(LvlInfo, "Calling abitration failed for master script")
		out, err := exec.Command(cluster.Conf.ArbitrationFailedMasterScript, cluster.GetMaster().Host, cluster.GetMaster().Port).CombinedOutput()
		if err != nil {
			cluster.LogPrintf(LvlErr, "%s", err)
		}
		cluster.LogPrintf(LvlInfo, "Arbitration failed master script complete: %s", string(out))
	} else {
		cluster.LogPrintf(LvlInfo, "Arbitration failed attaching failed master %s to electected master :%s", cluster.GetMaster().URL, realmaster.URL)
		logs, err := cluster.GetMaster().SetReplicationGTIDCurrentPosFromServer(realmaster)
		cluster.LogSQL(logs, err, realmaster.URL, "Arbitration", LvlErr, "Failed in GTID rejoin lost master to winner master %s", err)

	}
}

func (c *Cluster) AddProxy(prx DatabaseProxy) {
	prx.SetCluster(c)
	prx.SetID()
	prx.SetDataDir()
	prx.SetServiceName(c.Name)
	c.LogPrintf(LvlInfo, "New proxy monitored %s: %s:%s", prx.GetType(), prx.GetHost(), prx.GetPort())
	prx.SetState(stateSuspect)
	c.Proxies = append(c.Proxies, prx)
}

func (cluster *Cluster) ConfigDiscovery() error {
	server := cluster.GetMaster()
	if server != nil {
		cluster.LogPrintf(LvlErr, "Cluster configurartion discovery can ony be done on a valid leader")
		return errors.New("Cluster configurartion discovery can ony be done on a valid leader")
	}
	cluster.Configurator.ConfigDiscovery(server.Variables, server.Plugins)
	cluster.SetDBCoresFromConfigurator()
	cluster.SetDBMemoryFromConfigurator()
	cluster.SetDBIOPSFromConfigurator()
	cluster.SetTagsFromConfigurator()
	return nil
}

func (cluster *Cluster) ReloadCertificates() {
	cluster.LogPrintf(LvlInfo, "Reload cluster TLS certificates")
	for _, srv := range cluster.Servers {
		srv.CertificatesReload()
	}
	for _, pri := range cluster.Proxies {
		pri.CertificatesReload()
	}
}

func (cluster *Cluster) ResetStates() {
	cluster.LogPrintf(LvlInfo, "Reload cluster TLS certificates")
	cluster.SetUnDiscovered()
	cluster.slaves = nil
	cluster.master = nil
	cluster.oldMaster = nil
	cluster.vmaster = nil
	//cluster.Servers = nil
	//cluster.Proxies = nil
	//
	cluster.ServerIdList = nil
	//cluster.hostList = nil
	cluster.clusterList = nil
	cluster.proxyList = nil
	cluster.ProxyIdList = nil
	//cluster.FailoverCtr = 0
	cluster.SetFailoverCtr(0)
	//cluster.FailoverTs = 0
	cluster.SetFailTime(0)
	cluster.WorkLoad.Connections = 0
	cluster.WorkLoad.CpuThreadPool = 0.0
	cluster.WorkLoad.CpuUserStats = 0.0
	cluster.SLAHistory = nil
	//
	cluster.Crashes = nil

	cluster.IsAllDbUp = false
	cluster.IsDown = true
	cluster.IsClusterDown = true
	cluster.IsProvision = false
	cluster.IsNotMonitoring = true

	cluster.canFlashBack = true
	cluster.CanInitNodes = true
	cluster.CanConnectVault = true
	cluster.runOnceAfterTopology = true
	cluster.testStopCluster = true
	cluster.testStartCluster = true

	cluster.newServerList()
	cluster.newProxyList()
	cluster.StateMachine.RemoveFailoverState()
	cluster.initProxies()
}

func (cluster *Cluster) DecryptSecretsFromVault() {
	for k, v := range cluster.Conf.Secrets {
		origin_value := v.Value
		var secret config.Secret
		secret.Value = fmt.Sprintf("%v", origin_value)
		if cluster.Conf.IsVaultUsed() && cluster.Conf.IsPath(secret.Value) {
			//	cluster.LogPrintf(LvlInfo, "Decrypting all the secret variables on Vault")
			vault_config := vault.DefaultConfig()
			vault_config.Address = cluster.Conf.VaultServerAddr
			client, err := cluster.Conf.GetVaultConnection()
			if err == nil {
				if cluster.Conf.VaultMode == VaultConfigStoreV2 {
					vault_value, err := cluster.Conf.GetVaultCredentials(client, secret.Value, k)
					if err != nil {
						cluster.LogPrintf(LvlWarn, "Unable to get %s Vault secret: %v", k, err)
					} else if vault_value != "" {
						secret.Value = vault_value
					}
				}
			} else {
				cluster.LogPrintf(LvlErr, "Unable to initialize AppRole auth method: %v", err)
			}
			cluster.Conf.Secrets[k] = secret
		}
	}
}<|MERGE_RESOLUTION|>--- conflicted
+++ resolved
@@ -844,8 +844,8 @@
 
 		}
 		s.WriteTo(file)
-		fmt.Printf("SAVE CLUSTER IMMUABLE MAP : %s", cluster.Conf.ImmuableFlagMap)
-		fmt.Printf("SAVE CLUSTER DYNAMIC MAP : %s", cluster.Conf.DynamicFlagMap)
+		//fmt.Printf("SAVE CLUSTER IMMUABLE MAP : %s", cluster.Conf.ImmuableFlagMap)
+		//fmt.Printf("SAVE CLUSTER DYNAMIC MAP : %s", cluster.Conf.DynamicFlagMap)
 		new_h := md5.New()
 		if _, err := io.Copy(new_h, file); err != nil {
 			cluster.LogPrintf(LvlInfo, "Error during Overwriting: %s", err)
@@ -883,23 +883,6 @@
 			}
 		}
 
-<<<<<<< HEAD
-		for key, val := range cluster.Conf.ImmuableFlagMap {
-			_, ok := cluster.Conf.Secrets[key]
-			if ok {
-				encrypt_val := cluster.GetEncryptedValueFromMemory(key)
-				file2.WriteString(key + " = \"" + encrypt_val + "\"\n")
-			} else {
-				if fmt.Sprintf("%T", val) == "string" {
-					file2.WriteString(key + " = \"" + fmt.Sprintf("%v", val) + "\"\n")
-				} else {
-					file2.WriteString(key + " = " + fmt.Sprintf("%v", val) + "\n")
-				}
-
-			}
-
-		}
-=======
 		new_h = md5.New()
 		if _, err := io.Copy(new_h, file); err != nil {
 			cluster.LogPrintf(LvlInfo, "Error during Overwriting: %s", err)
@@ -914,7 +897,7 @@
 		}
 
 		cluster.CheckSumConfig["immutable"] = new_h
->>>>>>> cda64498
+
 
 		file3, err := os.OpenFile(cluster.Conf.WorkingDir+"/"+cluster.Name+"/cache.toml", os.O_CREATE|os.O_TRUNC|os.O_RDWR, 0666)
 		if err != nil {
@@ -924,20 +907,14 @@
 			return err
 		}
 		defer file3.Close()
-<<<<<<< HEAD
-
-=======
->>>>>>> cda64498
+
 		for key := range cluster.Conf.ImmuableFlagMap {
 			_, ok := cluster.Conf.Secrets[key]
 			if ok {
 				encrypt_val := cluster.GetEncryptedValueFromMemory(key)
 				file3.WriteString(key + " = \"" + encrypt_val + "\"\n")
 			}
-<<<<<<< HEAD
-
-=======
->>>>>>> cda64498
+
 		}
 
 		err = cluster.Overwrite(has_changed)
@@ -1061,13 +1038,8 @@
 
 	}
 	//to load the new generated config file in github
-<<<<<<< HEAD
-	if cluster.Conf.GitUrl != "" {
+	if cluster.Conf.GitUrl != "" && has_changed {
 		go cluster.PushConfigToGit(cluster.Conf.Secrets["git-acces-token"].Value, cluster.Conf.GitUsername, cluster.GetConf().WorkingDir, cluster.Name)
-=======
-	if cluster.Conf.GitUrl != "" && has_changed {
-		go cluster.PushConfigToGit(cluster.Conf.GetDecryptedValue("git-acces-token"), cluster.Conf.GitUsername, cluster.GetConf().WorkingDir, cluster.Name)
->>>>>>> cda64498
 	}
 
 	return nil
