// replication-manager - Replication Manager Monitoring and CLI for MariaDB and MySQL
// Authors: Guillaume Lefranc <guillaume@signal18.io>
//          Stephane Varoqui  <stephane@mariadb.com>
// This source code is licensed under the GNU General Public License, version 3.

package cluster

import (
	"crypto/tls"
	"crypto/x509"
	"errors"
	"io/ioutil"
	"os"
	"strings"
	"time"

	log "github.com/Sirupsen/logrus"
	"github.com/jmoiron/sqlx"

	"github.com/tanji/replication-manager/cluster/nbc"
	"github.com/tanji/replication-manager/config"
	"github.com/tanji/replication-manager/crypto"
	"github.com/tanji/replication-manager/dbhelper"
	"github.com/tanji/replication-manager/maxscale"
	"github.com/tanji/replication-manager/misc"
	"github.com/tanji/replication-manager/state"
	"github.com/tanji/replication-manager/termlog"
)

type Cluster struct {
	hostList             []string
	proxyList            []string
	servers              serverList
	slaves               serverList
	proxies              proxyList
	crashes              crashList
	master               *ServerMonitor
	mxs                  *maxscale.MaxScale
	dbUser               string
	dbPass               string
	rplUser              string
	rplPass              string
	failoverCtr          int
	failoverTs           int64
	sme                  *state.StateMachine
	runStatus            string
	runOnceAfterTopology bool
	ignoreList           []string
	conf                 config.Config
	tlog                 *termlog.TermLog
	logPtr               *os.File
	termlength           int
	runUUID              string
	cfgGroup             string
	cfgGroupDisplay      string
	repmgrVersion        string
	repmgrHostname       string
	key                  []byte
	exitMsg              string
	exit                 bool
	CleanAll             bool
	canFlashBack         bool
	failoverCond         *nbc.NonBlockingChan
	switchoverCond       *nbc.NonBlockingChan
	rejoinCond           *nbc.NonBlockingChan
	bootstrapCond        *nbc.NonBlockingChan
	switchoverChan       chan bool
	testStopCluster      bool
	testStartCluster     bool
	clusterDown          bool
	isProvisionned       bool
	lastmaster           *ServerMonitor //saved when all cluster down
	benchmarkType        string
	openSVCServiceStatus int
	haveDBTLSCert        bool
	tlsconf              *tls.Config
}

// Init initial cluster definition
func (cluster *Cluster) Init(conf config.Config, cfgGroup string, tlog *termlog.TermLog, termlength int, runUUID string, repmgrVersion string, repmgrHostname string, key []byte) error {
	// Initialize the state machine at this stage where everything is fine.
	cluster.switchoverChan = make(chan bool)
	cluster.failoverCond = nbc.New()
	cluster.switchoverCond = nbc.New()
	cluster.rejoinCond = nbc.New()
	cluster.canFlashBack = true
	cluster.runOnceAfterTopology = true
	cluster.testStopCluster = true
	cluster.testStartCluster = true
	cluster.conf = conf
	cluster.tlog = tlog
	cluster.termlength = termlength
	cluster.cfgGroup = cfgGroup
	cluster.runUUID = runUUID
	cluster.repmgrHostname = repmgrHostname
	cluster.repmgrVersion = repmgrVersion
	cluster.key = key
	cluster.sme = new(state.StateMachine)
	cluster.runStatus = "A"
	cluster.benchmarkType = "sysbench"
	cluster.sme.Init()
<<<<<<< HEAD
=======
	err := cluster.repmgrFlagCheck()
	if err != nil {
		return err
	}
	cluster.LogPrintf("INFO", "Loading database TLS certificates")
	err = cluster.loadDBCertificate()
	if err != nil {
		cluster.haveDBTLSCert = false
		cluster.LogPrintf("INFO", "Don't Have database TLS certificates")
	} else {
		cluster.haveDBTLSCert = true
		cluster.LogPrintf("INFO", "Have database TLS certificates")
	}
>>>>>>> 3ab9c104
	cluster.newServerList()

	if cluster.conf.Interactive {
		cluster.LogPrintf("INFO", "Failover in interactive mode")
	} else {
		cluster.LogPrintf("INFO", "Failover in automatic mode")
	}
	return nil
}

func (cluster *Cluster) Stop() {
	cluster.exit = true
}
func (cluster *Cluster) Run() {

	interval := time.Second
	ticker := time.NewTicker(interval * time.Duration(cluster.conf.MonitoringTicker))
	for cluster.exit == false {

		select {
		case <-ticker.C:

			//cluster.display()

			if cluster.conf.LogLevel > 2 {
				cluster.LogPrintf("DEBUG", "Monitoring server loop")
				for k, v := range cluster.servers {
					cluster.LogPrintf("DEBUG", "Server [%d]: URL: %-15s State: %6s PrevState: %6s", k, v.URL, v.State, v.PrevState)
				}
				if cluster.master != nil {
					cluster.LogPrintf("DEBUG", "Master [ ]: URL: %-15s State: %6s PrevState: %6s", cluster.master.URL, cluster.master.State, cluster.master.PrevState)
					for k, v := range cluster.slaves {
						cluster.LogPrintf("DEBUG", "Slave  [%d]: URL: %-15s State: %6s PrevState: %6s", k, v.URL, v.State, v.PrevState)
					}
				}
			}

			cluster.TopologyDiscover()

			if cluster.runOnceAfterTopology {
				if cluster.master != nil {
					cluster.initProxies()
					cluster.runOnceAfterTopology = false
				}
			} else {
				cluster.refreshProxies()
			}
			// switchover / failover only on Active
			cluster.CheckFailed()
			states := cluster.sme.GetStates()
			for i := range states {
				cluster.LogPrintf("STATE", states[i])
			}
			if !cluster.sme.IsInFailover() {
				cluster.sme.ClearState()
			}

			select {
			case sig := <-cluster.switchoverChan:
				if sig {
					if cluster.runStatus == "A" {
						cluster.LogPrint("Signaling Switchover..")
						cluster.MasterFailover(false)
						cluster.switchoverCond.Send <- true
					} else {
						cluster.LogPrintf("INFO", "Not in active mode, cancel switchover %s", cluster.runStatus)
					}
				}

			default:
				//do nothing
			}
		}
	}
}

func (cluster *Cluster) InitAgent(conf config.Config) (*sqlx.DB, error) {
	cluster.conf = conf
	cluster.agentFlagCheck()
	if conf.LogFile != "" {
		var err error
		cluster.logPtr, err = os.Create(conf.LogFile)
		if err != nil {
			log.Error("Cannot open logfile, disabling for the rest of the session")
			conf.LogFile = ""
		}
	}
	db, err := dbhelper.MemDBConnect()
	if err != nil {
		log.WithError(err).Error("Error opening database connection")
		return nil, err
	}

	return db, nil
}

func (cluster *Cluster) SetCfgGroupDisplay(cfgGroup string) {
	cluster.cfgGroupDisplay = cfgGroup
}

func (cluster *Cluster) ReloadConfig(conf config.Config) {
	cluster.conf = conf
	cluster.sme.SetFailoverState()
	cluster.newServerList()
	cluster.TopologyDiscover()
	cluster.sme.RemoveFailoverState()
}

func (cluster *Cluster) FailoverForce() error {
	sf := stateFile{Name: "/tmp/mrm" + cluster.cfgGroup + ".state"}
	err := sf.access()
	if err != nil {
		cluster.LogPrint("WARN : Could not create state file")
	}
	err = sf.read()
	if err != nil {
		cluster.LogPrint("WARN : Could not read values from state file:", err)
	} else {
		cluster.failoverCtr = int(sf.Count)
		cluster.failoverTs = sf.Timestamp
	}
	cluster.newServerList()
	//if err != nil {
	//	return err
	//}
	err = cluster.TopologyDiscover()
	if err != nil {
		for _, s := range cluster.sme.GetStates() {
			cluster.LogPrint(s)
		}
		// Test for ERR00012 - No master detected
		if cluster.sme.CurState.Search("ERR00012") {
			for _, s := range cluster.servers {
				if s.State == "" {
					s.State = stateFailed
					if cluster.conf.LogLevel > 2 {
						cluster.LogPrintf("DEBUG", "State failed set by state detection ERR00012")
					}
					cluster.master = s
				}
			}
		} else {
			return err

		}
	}
	if cluster.master == nil {
		cluster.LogPrintf("ERROR", "Could not find a failed server in the hosts list")
		return errors.New("ERROR: Could not find a failed server in the hosts list")
	}
	if cluster.conf.FailLimit > 0 && cluster.failoverCtr >= cluster.conf.FailLimit {
		cluster.LogPrintf("ERROR", "Failover has exceeded its configured limit of %d. Remove /tmp/mrm.state file to reinitialize the failover counter", cluster.conf.FailLimit)
		return errors.New("ERROR: Failover has exceeded its configured limit")
	}
	rem := (cluster.failoverTs + cluster.conf.FailTime) - time.Now().Unix()
	if cluster.conf.FailTime > 0 && rem > 0 {
		cluster.LogPrintf("ERROR", "Failover time limit enforced. Next failover available in %d seconds", rem)
		return errors.New("ERROR: Failover time limit enforced")
	}
	if cluster.MasterFailover(true) {
		sf.Count++
		sf.Timestamp = cluster.failoverTs
		err := sf.write()
		if err != nil {
			cluster.LogPrintf("WARN", "Could not write values to state file:%s", err)
		}
	}
	return nil
}

func (cluster *Cluster) SwitchOver() {
	cluster.switchoverChan <- true
}

func (cluster *Cluster) loadDBCertificate() error {

	if cluster.conf.HostsTLSCA == "" {
		return errors.New("No given CA certificate")
	}
	if cluster.conf.HostsTLSCLI == "" {
		return errors.New("No given Client certificate")
	}
	if cluster.conf.HostsTLSKEY == "" {
		return errors.New("No given Key certificate")
	}
	rootCertPool := x509.NewCertPool()
	pem, err := ioutil.ReadFile(cluster.conf.HostsTLSCA)
	if err != nil {
		return errors.New("Can not load database TLS Authority CA")
	}
	if ok := rootCertPool.AppendCertsFromPEM(pem); !ok {
		return errors.New("Failed to append PEM.")
	}
	clientCert := make([]tls.Certificate, 0, 1)
	certs, err := tls.LoadX509KeyPair(cluster.conf.HostsTLSCLI, cluster.conf.HostsTLSKEY)
	if err != nil {
		return errors.New("Can not load database TLS X509 key pair")
	}
	clientCert = append(clientCert, certs)
	cluster.tlsconf = &tls.Config{
		RootCAs:            rootCertPool,
		Certificates:       clientCert,
		InsecureSkipVerify: true,
	}
	return nil
}

// Check that mandatory flags have correct values. This is not part of the state machine and mandatory flags
// must lead to Fatal errors if initialized with wrong values.

func (cluster *Cluster) repmgrFlagCheck() error {
	if cluster.conf.LogFile != "" {
		var err error
		cluster.logPtr, err = os.OpenFile(cluster.conf.LogFile, os.O_WRONLY|os.O_APPEND|os.O_CREATE, 0644)
		if err != nil {
			cluster.LogPrintf("ERROR", "Failed opening logfile, disabling for the rest of the session")
			cluster.conf.LogFile = ""
		}
	}
	// if slaves option has been supplied, split into a slice.
	if cluster.conf.Hosts != "" {
		cluster.hostList = strings.Split(cluster.conf.Hosts, ",")
	} else {
		cluster.LogPrintf("ERROR", "No hosts list specified")
		return errors.New("No hosts list specified")
	}

	// validate users
	if cluster.conf.User == "" {
		cluster.LogPrintf("ERROR", "No master user/pair specified")
		return errors.New("No master user/pair specified")
	}
	cluster.dbUser, cluster.dbPass = misc.SplitPair(cluster.conf.User)

	if cluster.conf.RplUser == "" {
		cluster.LogPrintf("ERROR", "No replication user/pair specified")
		return errors.New("No replication user/pair specified")
	}
	cluster.rplUser, cluster.rplPass = misc.SplitPair(cluster.conf.RplUser)

	if cluster.key != nil {
		p := crypto.Password{Key: cluster.key}
		p.CipherText = cluster.dbPass
		p.Decrypt()
		cluster.dbPass = p.PlainText
		p.CipherText = cluster.rplPass
		p.Decrypt()
		cluster.rplPass = p.PlainText
	}

	if cluster.conf.IgnoreSrv != "" {
		cluster.ignoreList = strings.Split(cluster.conf.IgnoreSrv, ",")
	}

	// Check if preferred master is included in Host List
	pfa := strings.Split(cluster.conf.PrefMaster, ",")
	if len(pfa) > 1 {
		cluster.LogPrintf("ERROR", "Prefmaster option takes exactly one argument")
		return errors.New("Prefmaster option takes exactly one argument")
	}
	ret := func() bool {
		for _, v := range cluster.hostList {
			if v == cluster.conf.PrefMaster {
				return true
			}
		}
		return false
	}
	if ret() == false && cluster.conf.PrefMaster != "" {
		cluster.LogPrintf("ERROR", "Preferred master is not included in the hosts option")
		return errors.New("Prefmaster option takes exactly one argument")
	}
	return nil
}

func (cluster *Cluster) ToggleInteractive() {
	if cluster.conf.Interactive == true {
		cluster.conf.Interactive = false
		cluster.LogPrintf("INFO", "Failover monitor switched to automatic mode")
	} else {
		cluster.conf.Interactive = true
		cluster.LogPrintf("INFO", "Failover monitor switched to manual mode")
	}
}

func (cluster *Cluster) SetInteractive(check bool) {
	cluster.conf.Interactive = check
}

func (cluster *Cluster) SetBenchMethod(m string) {
	cluster.benchmarkType = m
}

func (cluster *Cluster) SetPrefMaster(PrefMaster string) {
	cluster.conf.PrefMaster = PrefMaster
}

func (cluster *Cluster) ResetFailoverCtr() {
	cluster.failoverCtr = 0
	cluster.failoverTs = 0
}

func (cluster *Cluster) SetFailoverCtr(failoverCtr int) {
	cluster.failoverCtr = failoverCtr
}

func (cluster *Cluster) SetFailoverTs(failoverTs int64) {
	cluster.failoverTs = failoverTs
}

func (cluster *Cluster) SetCheckFalsePositiveHeartbeat(CheckFalsePositiveHeartbeat bool) {
	cluster.conf.CheckFalsePositiveHeartbeat = CheckFalsePositiveHeartbeat
}

func (cluster *Cluster) GetServers() serverList {
	return cluster.servers
}

func (cluster *Cluster) GetSlaves() serverList {
	return cluster.slaves
}
func (cluster *Cluster) GetProxies() proxyList {
	return cluster.proxies
}
func (cluster *Cluster) GetMaster() *ServerMonitor {
	return cluster.master
}

func (cluster *Cluster) GetConf() config.Config {
	return cluster.conf
}

func (cluster *Cluster) GetWaitTrx() int64 {
	return cluster.conf.SwitchWaitTrx
}

func (cluster *Cluster) GetStateMachine() *state.StateMachine {
	return cluster.sme
}

func (cluster *Cluster) GetMasterFailCount() int {
	return cluster.master.FailCount
}

func (cluster *Cluster) GetFailoverCtr() int {
	return cluster.failoverCtr
}

func (cluster *Cluster) GetFailoverTs() int64 {
	return cluster.failoverTs
}

func (cluster *Cluster) GetRunStatus() string {
	return cluster.runStatus
}

func (cluster *Cluster) IsMasterFailed() bool {
	if cluster.master.State == stateFailed {
		return true
	} else {
		return false
	}
}

func (cluster *Cluster) SetFailRestartUnsafe(check bool) {
	cluster.conf.FailRestartUnsafe = check
}

func (cluster *Cluster) SetSlavesReadOnly(check bool) {
	for _, sl := range cluster.slaves {
		dbhelper.SetReadOnly(sl.Conn, check)
	}
}
func (cluster *Cluster) SetReadOnly(check bool) {
	cluster.conf.ReadOnly = check
}

func (cluster *Cluster) SwitchReadOnly() {
	cluster.conf.ReadOnly = !cluster.conf.ReadOnly
}

func (cluster *Cluster) SetRplChecks(check bool) {
	cluster.conf.RplChecks = check
}
func (cluster *Cluster) SwitchRplChecks() {
	cluster.conf.RplChecks = !cluster.conf.RplChecks
}

func (cluster *Cluster) SetRplMaxDelay(delay int64) {
	cluster.conf.SwitchMaxDelay = delay
}

func (cluster *Cluster) SetCleanAll(check bool) {
	cluster.CleanAll = check
}
func (cluster *Cluster) SwitchCleanAll() {
	cluster.CleanAll = !cluster.CleanAll
}

func (cluster *Cluster) GetRplChecks() bool {
	return cluster.conf.RplChecks
}

func (cluster *Cluster) GetMaxFail() int {
	return cluster.conf.MaxFail
}

func (cluster *Cluster) SetFailLimit(limit int) {
	cluster.conf.FailLimit = limit
}

func (cluster *Cluster) SetFailTime(time int64) {
	cluster.conf.FailTime = time
}

func (cluster *Cluster) SetMasterStateFailed() {
	cluster.master.State = stateFailed
}

func (cluster *Cluster) SetFailSync(check bool) {
	cluster.conf.FailSync = check
}

func (cluster *Cluster) SwitchFailSync() {
	cluster.conf.FailSync = !cluster.conf.FailSync
}

func (cluster *Cluster) GetFailSync() bool {
	return cluster.conf.FailSync
}

func (cluster *Cluster) SetSwitchSync(check bool) {
	cluster.conf.SwitchSync = check
}

func (cluster *Cluster) SwitchSwitchoverSync() {
	cluster.conf.SwitchSync = !cluster.conf.SwitchSync
}

func (cluster *Cluster) GetSwitchSync() bool {
	return cluster.conf.SwitchSync
}

func (cluster *Cluster) SetLogLevel(level int) {
	cluster.conf.LogLevel = level
}
func (cluster *Cluster) GetLogLevel() int {
	return cluster.conf.LogLevel
}
func (cluster *Cluster) SwitchVerbosity() {
	if cluster.GetLogLevel() > 0 {
		cluster.SetLogLevel(0)
	} else {
		cluster.SetLogLevel(4)
	}
}

func (cluster *Cluster) SetRejoin(check bool) {
	cluster.conf.Autorejoin = check
}
func (cluster *Cluster) SwitchRejoin() {
	cluster.conf.Autorejoin = !cluster.conf.Autorejoin
}

func (cluster *Cluster) GetRejoin() bool {
	return cluster.conf.Autorejoin
}

func (cluster *Cluster) SetRejoinDump(check bool) {
	cluster.conf.AutorejoinMysqldump = check
}
func (cluster *Cluster) SwitchRejoinDump() {
	cluster.conf.AutorejoinMysqldump = !cluster.conf.AutorejoinMysqldump
}
func (cluster *Cluster) GetRejoinDump() bool {
	return cluster.conf.AutorejoinMysqldump
}

func (cluster *Cluster) SetRejoinBackupBinlog(check bool) {
	cluster.conf.AutorejoinBackupBinlog = check
}
func (cluster *Cluster) SwitchRejoinBackupBinlog() {
	cluster.conf.AutorejoinBackupBinlog = !cluster.conf.AutorejoinBackupBinlog
}
func (cluster *Cluster) GetRejoinBackupBinlog() bool {
	return cluster.conf.AutorejoinBackupBinlog
}

func (cluster *Cluster) SetRejoinSemisync(check bool) {
	cluster.conf.AutorejoinSemisync = check
}
func (cluster *Cluster) SwitchRejoinSemisync() {
	cluster.conf.AutorejoinSemisync = !cluster.conf.AutorejoinSemisync
}
func (cluster *Cluster) GetRejoinSemisync() bool {
	return cluster.conf.AutorejoinSemisync
}

func (cluster *Cluster) SetRejoinFlashback(check bool) {
	cluster.conf.AutorejoinFlashback = check
}
func (cluster *Cluster) SwitchRejoinFlashback() {
	cluster.conf.AutorejoinFlashback = !cluster.conf.AutorejoinFlashback
}

// topology setter
func (cluster *Cluster) SetMultiTierSlave(multitierslave bool) {
	cluster.conf.MultiTierSlave = multitierslave
}

func (cluster *Cluster) SetForceSlaveNoGtid(forceslavenogtid bool) {
	cluster.conf.ForceSlaveNoGtid = forceslavenogtid
}

func (cluster *Cluster) SetMultiMaster(multimaster bool) {
	cluster.conf.MultiMaster = multimaster
}
func (cluster *Cluster) SetBinlogServer(binlogserver bool) {
	cluster.conf.MxsBinlogOn = binlogserver
}

func (cluster *Cluster) SetMasterReadOnly() {
	if cluster.GetMaster() != nil {
		err := dbhelper.SetReadOnly(cluster.master.Conn, true)
		if err != nil {
			cluster.LogPrintf("ERROR", "Could not set  master as read-only, %s", err)
		}
	}
}

func (cluster *Cluster) GetRejoinFlashback() bool {
	return cluster.conf.AutorejoinFlashback
}

func (cluster *Cluster) GetName() string {
	return cluster.cfgGroup
}

func (cluster *Cluster) SetTestMode(check bool) {
	cluster.conf.Test = check
}

func (cluster *Cluster) GetTestMode() bool {
	return cluster.conf.Test
}

func (cluster *Cluster) SetTestStopCluster(check bool) {
	cluster.testStopCluster = check
}

func (cluster *Cluster) SetActiveStatus(status string) {
	cluster.runStatus = status
}
func (cluster *Cluster) SetTestStartCluster(check bool) {
	cluster.testStartCluster = check
}

func (cluster *Cluster) GetDbUser() string {
	return cluster.dbUser
}

func (cluster *Cluster) GetDbPass() string {
	return cluster.dbPass
}

func (cluster *Cluster) Close() {

	for _, server := range cluster.servers {
		defer server.Conn.Close()
	}
}

func (cluster *Cluster) SetLogStdout() {
	cluster.conf.Daemon = true
}

func (cluster *Cluster) agentFlagCheck() {

	// if slaves option has been supplied, split into a slice.
	if cluster.conf.Hosts != "" {
		cluster.hostList = strings.Split(cluster.conf.Hosts, ",")
	} else {
		log.Fatal("No hosts list specified")
	}
	if len(cluster.hostList) > 1 {
		log.Fatal("Agent can only monitor a single host")
	}
	// validate users.
	if cluster.conf.User == "" {
		log.Fatal("No master user/pair specified")
	}
	cluster.dbUser, cluster.dbPass = misc.SplitPair(cluster.conf.User)
}<|MERGE_RESOLUTION|>--- conflicted
+++ resolved
@@ -99,14 +99,9 @@
 	cluster.runStatus = "A"
 	cluster.benchmarkType = "sysbench"
 	cluster.sme.Init()
-<<<<<<< HEAD
-=======
-	err := cluster.repmgrFlagCheck()
-	if err != nil {
-		return err
-	}
+
 	cluster.LogPrintf("INFO", "Loading database TLS certificates")
-	err = cluster.loadDBCertificate()
+	err := cluster.loadDBCertificate()
 	if err != nil {
 		cluster.haveDBTLSCert = false
 		cluster.LogPrintf("INFO", "Don't Have database TLS certificates")
@@ -114,9 +109,7 @@
 		cluster.haveDBTLSCert = true
 		cluster.LogPrintf("INFO", "Have database TLS certificates")
 	}
->>>>>>> 3ab9c104
 	cluster.newServerList()
-
 	if cluster.conf.Interactive {
 		cluster.LogPrintf("INFO", "Failover in interactive mode")
 	} else {
