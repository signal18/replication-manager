// replication-manager - Replication Manager Monitoring and CLI for MariaDB and MySQL
// Copyright 2017-2021 SIGNAL18 CLOUD SAS
// Authors: Guillaume Lefranc <guillaume@signal18.io>
//          Stephane Varoqui  <svaroqui@gmail.com>
// This source code is licensed under the GNU General Public License, version 3.

package cluster

import (
	"crypto/tls"
	"encoding/json"
	"errors"
	"fmt"
	"hash/crc64"
	"io/ioutil"
	"os"
	"os/exec"
	"reflect"
	"strings"
	"sync"
	t "text/template"
	"time"

	"github.com/bluele/logrus_slack"
	"github.com/signal18/replication-manager/cluster/configurator"
	"github.com/signal18/replication-manager/cluster/nbc"
	"github.com/signal18/replication-manager/config"
	v3 "github.com/signal18/replication-manager/repmanv3"
	"github.com/signal18/replication-manager/router/maxscale"
	"github.com/signal18/replication-manager/utils/alert"
	"github.com/signal18/replication-manager/utils/cron"
	"github.com/signal18/replication-manager/utils/dbhelper"
	"github.com/signal18/replication-manager/utils/logrus/hooks/pushover"
	"github.com/signal18/replication-manager/utils/s18log"
	"github.com/signal18/replication-manager/utils/state"
	log "github.com/sirupsen/logrus"
	logsql "github.com/sirupsen/logrus"
	"golang.org/x/crypto/ssh"
)

// A Clusters is a collection of Cluster objects
//
// swagger:response clusters
type ClustersResponse struct {
	// Cluster information message
	// in: body
	Body []Cluster
}

// A Cluster has all the information associated with the configured cluster model
// and its servers.
//
// swagger:response cluster
type ClusterResponse struct {
	// Cluster information message
	// in: body
	Body Cluster
}

type Cluster struct {
	Name                          string                      `json:"name"`
	Tenant                        string                      `json:"tenant"`
	WorkingDir                    string                      `json:"workingDir"`
	Servers                       serverList                  `json:"-"`
	ServerIdList                  []string                    `json:"dbServers"`
	Crashes                       crashList                   `json:"dbServersCrashes"`
	Proxies                       proxyList                   `json:"-"`
	ProxyIdList                   []string                    `json:"proxyServers"`
	FailoverCtr                   int                         `json:"failoverCounter"`
	FailoverTs                    int64                       `json:"failoverLastTime"`
	Status                        string                      `json:"activePassiveStatus"`
	IsSplitBrain                  bool                        `json:"isSplitBrain"`
	IsSplitBrainBck               bool                        `json:"-"`
	IsFailedArbitrator            bool                        `json:"isFailedArbitrator"`
	IsLostMajority                bool                        `json:"isLostMajority"`
	IsDown                        bool                        `json:"isDown"`
	IsClusterDown                 bool                        `json:"isClusterDown"`
	IsAllDbUp                     bool                        `json:"isAllDbUp"`
	IsFailable                    bool                        `json:"isFailable"`
	IsPostgres                    bool                        `json:"isPostgres"`
	IsProvision                   bool                        `json:"isProvision"`
	IsNeedProxiesRestart          bool                        `json:"isNeedProxyRestart"`
	IsNeedProxiesReprov           bool                        `json:"isNeedProxiesRestart"`
	IsNeedDatabasesRestart        bool                        `json:"isNeedDatabasesRestart"`
	IsNeedDatabasesRollingRestart bool                        `json:"isNeedDatabasesRollingRestart"`
	IsNeedDatabasesRollingReprov  bool                        `json:"isNeedDatabasesRollingReprov"`
	IsNeedDatabasesReprov         bool                        `json:"isNeedDatabasesReprov"`
	IsValidBackup                 bool                        `json:"isValidBackup"`
	IsNotMonitoring               bool                        `json:"isNotMonitoring"`
	IsCapturing                   bool                        `json:"isCapturing"`
	Conf                          config.Config               `json:"config"`
	Confs                         *config.ConfVersion         `json:"-"`
	ImmuableFlagMap               map[string]interface{}      `json:"-"`
	DynamicFlagMap                map[string]interface{}      `json:"-"`
	DefaultFlagMap                map[string]interface{}      `json:"-"`
	CleanAll                      bool                        `json:"cleanReplication"` //used in testing
	Topology                      string                      `json:"topology"`
	Uptime                        string                      `json:"uptime"`
	UptimeFailable                string                      `json:"uptimeFailable"`
	UptimeSemiSync                string                      `json:"uptimeSemisync"`
	MonitorSpin                   string                      `json:"monitorSpin"`
	DBTableSize                   int64                       `json:"dbTableSize"`
	DBIndexSize                   int64                       `json:"dbIndexSize"`
	Connections                   int                         `json:"connections"`
	QPS                           int64                       `json:"qps"`
	LogPushover                   *log.Logger                 `json:"-"`
	Log                           s18log.HttpLog              `json:"log"`
	LogSlack                      *log.Logger                 `json:"-"`
	JobResults                    map[string]*JobResult       `json:"jobResults"`
	Grants                        map[string]string           `json:"-"`
	tlog                          *s18log.TermLog             `json:"-"`
	htlog                         *s18log.HttpLog             `json:"-"`
	SQLGeneralLog                 s18log.HttpLog              `json:"sqlGeneralLog"`
	SQLErrorLog                   s18log.HttpLog              `json:"sqlErrorLog"`
	MonitorType                   map[string]string           `json:"monitorType"`
	TopologyType                  map[string]string           `json:"topologyType"`
	FSType                        map[string]bool             `json:"fsType"`
	DiskType                      map[string]string           `json:"diskType"`
	VMType                        map[string]bool             `json:"vmType"`
	Agents                        []Agent                     `json:"agents"`
	hostList                      []string                    `json:"-"`
	proxyList                     []string                    `json:"-"`
	clusterList                   map[string]*Cluster         `json:"-"`
	slaves                        serverList                  `json:"slaves"`
	master                        *ServerMonitor              `json:"master"`
	oldMaster                     *ServerMonitor              `json:"oldmaster"`
	vmaster                       *ServerMonitor              `json:"vmaster"`
	mxs                           *maxscale.MaxScale          `json:"-"`
	dbUser                        string                      `json:"-"`
	oldDbUser                     string                      `json:"-"`
	dbPass                        string                      `json:"-"`
	oldDbPass                     string                      `json:"-"`
	rplUser                       string                      `json:"-"`
	rplPass                       string                      `json:"-"`
	proxysqlUser                  string                      `json:"-"`
	proxysqlPass                  string                      `json:"-"`
	sme                           *state.StateMachine         `json:"-"`
	runOnceAfterTopology          bool                        `json:"-"`
	logPtr                        *os.File                    `json:"-"`
	termlength                    int                         `json:"-"`
	runUUID                       string                      `json:"-"`
	cfgGroupDisplay               string                      `json:"-"`
	repmgrVersion                 string                      `json:"-"`
	repmgrHostname                string                      `json:"-"`
	key                           []byte                      `json:"-"`
	exitMsg                       string                      `json:"-"`
	exit                          bool                        `json:"-"`
	canFlashBack                  bool                        `json:"-"`
	failoverCond                  *nbc.NonBlockingChan        `json:"-"`
	switchoverCond                *nbc.NonBlockingChan        `json:"-"`
	rejoinCond                    *nbc.NonBlockingChan        `json:"-"`
	bootstrapCond                 *nbc.NonBlockingChan        `json:"-"`
	altertableCond                *nbc.NonBlockingChan        `json:"-"`
	addtableCond                  *nbc.NonBlockingChan        `json:"-"`
	statecloseChan                chan state.State            `json:"-"`
	switchoverChan                chan bool                   `json:"-"`
	errorChan                     chan error                  `json:"-"`
	testStopCluster               bool                        `json:"-"`
	testStartCluster              bool                        `json:"-"`
	lastmaster                    *ServerMonitor              `json:"-"`
	benchmarkType                 string                      `json:"-"`
	HaveDBTLSCert                 bool                        `json:"haveDBTLSCert"`
	HaveDBTLSOldCert              bool                        `json:"haveDBTLSOldCert"`
	tlsconf                       *tls.Config                 `json:"-"`
	tlsoldconf                    *tls.Config                 `json:"-"`
	tunnel                        *ssh.Client                 `json:"-"`
	QueryRules                    map[uint32]config.QueryRule `json:"-"`
	Backups                       []v3.Backup                 `json:"-"`
	SLAHistory                    []state.Sla                 `json:"slaHistory"`
	APIUsers                      map[string]APIUser          `json:"apiUsers"`
	Schedule                      map[string]cron.Entry       `json:"-"`
	scheduler                     *cron.Cron                  `json:"-"`
	idSchedulerPhysicalBackup     cron.EntryID                `json:"-"`
	idSchedulerLogicalBackup      cron.EntryID                `json:"-"`
	idSchedulerOptimize           cron.EntryID                `json:"-"`
	idSchedulerErrorLogs          cron.EntryID                `json:"-"`
	idSchedulerLogRotateTable     cron.EntryID                `json:"-"`
	idSchedulerSLARotate          cron.EntryID                `json:"-"`
	idSchedulerRollingRestart     cron.EntryID                `json:"-"`
	idSchedulerDbsjobsSsh         cron.EntryID                `json:"-"`
	idSchedulerRollingReprov      cron.EntryID                `json:"-"`
	WaitingRejoin                 int                         `json:"waitingRejoin"`
	WaitingSwitchover             int                         `json:"waitingSwitchover"`
	WaitingFailover               int                         `json:"waitingFailover"`
	Configurator                  configurator.Configurator   `json:"configurator"`
	DiffVariables                 []VariableDiff              `json:"diffVariables"`
	inInitNodes                   bool                        `json:"-"`
	CanInitNodes                  bool                        `json:"canInitNodes"`
	errorInitNodes                error                       `json:"-"`
	inConnectVault                bool                        `json:"-"`
	CanConnectVault               bool                        `json:"canConnectVault"`
	errorConnectVault             error                       `json:"-"`
	SqlErrorLog                   *logsql.Logger              `json:"-"`
	SqlGeneralLog                 *logsql.Logger              `json:"-"`
	sync.Mutex
	crcTable *crc64.Table
}

type ClusterSorter []*Cluster

func (a ClusterSorter) Len() int           { return len(a) }
func (a ClusterSorter) Swap(i, j int)      { a[i], a[j] = a[j], a[i] }
func (a ClusterSorter) Less(i, j int) bool { return a[i].Name < a[j].Name }

type QueryRuleSorter []config.QueryRule

func (a QueryRuleSorter) Len() int           { return len(a) }
func (a QueryRuleSorter) Swap(i, j int)      { a[i], a[j] = a[j], a[i] }
func (a QueryRuleSorter) Less(i, j int) bool { return a[i].Id < a[j].Id }

// The Agent describes the server where the cluster runs on.
// swagger:response agent
type Agent struct {
	Id           string `json:"id"`
	HostName     string `json:"hostName"`
	CpuCores     int64  `json:"cpuCores"`
	CpuFreq      int64  `json:"cpuFreq"`
	MemBytes     int64  `json:"memBytes"`
	MemFreeBytes int64  `json:"memFreeBytes"`
	OsKernel     string `json:"osKernel"`
	OsName       string `json:"osName"`
	Status       string `json:"status"`
	Version      string `json:"version"`
}

type Alerts struct {
	Errors   []state.StateHttp `json:"errors"`
	Warnings []state.StateHttp `json:"warnings"`
}

type JobResult struct {
	Xtrabackup            bool `json:"xtrabackup"`
	Mariabackup           bool `json:"mariabackup"`
	Zfssnapback           bool `json:"zfssnapback"`
	Optimize              bool `json:"optimize"`
	Reseedxtrabackup      bool `json:"reseedxtrabackup"`
	Reseedmariabackup     bool `json:"reseedmariabackup"`
	Reseedmysqldump       bool `json:"reseedmysqldump"`
	Flashbackxtrabackup   bool `json:"flashbackxtrabackup"`
	Flashbackmariadbackup bool `json:"flashbackmariadbackup"`
	Flashbackmysqldump    bool `json:"flashbackmysqldump"`
	Stop                  bool `json:"stop"`
	Start                 bool `json:"start"`
	Restart               bool `json:"restart"`
}

type Diff struct {
	Server        string `json:"serverName"`
	VariableValue string `json:"variableValue"`
}

type VariableDiff struct {
	VariableName string `json:"variableName"`
	DiffValues   []Diff `json:"diffValues"`
}

const (
	stateClusterStart string = "Running starting"
	stateClusterDown  string = "Running cluster down"
	stateClusterErr   string = "Running with errors"
	stateClusterWarn  string = "Running with warnings"
	stateClusterRun   string = "Running"
)
const (
	ConstJobCreateFile string = "JOB_O_CREATE_FILE"
	ConstJobAppendFile string = "JOB_O_APPEND_FILE"
)
const (
	ConstMonitorActif   string = "A"
	ConstMonitorStandby string = "S"
)

const (
	VaultConfigStoreV2 string = "config_store_v2"
	VaultDbEngine      string = "database_engine"
)

// Init initial cluster definition
func (cluster *Cluster) Init(confs *config.ConfVersion, imm map[string]interface{}, dyn map[string]interface{}, def map[string]interface{}, cfgGroup string, tlog *s18log.TermLog, loghttp *s18log.HttpLog, termlength int, runUUID string, repmgrVersion string, repmgrHostname string, key []byte) error {
	cluster.Confs = confs
	cluster.ImmuableFlagMap = imm
	cluster.DynamicFlagMap = dyn
	cluster.DefaultFlagMap = def
	conf := confs.ConfInit
	cluster.SqlErrorLog = logsql.New()
	cluster.SqlGeneralLog = logsql.New()
	cluster.crcTable = crc64.MakeTable(crc64.ECMA) // http://golang.org/pkg/hash/crc64/#pkg-constants
	cluster.switchoverChan = make(chan bool)
	// should use buffered channels or it will block
	cluster.statecloseChan = make(chan state.State, 100)
	cluster.errorChan = make(chan error)
	cluster.failoverCond = nbc.New()
	cluster.switchoverCond = nbc.New()
	cluster.rejoinCond = nbc.New()
	cluster.addtableCond = nbc.New()
	cluster.altertableCond = nbc.New()
	cluster.canFlashBack = true
	cluster.CanInitNodes = true
	cluster.CanConnectVault = true
	cluster.runOnceAfterTopology = true
	cluster.testStopCluster = true
	cluster.testStartCluster = true

	cluster.tlog = tlog
	cluster.htlog = loghttp
	cluster.termlength = termlength
	cluster.Name = cfgGroup
	cluster.WorkingDir = conf.WorkingDir + "/" + cluster.Name
	cluster.runUUID = runUUID
	cluster.repmgrHostname = repmgrHostname
	cluster.repmgrVersion = repmgrVersion
	cluster.key = key

	if conf.Arbitration {
		cluster.Status = ConstMonitorStandby
	} else {
		cluster.Status = ConstMonitorActif
	}
	cluster.benchmarkType = "sysbench"
	cluster.Log = s18log.NewHttpLog(200)
	cluster.MonitorType = conf.GetMonitorType()
	cluster.TopologyType = conf.GetTopologyType()
	cluster.FSType = conf.GetFSType()
	cluster.DiskType = conf.GetDiskType()
	cluster.VMType = conf.GetVMType()
	cluster.Grants = conf.GetGrantType()
	cluster.QueryRules = make(map[uint32]config.QueryRule)
	cluster.Schedule = make(map[string]cron.Entry)
	cluster.JobResults = make(map[string]*JobResult)
	// Initialize the state machine at this stage where everything is fine.
	cluster.sme = new(state.StateMachine)
	cluster.sme.Init()
	cluster.Conf = conf
	if cluster.Conf.Interactive {
		cluster.LogPrintf(LvlInfo, "Failover in interactive mode")
	} else {
		cluster.LogPrintf(LvlInfo, "Failover in automatic mode")
	}
	if _, err := os.Stat(cluster.WorkingDir); os.IsNotExist(err) {
		os.MkdirAll(cluster.Conf.WorkingDir+"/"+cluster.Name, os.ModePerm)
	}
	cluster.LogPushover = log.New()
	cluster.LogPushover.SetFormatter(&log.TextFormatter{FullTimestamp: true})
<<<<<<< HEAD

	//fmt.Printf("TEST immuable map : %s", cluster.ImmuableFlagMap)
	//fmt.Printf("TEST is immuable test : %t", cluster.IsVariableImmutable("test"))
=======
>>>>>>> 0f9670bb

	if cluster.Conf.PushoverAppToken != "" && cluster.Conf.PushoverUserToken != "" {
		cluster.LogPushover.AddHook(
			pushover.NewHook(cluster.Conf.PushoverAppToken, cluster.Conf.PushoverUserToken),
		)
		cluster.LogPushover.SetLevel(log.WarnLevel)
	}

	cluster.LogSlack = log.New()
	cluster.LogSlack.SetFormatter(&log.TextFormatter{FullTimestamp: true})

	if cluster.Conf.SlackURL != "" {
		cluster.LogSlack.AddHook(&logrus_slack.SlackHook{
			HookURL:        cluster.Conf.SlackURL,
			AcceptedLevels: logrus_slack.LevelThreshold(log.WarnLevel),
			Channel:        cluster.Conf.SlackChannel,
			IconEmoji:      ":ghost:",
			Username:       cluster.Conf.SlackUser,
			Timeout:        5 * time.Second, // request timeout for calling slack api
		})
	}
	cluster.LogPrintf("START", "Replication manager started with version: %s", cluster.Conf.Version)

	if cluster.Conf.MailTo != "" {
		msg := "Replication manager started with version: " + cluster.Conf.Version
		subj := "Replication-Manager started"
		alert := alert.Alert{}
		alert.From = cluster.Conf.MailFrom
		alert.To = cluster.Conf.MailTo
		alert.Destination = cluster.Conf.MailSMTPAddr
		alert.User = cluster.Conf.MailSMTPUser
		alert.Password = cluster.Conf.MailSMTPPassword
		alert.TlsVerify = cluster.Conf.MailSMTPTLSSkipVerify
		err := alert.EmailMessage(msg, subj)
		if err != nil {
			cluster.LogPrintf("ERROR", "Could not send mail alert: %s ", err)
		}
	}

	hookerr, err := s18log.NewRotateFileHook(s18log.RotateFileConfig{
		Filename:   cluster.WorkingDir + "/sql_error.log",
		MaxSize:    cluster.Conf.LogRotateMaxSize,
		MaxBackups: cluster.Conf.LogRotateMaxBackup,
		MaxAge:     cluster.Conf.LogRotateMaxAge,
		Level:      logsql.DebugLevel,
		Formatter: &logsql.TextFormatter{
			DisableColors:   true,
			TimestampFormat: "2006-01-02 15:04:05",
			FullTimestamp:   true,
		},
	})
	if err != nil {
		cluster.SqlErrorLog.WithError(err).Error("Can't init error sql log file")
	}
	cluster.SqlErrorLog.AddHook(hookerr)

	hookgen, err := s18log.NewRotateFileHook(s18log.RotateFileConfig{
		Filename:   cluster.WorkingDir + "/sql_general.log",
		MaxSize:    cluster.Conf.LogRotateMaxSize,
		MaxBackups: cluster.Conf.LogRotateMaxBackup,
		MaxAge:     cluster.Conf.LogRotateMaxAge,
		Level:      logsql.DebugLevel,
		Formatter: &logsql.TextFormatter{
			DisableColors:   true,
			TimestampFormat: "2006-01-02 15:04:05",
			FullTimestamp:   true,
		},
	})
	if err != nil {
		cluster.SqlGeneralLog.WithError(err).Error("Can't init general sql log file")
	}
	cluster.SqlGeneralLog.AddHook(hookgen)
	cluster.LoadAPIUsers()
	// createKeys do nothing yet
	cluster.createKeys()
	cluster.GetPersitentState()

	cluster.newServerList()
	err = cluster.newProxyList()
	if err != nil {
		cluster.LogPrintf(LvlErr, "Could not set proxy list %s", err)
	}
	//Loading configuration compliances
	err = cluster.Configurator.Init(cluster.Conf)
	if err != nil {
		cluster.LogPrintf(LvlErr, "Could not initialize configurator %s", err)
		log.Fatal("missing important file, giving up")
	}

	switch cluster.GetOrchestrator() {
	case config.ConstOrchestratorLocalhost:
		cluster.DropDBTagConfig("docker")
		cluster.DropDBTagConfig("threadpool")
		cluster.AddDBTagConfig("pkg")
	}

	return nil
}

func (cluster *Cluster) initOrchetratorNodes() {
	if cluster.inInitNodes {
		return
	}
	cluster.inInitNodes = true
	defer func() { cluster.inInitNodes = false }()

	//defer cluster.insideInitNodes = false
	//cluster.LogPrintf(LvlInfo, "Loading nodes from orchestrator %s", cluster.Conf.ProvOrchestrator)
	switch cluster.GetOrchestrator() {
	case config.ConstOrchestratorOpenSVC:
		cluster.Agents, cluster.errorInitNodes = cluster.OpenSVCGetNodes()
	case config.ConstOrchestratorKubernetes:
		cluster.Agents, cluster.errorInitNodes = cluster.K8SGetNodes()
	case config.ConstOrchestratorSlapOS:
		cluster.Agents, cluster.errorInitNodes = cluster.SlapOSGetNodes()
	case config.ConstOrchestratorLocalhost:
		cluster.Agents, cluster.errorInitNodes = cluster.LocalhostGetNodes()
	case config.ConstOrchestratorOnPremise:
	default:
		log.Fatalln("prov-orchestrator not supported", cluster.Conf.ProvOrchestrator)
	}

}

func (cluster *Cluster) initScheduler() {
	if cluster.Conf.MonitorScheduler {
		cluster.LogPrintf(LvlInfo, "Starting cluster scheduler")
		cluster.scheduler = cron.New()
		cluster.SetSchedulerBackupLogical()
		cluster.SetSchedulerLogsTableRotate()
		cluster.SetSchedulerBackupPhysical()
		cluster.SetSchedulerBackupLogs()
		cluster.SetSchedulerOptimize()
		cluster.SetSchedulerRollingRestart()
		cluster.SetSchedulerRollingReprov()
		cluster.SetSchedulerSlaRotate()
		cluster.SetSchedulerRollingRestart()
		cluster.SetSchedulerDbJobsSsh()
		cluster.scheduler.Start()
	}

}

func (cluster *Cluster) Run() {
	cluster.initScheduler()
	interval := time.Second

	for cluster.exit == false {
		if !cluster.Conf.MonitorPause {
			cluster.ServerIdList = cluster.GetDBServerIdList()
			cluster.ProxyIdList = cluster.GetProxyServerIdList()

			select {
			case sig := <-cluster.switchoverChan:
				if sig {
					if cluster.Status == "A" {
						cluster.LogPrintf(LvlInfo, "Signaling Switchover...")
						cluster.MasterFailover(false)
						cluster.switchoverCond.Send <- true
					} else {
						cluster.LogPrintf(LvlInfo, "Not in active mode, cancel switchover %s", cluster.Status)
					}
				}

			default:
				if cluster.Conf.LogLevel > 2 {
					cluster.LogPrintf(LvlDbg, "Monitoring server loop")
					for k, v := range cluster.Servers {
						cluster.LogPrintf(LvlDbg, "Server [%d]: URL: %-15s State: %6s PrevState: %6s", k, v.URL, v.State, v.PrevState)
					}
					if cluster.GetMaster() != nil {
						cluster.LogPrintf(LvlDbg, "Master [ ]: URL: %-15s State: %6s PrevState: %6s", cluster.master.URL, cluster.GetMaster().State, cluster.GetMaster().PrevState)
						for k, v := range cluster.slaves {
							cluster.LogPrintf(LvlDbg, "Slave  [%d]: URL: %-15s State: %6s PrevState: %6s", k, v.URL, v.State, v.PrevState)
						}
					}
				}
				wg := new(sync.WaitGroup)
				wg.Add(1)
				go cluster.TopologyDiscover(wg)
				wg.Add(1)
				go cluster.Heartbeat(wg)
				wg.Wait()
				// Heartbeat switchover or failover controller runs only on active repman

				if cluster.runOnceAfterTopology {
					// Preserved server state in proxy during reload config
					if !cluster.IsInFailover() {
						cluster.initProxies()
					}
					go cluster.initOrchetratorNodes()
					cluster.ResticFetchRepo()
					cluster.runOnceAfterTopology = false
				} else {

					// Preserved server state in proxy during reload config
					if !cluster.IsInFailover() {
						wg.Add(1)
						go cluster.refreshProxies(wg)
					}
					if cluster.sme.SchemaMonitorEndTime+60 < time.Now().Unix() && !cluster.sme.IsInSchemaMonitor() {
						go cluster.MonitorSchema()
					}
					if cluster.Conf.TestInjectTraffic || cluster.Conf.AutorejoinSlavePositionalHeartbeat || cluster.Conf.MonitorWriteHeartbeat {
						cluster.InjectProxiesTraffic()
					}
					if cluster.sme.GetHeartbeats()%30 == 0 {
						go cluster.initOrchetratorNodes()
						cluster.MonitorQueryRules()
						cluster.MonitorVariablesDiff()
						cluster.ResticFetchRepo()
						cluster.IsValidBackup = cluster.HasValidBackup()
						go cluster.CheckCredentialRotation()

					} else {
						cluster.sme.PreserveState("WARN0093")
						cluster.sme.PreserveState("WARN0084")
						cluster.sme.PreserveState("WARN0095")
						cluster.sme.PreserveState("WARN0101")
					}
					if !cluster.CanInitNodes {
						cluster.SetState("ERR00082", state.State{ErrType: "WARNING", ErrDesc: fmt.Sprintf(clusterError["ERR00082"], cluster.errorInitNodes), ErrFrom: "OPENSVC"})
					}
					if !cluster.CanConnectVault {
						cluster.SetState("ERR00089", state.State{ErrType: "WARNING", ErrDesc: fmt.Sprintf(clusterError["ERR00089"], cluster.errorConnectVault), ErrFrom: "OPENSVC"})
					}

					if cluster.sme.GetHeartbeats()%36000 == 0 {
						cluster.ResticPurgeRepo()
					} else {
						cluster.sme.PreserveState("WARN0094")
					}
				}
				wg.Wait()
				// AddChildServers can't be done before TopologyDiscover but need a refresh aquiring more fresh gtid vs current cluster so elelection win but server is ignored see electFailoverCandidate
				cluster.AddChildServers()

				cluster.IsFailable = cluster.GetStatus()
				// CheckFailed trigger failover code if passing all false positiv and constraints
				cluster.CheckFailed()

				cluster.Topology = cluster.GetTopology()
				cluster.SetStatus()
				cluster.StateProcessing()

			}
		}
		time.Sleep(interval * time.Duration(cluster.Conf.MonitoringTicker))

	}
}

func (cluster *Cluster) StateProcessing() {
	if !cluster.sme.IsInFailover() {
		// trigger action on resolving states
		cstates := cluster.sme.GetResolvedStates()
		mybcksrv := cluster.GetBackupServer()
		master := cluster.GetMaster()
		for _, s := range cstates {
			servertoreseed := cluster.GetServerFromURL(s.ServerUrl)
			if s.ErrKey == "WARN0074" {
				cluster.LogPrintf(LvlInfo, "Sending master physical backup to reseed %s", s.ServerUrl)
				if master != nil {
					if mybcksrv != nil {
						go cluster.SSTRunSender(mybcksrv.GetMyBackupDirectory()+cluster.Conf.BackupPhysicalType+".xbtream", servertoreseed)
					} else {
						go cluster.SSTRunSender(master.GetMasterBackupDirectory()+cluster.Conf.BackupPhysicalType+".xbtream", servertoreseed)
					}
				} else {
					cluster.LogPrintf(LvlErr, "No master cancel backup reseeding %s", s.ServerUrl)
				}
			}
			if s.ErrKey == "WARN0075" {
				cluster.LogPrintf(LvlInfo, "Sending master logical backup to reseed %s", s.ServerUrl)
				if master != nil {
					if mybcksrv != nil {
						go cluster.SSTRunSender(mybcksrv.GetMyBackupDirectory()+"mysqldump.sql.gz", servertoreseed)
					} else {
						go cluster.SSTRunSender(master.GetMasterBackupDirectory()+"mysqldump.sql.gz", servertoreseed)
					}
				} else {
					cluster.LogPrintf(LvlErr, "No master cancel backup reseeding %s", s.ServerUrl)
				}
			}
			if s.ErrKey == "WARN0076" {
				cluster.LogPrintf(LvlInfo, "Sending server physical backup to flashback reseed %s", s.ServerUrl)
				if mybcksrv != nil {
					go cluster.SSTRunSender(mybcksrv.GetMyBackupDirectory()+cluster.Conf.BackupPhysicalType+".xbtream", servertoreseed)
				} else {
					go cluster.SSTRunSender(servertoreseed.GetMyBackupDirectory()+cluster.Conf.BackupPhysicalType+".xbtream", servertoreseed)
				}
			}
			if s.ErrKey == "WARN0077" {

				cluster.LogPrintf(LvlInfo, "Sending logical backup to flashback reseed %s", s.ServerUrl)
				if mybcksrv != nil {
					go cluster.SSTRunSender(mybcksrv.GetMyBackupDirectory()+"mysqldump.sql.gz", servertoreseed)
				} else {
					go cluster.SSTRunSender(servertoreseed.GetMyBackupDirectory()+"mysqldump.sql.gz", servertoreseed)
				}
			}
			if s.ErrKey == "WARN0101" {
				cluster.LogPrintf(LvlInfo, "Cluster have backup")
				for _, srv := range cluster.Servers {
					if srv.HasWaitBackupCookie() {
						cluster.LogPrintf(LvlInfo, "Server %s was waiting for backup", srv.URL)
						go srv.ReseedMasterSST()
					}
				}

			}
			//		cluster.statecloseChan <- s
		}
		var states []string
		if cluster.runOnceAfterTopology {
			states = cluster.sme.GetFirstStates()

		} else {
			states = cluster.sme.GetStates()
		}
		for i := range states {
			cluster.LogPrintf("STATE", states[i])
		}
		// trigger action on resolving states
		ostates := cluster.sme.GetOpenStates()
		for _, s := range ostates {
			cluster.CheckCapture(s)
		}

		for _, s := range cluster.sme.GetLastOpenedStates() {

			cluster.CheckAlert(s)

		}

		cluster.sme.ClearState()
		if cluster.sme.GetHeartbeats()%60 == 0 {
			cluster.Save()
		}

	}
}

func (cluster *Cluster) Stop() {
	//	cluster.scheduler.Stop()
	cluster.Save()
	cluster.exit = true

}

/*
func (cluster *Cluster) Save() error {

	type Save struct {
		Servers    string      `json:"servers"`
		Crashes    crashList   `json:"crashes"`
		SLA        state.Sla   `json:"sla"`
		SLAHistory []state.Sla `json:"slaHistory"`
		IsAllDbUp  bool        `json:"provisioned"`
	}

	var clsave Save
	clsave.Crashes = cluster.Crashes
	clsave.Servers = cluster.Conf.Hosts
	clsave.SLA = cluster.sme.GetSla()
	clsave.IsAllDbUp = cluster.IsAllDbUp
	clsave.SLAHistory = cluster.SLAHistory

	saveJson, _ := json.MarshalIndent(clsave, "", "\t")
	err := ioutil.WriteFile(cluster.Conf.WorkingDir+"/"+cluster.Name+"/clusterstate.json", saveJson, 0644)
	if err != nil {
		return err
	}

	saveQeueryRules, _ := json.MarshalIndent(cluster.QueryRules, "", "\t")
	err = ioutil.WriteFile(cluster.Conf.WorkingDir+"/"+cluster.Name+"/queryrules.json", saveQeueryRules, 0644)
	if err != nil {
		return err
	}
	if cluster.Conf.ConfRewrite {
		var myconf = make(map[string]config.Config)

		myconf["saved-"+cluster.Name] = cluster.Conf

		file, err := os.OpenFile(cluster.Conf.WorkingDir+"/"+cluster.Name+"/config.toml", os.O_CREATE|os.O_TRUNC|os.O_RDWR, 0666)
		if err != nil {
			if os.IsPermission(err) {
				cluster.LogPrintf(LvlInfo, "File permission denied: %s", cluster.Conf.WorkingDir+"/"+cluster.Name+"/config.toml")
			}
			return err
		}
		defer file.Close()
		err = toml.NewEncoder(file).Encode(myconf)
		if err != nil {
			return err
		}
	}

	return nil
}*/

func (cluster *Cluster) Save() error {

	type Save struct {
		Servers    string      `json:"servers"`
		Crashes    crashList   `json:"crashes"`
		SLA        state.Sla   `json:"sla"`
		SLAHistory []state.Sla `json:"slaHistory"`
		IsAllDbUp  bool        `json:"provisioned"`
	}

	var clsave Save
	clsave.Crashes = cluster.Crashes
	clsave.Servers = cluster.Conf.Hosts
	clsave.SLA = cluster.sme.GetSla()
	clsave.IsAllDbUp = cluster.IsAllDbUp
	clsave.SLAHistory = cluster.SLAHistory

	saveJson, _ := json.MarshalIndent(clsave, "", "\t")
	err := ioutil.WriteFile(cluster.Conf.WorkingDir+"/"+cluster.Name+"/clusterstate.json", saveJson, 0644)
	if err != nil {
		return err
	}

	saveQeueryRules, _ := json.MarshalIndent(cluster.QueryRules, "", "\t")
	err = ioutil.WriteFile(cluster.Conf.WorkingDir+"/"+cluster.Name+"/queryrules.json", saveQeueryRules, 0644)
	if err != nil {
		return err
	}
	if cluster.Conf.ConfRewrite {
		var myconf = make(map[string]config.Config)

		myconf["saved-"+cluster.Name] = cluster.Conf

		file, err := os.OpenFile(cluster.Conf.WorkingDir+"/"+cluster.Name+"/config.toml", os.O_CREATE|os.O_TRUNC|os.O_RDWR, 0666)
		if err != nil {
			if os.IsPermission(err) {
				cluster.LogPrintf(LvlInfo, "File permission denied: %s", cluster.Conf.WorkingDir+"/"+cluster.Name+"/config.toml")
			}
			return err
		}
		defer file.Close()

		/*
			values := reflect.ValueOf(myconf["saved-"+cluster.Name])
			types := values.Type()
			s := ""
			ss := ""
			file.WriteString("[saved-" + cluster.Name + "]\n")
			for i := 0; i < values.NumField(); i++ {
				_, ok := cluster.ImmuableFlagMap[types.Name()]
				if values.Field(i).String() != "" || !ok {
					if types.Field(i).Type.String() == "string" {
						s = "   " + types.Field(i).Name + " = \"" + values.Field(i).String() + "\"\n"
					}
					if types.Field(i).Type.String() == "bool" || types.Field(i).Type.String() == "int" || types.Field(i).Type.String() == "uint64" || types.Field(i).Type.String() == "int64" {
						s = "   " + types.Field(i).Name + " = "
						ss = format(" {{.}} \n", values.Field(i))
					}
					file.WriteString(s)
					file.WriteString(ss)
					ss = ""
				}
			}*/
		s := ""
		ss := ""
		file.WriteString("[saved-" + cluster.Name + "]\n")
		for tag := range cluster.DynamicFlagMap {
			s = "   " + tag + " = "
			fmt.Printf("SAVE : %s", tag)
			if reflect.TypeOf(cluster.DynamicFlagMap[tag]).String() == "string" {
				s += "'"
				ss = format("{{.}}", cluster.DynamicFlagMap[tag]) + "'\n"
			} else {
				ss = format(" {{.}} \n", cluster.DynamicFlagMap[tag])
			}
			file.WriteString(s)
			file.WriteString(ss)
		}
		err = cluster.Overwrite()
		if err != nil {
			cluster.LogPrintf(LvlInfo, "Error during Overwriting: %s", err)
		}
	}

	return nil
}

func format(s string, v interface{}) string {
	c, b := new(t.Template), new(strings.Builder)
	t.Must(c.Parse(s)).Execute(b, v)
	return b.String()
}

func (cluster *Cluster) Overwrite() error {

	if cluster.Conf.ConfRewrite {
		var myconf = make(map[string]config.Config)

		myconf["overwrite-"+cluster.Name] = cluster.Conf

		file, err := os.OpenFile(cluster.Conf.WorkingDir+"/"+cluster.Name+"/overwrite.toml", os.O_CREATE|os.O_TRUNC|os.O_RDWR, 0666)
		if err != nil {
			if os.IsPermission(err) {
				cluster.LogPrintf(LvlInfo, "File permission denied: %s", cluster.Conf.WorkingDir+"/"+cluster.Name+"/overwrite.toml")
			}
			return err
		}
		defer file.Close()
		s := ""
		ss := ""
		file.WriteString("[overwrite-" + cluster.Name + "]\n")
		for tag := range cluster.ImmuableFlagMap {
			_, ok := cluster.DynamicFlagMap[tag]
			if ok {
				s = "   " + tag + " = "
				if reflect.TypeOf(cluster.DynamicFlagMap[tag]).String() == "string" {
					s += "'"
					ss = format("{{.}}", cluster.DynamicFlagMap[tag]) + "'\n"
				} else {
					ss = format(" {{.}} \n", cluster.DynamicFlagMap[tag])
				}

				file.WriteString(s)
				file.WriteString(ss)
			}

		}
	}

	return nil
}

func (cluster *Cluster) InitAgent(conf config.Config) {
	cluster.Conf = conf
	cluster.agentFlagCheck()
	if conf.LogFile != "" {
		var err error
		cluster.logPtr, err = os.Create(conf.LogFile)
		if err != nil {
			log.Error("Cannot open logfile, disabling for the rest of the session")
			conf.LogFile = ""
		}
	}
	return
}

func (cluster *Cluster) ReloadConfig(conf config.Config) {
	cluster.Conf = conf
	cluster.Configurator.SetConfig(conf)
	cluster.sme.SetFailoverState()
	cluster.runOnceAfterTopology = true

	cluster.SetUnDiscovered()
	cluster.newServerList()
	wg := new(sync.WaitGroup)
	wg.Add(1)
	go cluster.TopologyDiscover(wg)
	wg.Wait()
	cluster.newProxyList()
	cluster.sme.RemoveFailoverState()
	cluster.initProxies()
}

func (cluster *Cluster) FailoverForce() error {
	sf := stateFile{Name: "/tmp/mrm" + cluster.Name + ".state"}
	err := sf.access()
	if err != nil {
		cluster.LogPrintf(LvlWarn, "Could not create state file")
	}
	err = sf.read()
	if err != nil {
		cluster.LogPrintf(LvlWarn, "Could not read values from state file:", err)
	} else {
		cluster.FailoverCtr = int(sf.Count)
		cluster.FailoverTs = sf.Timestamp
	}
	cluster.newServerList()
	//if err != nil {
	//	return err
	//}

	wg := new(sync.WaitGroup)
	wg.Add(1)
	err = cluster.TopologyDiscover(wg)
	wg.Wait()

	if err != nil {
		for _, s := range cluster.sme.GetStates() {
			cluster.LogPrint(s)
		}
		// Test for ERR00012 - No master detected
		if cluster.sme.CurState.Search("ERR00012") {
			for _, s := range cluster.Servers {
				if s.State == "" {
					s.SetState(stateFailed)
					if cluster.Conf.LogLevel > 2 {
						cluster.LogPrintf(LvlDbg, "State failed set by state detection ERR00012")
					}
					cluster.master = s
				}
			}
		} else {
			return err

		}
	}
	if cluster.GetMaster() == nil {
		cluster.LogPrintf(LvlErr, "Could not find a failed server in the hosts list")
		return errors.New("ERROR: Could not find a failed server in the hosts list")
	}
	if cluster.Conf.FailLimit > 0 && cluster.FailoverCtr >= cluster.Conf.FailLimit {
		cluster.LogPrintf(LvlErr, "Failover has exceeded its configured limit of %d. Remove /tmp/mrm.state file to reinitialize the failover counter", cluster.Conf.FailLimit)
		return errors.New("ERROR: Failover has exceeded its configured limit")
	}
	rem := (cluster.FailoverTs + cluster.Conf.FailTime) - time.Now().Unix()
	if cluster.Conf.FailTime > 0 && rem > 0 {
		cluster.LogPrintf(LvlErr, "Failover time limit enforced. Next failover available in %d seconds", rem)
		return errors.New("ERROR: Failover time limit enforced")
	}
	if cluster.MasterFailover(true) {
		sf.Count++
		sf.Timestamp = cluster.FailoverTs
		err := sf.write()
		if err != nil {
			cluster.LogPrintf(LvlWarn, "Could not write values to state file:%s", err)
		}
	}
	return nil
}

func (cluster *Cluster) SwitchOver() {
	cluster.switchoverChan <- true
}

func (cluster *Cluster) Close() {

	for _, server := range cluster.Servers {
		defer server.Conn.Close()
	}
}

func (cluster *Cluster) ResetFailoverCtr() {
	cluster.FailoverCtr = 0
	cluster.FailoverTs = 0
}

func (cluster *Cluster) agentFlagCheck() {

	// if slaves option has been supplied, split into a slice.
	if cluster.Conf.Hosts != "" {
		cluster.hostList = strings.Split(cluster.Conf.Hosts, ",")
	} else {
		log.Fatal("No hosts list specified")
	}
	if len(cluster.hostList) > 1 {
		log.Fatal("Agent can only monitor a single host")
	}

}

func (cluster *Cluster) BackupLogs() {
	for _, s := range cluster.Servers {
		s.JobBackupErrorLog()
		s.JobBackupSlowQueryLog()
	}
}
func (cluster *Cluster) RotateLogs() {
	for _, s := range cluster.Servers {
		s.RotateSystemLogs()
	}
}

func (cluster *Cluster) ResetCrashes() {
	cluster.Crashes = nil
}

func (cluster *Cluster) MonitorVariablesDiff() {
	if !cluster.Conf.MonitorVariableDiff || cluster.GetMaster() == nil {
		return
	}
	masterVariables := cluster.GetMaster().Variables
	exceptVariables := map[string]bool{
		"PORT":                true,
		"SERVER_ID":           true,
		"PID_FILE":            true,
		"WSREP_NODE_NAME":     true,
		"LOG_BIN_INDEX":       true,
		"LOG_BIN_BASENAME":    true,
		"LOG_ERROR":           true,
		"READ_ONLY":           true,
		"IN_TRANSACTION":      true,
		"GTID_SLAVE_POS":      true,
		"GTID_CURRENT_POS":    true,
		"GTID_BINLOG_POS":     true,
		"GTID_BINLOG_STATE":   true,
		"GENERAL_LOG_FILE":    true,
		"TIMESTAMP":           true,
		"SLOW_QUERY_LOG_FILE": true,
		"REPORT_HOST":         true,
		"SERVER_UUID":         true,
		"GTID_PURGED":         true,
		"HOSTNAME":            true,
		"SUPER_READ_ONLY":     true,
		"GTID_EXECUTED":       true,
		"WSREP_DATA_HOME_DIR": true,
		"REPORT_PORT":         true,
		"SOCKET":              true,
		"DATADIR":             true,
		"THREAD_POOL_SIZE":    true,
		"RELAY_LOG":           true,
	}
	variablesdiff := ""
	var alldiff []VariableDiff
	for k, v := range masterVariables {
		var myvardiff VariableDiff
		var myvalues []Diff
		var mastervalue Diff
		mastervalue.Server = cluster.GetMaster().URL
		mastervalue.VariableValue = v
		myvalues = append(myvalues, mastervalue)
		for _, s := range cluster.slaves {
			slaveVariables := s.Variables
			if slaveVariables[k] != v && exceptVariables[k] != true {
				var slavevalue Diff
				slavevalue.Server = s.URL
				slavevalue.VariableValue = slaveVariables[k]
				myvalues = append(myvalues, slavevalue)
				variablesdiff += "+ Master Variable: " + k + " -> " + v + "\n"
				variablesdiff += "- Slave: " + s.URL + " -> " + slaveVariables[k] + "\n"
			}
		}
		if len(myvalues) > 1 {
			myvardiff.VariableName = k
			myvardiff.DiffValues = myvalues
			alldiff = append(alldiff, myvardiff)
		}
	}
	if variablesdiff != "" {
		cluster.DiffVariables = alldiff
		jtext, err := json.MarshalIndent(alldiff, " ", "\t")
		if err != nil {
			cluster.LogPrintf(LvlErr, "Encoding variables diff %s", err)
			return
		}
		cluster.SetState("WARN0084", state.State{ErrType: "WARNING", ErrDesc: fmt.Sprintf(clusterError["WARN0084"], string(jtext)), ErrFrom: "MON", ServerUrl: cluster.GetMaster().URL})
	}
}

func (cluster *Cluster) MonitorSchema() {
	if !cluster.Conf.MonitorSchemaChange {
		return
	}
	if cluster.GetMaster() == nil {
		return
	}
	if cluster.GetMaster().State == stateFailed || cluster.GetMaster().State == stateMaintenance || cluster.GetMaster().State == stateUnconn {
		return
	}
	if cluster.GetMaster().Conn == nil {
		return
	}
	cluster.sme.SetMonitorSchemaState()
	cluster.GetMaster().Conn.SetConnMaxLifetime(3595 * time.Second)

	tables, tablelist, logs, err := dbhelper.GetTables(cluster.GetMaster().Conn, cluster.GetMaster().DBVersion)
	cluster.LogSQL(logs, err, cluster.GetMaster().URL, "Monitor", LvlErr, "Could not fetch master tables %s", err)
	cluster.GetMaster().Tables = tablelist

	var tableCluster []string
	var duplicates []*ServerMonitor
	var tottablesize, totindexsize int64
	for _, t := range tables {
		duplicates = nil
		tableCluster = nil
		tottablesize += t.DataLength
		totindexsize += t.IndexLength
		cluster.LogPrintf(LvlDbg, "Lookup for table %s", t.TableSchema+"."+t.TableName)

		duplicates = append(duplicates, cluster.GetMaster())
		tableCluster = append(tableCluster, cluster.GetName())
		oldtable, err := cluster.GetMaster().GetTableFromDict(t.TableSchema + "." + t.TableName)
		haschanged := false
		if err != nil {
			if err.Error() == "Empty" {
				cluster.LogPrintf(LvlDbg, "Init table %s", t.TableSchema+"."+t.TableName)
				haschanged = true
			} else {
				cluster.LogPrintf(LvlDbg, "New table %s", t.TableSchema+"."+t.TableName)
				haschanged = true
			}
		} else {
			if oldtable.TableCrc != t.TableCrc {
				haschanged = true
				cluster.LogPrintf(LvlDbg, "Change table %s", t.TableSchema+"."+t.TableName)
			}
			t.TableSync = oldtable.TableSync
		}
		// lookup other clusters
		for _, cl := range cluster.clusterList {
			if cl.GetName() != cluster.GetName() {

				m := cl.GetMaster()
				if m != nil {
					cltbldef, _ := m.GetTableFromDict(t.TableSchema + "." + t.TableName)
					if cltbldef.TableName == t.TableName {
						duplicates = append(duplicates, cl.GetMaster())
						tableCluster = append(tableCluster, cl.GetName())
						cluster.LogPrintf(LvlDbg, "Found duplicate table %s in %s", t.TableSchema+"."+t.TableName, cl.GetMaster().URL)
					}
				}
			}
		}
		t.TableClusters = strings.Join(tableCluster, ",")
		tables[t.TableSchema+"."+t.TableName] = t
		if haschanged && cluster.Conf.MdbsProxyOn {
			for _, pri := range cluster.Proxies {
				if prx, ok := pri.(*MariadbShardProxy); ok {
					if !(t.TableSchema == "replication_manager_schema" || strings.Contains(t.TableName, "_copy") == true || strings.Contains(t.TableName, "_back") == true || strings.Contains(t.TableName, "_old") == true || strings.Contains(t.TableName, "_reshard") == true) {
						cluster.LogPrintf(LvlDbg, "blabla table %s %s %s", duplicates, t.TableSchema, t.TableName)
						cluster.ShardProxyCreateVTable(prx, t.TableSchema, t.TableName, duplicates, false)
					}
				}
			}
		}
	}
	cluster.DBIndexSize = totindexsize
	cluster.DBTableSize = tottablesize
	cluster.GetMaster().DictTables = tables
	cluster.sme.RemoveMonitorSchemaState()
}

func (cluster *Cluster) MonitorQueryRules() {
	if !cluster.Conf.MonitorQueryRules {
		return
	}
	// exit early
	if !cluster.Conf.ProxysqlOn {
		return
	}
	for _, pri := range cluster.Proxies {
		if prx, ok := pri.(*ProxySQLProxy); ok {
			qr := prx.QueryRules
			for _, rule := range qr {
				var myRule config.QueryRule
				if clrule, ok := cluster.QueryRules[rule.Id]; ok {
					myRule = clrule
					duplicates := strings.Split(clrule.Proxies, ",")
					found := false
					for _, prxid := range duplicates {
						if prx.Id == prxid {
							found = true
						}
					}
					if !found {
						duplicates = append(duplicates, prx.Id)
					}
				} else {
					myRule.Id = rule.Id
					myRule.UserName = rule.UserName
					myRule.Digest = rule.Digest
					myRule.Match_Digest = rule.Match_Digest
					myRule.Match_Pattern = rule.Match_Pattern
					myRule.MirrorHostgroup = rule.MirrorHostgroup
					myRule.DestinationHostgroup = rule.DestinationHostgroup
					myRule.Multiplex = rule.Multiplex
					myRule.Proxies = prx.Id
				}
				cluster.QueryRules[rule.Id] = myRule
			}
		}
	}
}

// Arbitration Only works for GTID now need crash info fetch from arbitrator to do better
func (cluster *Cluster) LostArbitration(realmasterurl string) {

	//need to join real master via change master
	realmaster := cluster.GetServerFromURL(realmasterurl)
	if realmaster == nil {
		cluster.LogPrintf("ERROR", "Can't found elected master from server list on lost arbitration")
		return
	}
	if cluster.Conf.ArbitrationFailedMasterScript != "" {
		cluster.LogPrintf(LvlInfo, "Calling abitration failed for master script")
		out, err := exec.Command(cluster.Conf.ArbitrationFailedMasterScript, cluster.GetMaster().Host, cluster.GetMaster().Port).CombinedOutput()
		if err != nil {
			cluster.LogPrintf(LvlErr, "%s", err)
		}
		cluster.LogPrintf(LvlInfo, "Arbitration failed master script complete: %s", string(out))
	} else {
		cluster.LogPrintf(LvlInfo, "Arbitration failed attaching failed master %s to electected master :%s", cluster.GetMaster().URL, realmaster.URL)
		logs, err := cluster.GetMaster().SetReplicationGTIDCurrentPosFromServer(realmaster)
		cluster.LogSQL(logs, err, realmaster.URL, "Arbitration", LvlErr, "Failed in GTID rejoin lost master to winner master %s", err)

	}
}

func (c *Cluster) AddProxy(prx DatabaseProxy) {
	prx.SetCluster(c)
	prx.SetID()
	prx.SetDataDir()
	prx.SetServiceName(c.Name)
	c.LogPrintf(LvlInfo, "New proxy monitored %s: %s:%s", prx.GetType(), prx.GetHost(), prx.GetPort())
	prx.SetState(stateSuspect)
	c.Proxies = append(c.Proxies, prx)
}

func (cluster *Cluster) ConfigDiscovery() error {
	server := cluster.GetMaster()
	if server != nil {
		cluster.LogPrintf(LvlErr, "Cluster configurartion discovery can ony be done on a valid leader")
		return errors.New("Cluster configurartion discovery can ony be done on a valid leader")
	}
	cluster.Configurator.ConfigDiscovery(server.Variables, server.Plugins)
	cluster.SetDBCoresFromConfigurator()
	cluster.SetDBMemoryFromConfigurator()
	cluster.SetDBIOPSFromConfigurator()
	cluster.SetTagsFromConfigurator()
	return nil
}

func (cluster *Cluster) ReloadCertificates() {
	cluster.LogPrintf(LvlInfo, "Reload cluster TLS certificates")
	for _, srv := range cluster.Servers {
		srv.CertificatesReload()
	}
	for _, pri := range cluster.Proxies {
		pri.CertificatesReload()
	}
}<|MERGE_RESOLUTION|>--- conflicted
+++ resolved
@@ -341,12 +341,6 @@
 	}
 	cluster.LogPushover = log.New()
 	cluster.LogPushover.SetFormatter(&log.TextFormatter{FullTimestamp: true})
-<<<<<<< HEAD
-
-	//fmt.Printf("TEST immuable map : %s", cluster.ImmuableFlagMap)
-	//fmt.Printf("TEST is immuable test : %t", cluster.IsVariableImmutable("test"))
-=======
->>>>>>> 0f9670bb
 
 	if cluster.Conf.PushoverAppToken != "" && cluster.Conf.PushoverUserToken != "" {
 		cluster.LogPushover.AddHook(
