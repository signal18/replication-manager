--- conflicted
+++ resolved
@@ -4,13 +4,8 @@
 WORKDIR /go/src/github.com/signal18/replication-manager
 
 COPY . .
-<<<<<<< HEAD
 
 RUN apt-get update && apt-get -y install nodejs npm
-=======
-RUN apt-get update
-RUN apt-get -y install nodejs npm
->>>>>>> 21b3222c
 RUN make pro cli
 
 FROM debian:bookworm-slim
@@ -37,9 +32,5 @@
   && apt-get install -y adduser libfontconfig1 && curl -LO https://dl.grafana.com/oss/release/grafana_8.1.1_amd64.deb && dpkg -i grafana_8.1.1_amd64.deb && rm -f grafana_8.1.1_amd64.deb \ 
   && rm -rf /var/lib/mysql/*
 
-<<<<<<< HEAD
-  CMD ["replication-manager", "monitor", "--http-server"]
-=======
 CMD ["replication-manager", "monitor", "--http-server"]
->>>>>>> 21b3222c
 EXPOSE 10001