// replication-manager - Replication Manager Monitoring and CLI for MariaDB and MySQL
// Copyright 2017-2021 SIGNAL18 CLOUD SAS
// Authors: Guillaume Lefranc <guillaume@signal18.io>
//          Stephane Varoqui  <svaroqui@gmail.com>
// This source code is licensed under the GNU General Public License, version 3.
// Redistribution/Reuse of this code is permitted under the GNU v3 license, as
// an additional term, ALL code must carry the original Author(s) credit in comment form.
// See LICENSE in this directory for the integral text.

package gtid

import (
	"fmt"
	"hash/crc64"
	"regexp"
	"sort"
	"strconv"
	"strings"
)

// Gtid defines a GTID object
// type Gtid struct {
// 	DomainID uint64 `json:"domainId"`
// 	ServerID uint64 `json:"serverId"`
// 	SeqNo    uint64 `json:"seqNo"`
// }

// type Gtid v3.Gtid

// List defines a slice of GTIDs
type List []Gtid

type lessFunc func(p1, p2 *Gtid) bool

// multiSorter implements the Sort interface, sorting the changes within.
type multiSorter struct {
	gtids []Gtid
	less  []lessFunc
}

// Sort sorts the argument slice according to the less functions passed to OrderedBy.
func (ms *multiSorter) Sort(gtids []Gtid) {
	ms.gtids = gtids
	sort.Sort(ms)
}

// OrderedBy returns a Sorter that sorts using the less functions, in order.
// Call its Sort method to sort the data.
func OrderedBy(less ...lessFunc) *multiSorter {
	return &multiSorter{
		less: less,
	}
}

// Len is part of sort.Interface.
func (ms *multiSorter) Len() int {
	return len(ms.gtids)
}

// Swap is part of sort.Interface.
func (ms *multiSorter) Swap(i, j int) {
	ms.gtids[i], ms.gtids[j] = ms.gtids[j], ms.gtids[i]
}

// Less is part of sort.Interface. It is implemented by looping along the
// less functions until it finds a comparison that is either Less or
// !Less. Note that it can call the less functions twice per call. We
// could change the functions to return -1, 0, 1 and reduce the
// number of calls for greater efficiency: an exercise for the reader.
func (ms *multiSorter) Less(i, j int) bool {
	p, q := &ms.gtids[i], &ms.gtids[j]
	// Try all but the last comparison.
	var k int
	for k = 0; k < len(ms.less)-1; k++ {
		less := ms.less[k]
		switch {
		case less(p, q):
			// p < q, so we have a decision.
			return true
		case less(q, p):
			// p > q, so we have a decision.
			return false
		}
		// p == q; try the next comparison.
	}
	// All comparisons to here said "equal", so just return whatever
	// the final comparison reports.
	return ms.less[k](p, q)
}

// NewList returns a slice of GTIDs from a string
// Usually it shouldn't be called directly
func NewList(s string) *List {
	gl := new(List)
	if s == "" {
		return gl
	}
	l := strings.Split(s, ",")
	for _, g := range l {
		gtid := NewGtid(g)
		*gl = append(*gl, *gtid)
	}
	return gl
}

func NewMySQLList(s string, crcTable *crc64.Table) *List {
	gl := new(List)
	if s == "" {
		return gl
	}

	var re = regexp.MustCompile(`\r\n|[\r\n\v\f\x{0085}\x{2028}\x{2029}]`)

	s = re.ReplaceAllString(s, "")
	l := strings.Split(strings.ReplaceAll(s, " ", ""), ",")
	for _, g := range l {
		gtid := NewMySQLGtid(g, crcTable)
		*gl = append(*gl, *gtid)
	}
	return gl
}

// NewGtid returns a new Gtid from a string
func NewGtid(s string) *Gtid {
	g := new(Gtid)
	e := strings.Split(s, "-")
	g.DomainId, _ = strconv.ParseUint(e[0], 10, 32)
	g.ServerId, _ = strconv.ParseUint(e[1], 10, 32)
	g.SeqNo, _ = strconv.ParseUint(e[2], 10, 64)
	return g
}

func NewMySQLGtid(s string, crcTable *crc64.Table) *Gtid {
	g := new(Gtid)
	f := strings.Split(s, ":")
	seq := "1"
	if strings.Contains(f[1], "-") {
		e := strings.Split(f[1], "-")
		seq = e[1]
	} else {
		seq = f[1]
	}
<<<<<<< HEAD
	g.DomainId = 0
	g.ServerId = crc64.Checksum([]byte(f[0]), crcTable)
=======
	g.DomainID = 0

	g.ServerID = crc64.Checksum([]byte(strings.ToUpper(f[0])), crcTable)
>>>>>>> 0b64003b
	g.SeqNo, _ = strconv.ParseUint(seq, 10, 64)
	//fmt.Fprintf(os.Stdout, "gniac new MySQL GTID : "+f[0]+" "+strconv.FormatUint(g.ServerID, 10))

	return g
}

// GetDomainIDs returns a slice of domain ID integers
func (gl List) GetDomainIDs() []uint64 {
	var d []uint64
	for _, g := range gl {
		d = append(d, g.DomainId)
	}
	return d
}

// GetServerIDs returns a slice of server ID integers
func (gl List) GetServerIDs() []uint64 {
	var d []uint64
	for _, g := range gl {
		d = append(d, g.ServerId)
	}
	return d
}

// GetSeqNos returns a slice of sequence integers
func (gl List) GetSeqNos() []uint64 {
	var d []uint64
	for _, g := range gl {
		d = append(d, g.SeqNo)
	}
	return d
}

// GetSeqNos returns a slice of sequence integers per domaine
func (gl List) GetSeqDomainIdNos(domainId uint64) []uint64 {
	var d []uint64
	for _, g := range gl {
		if g.DomainId == domainId {
			d = append(d, g.SeqNo)
		}
	}
	return d
}

// return the sequence of a sprecific domain
func (gl List) GetSeqServerIdNos(serverId uint64) uint64 {
	for _, g := range gl {
		if g.ServerId == serverId {
			return g.SeqNo
		}
	}
	return 0
}

// Sprint returns a formatted GTID List string
func (gl List) Sprint() string {
	var sl []string
	for _, g := range gl {
		s := fmt.Sprintf("%d-%d-%d", g.DomainId, g.ServerId, g.SeqNo)
		sl = append(sl, s)
	}
	return strings.Join(sl, ",")
}

//
func (gl List) Equal(glcomp *List) bool {
	server := func(c1, c2 *Gtid) bool {
		return c1.ServerId < c2.ServerId
	}
	domain := func(c1, c2 *Gtid) bool {
		return c1.DomainId < c2.DomainId
	}
	OrderedBy(domain, server).Sort(gl)
	OrderedBy(domain, server).Sort(*glcomp)
	if gl.Sprint() == glcomp.Sprint() || strings.Contains(glcomp.Sprint()+",", gl.Sprint()+",") {
		return true

	}
	return false
}<|MERGE_RESOLUTION|>--- conflicted
+++ resolved
@@ -140,14 +140,9 @@
 	} else {
 		seq = f[1]
 	}
-<<<<<<< HEAD
 	g.DomainId = 0
-	g.ServerId = crc64.Checksum([]byte(f[0]), crcTable)
-=======
-	g.DomainID = 0
-
-	g.ServerID = crc64.Checksum([]byte(strings.ToUpper(f[0])), crcTable)
->>>>>>> 0b64003b
+
+	g.ServerId = crc64.Checksum([]byte(strings.ToUpper(f[0])), crcTable)
 	g.SeqNo, _ = strconv.ParseUint(seq, 10, 64)
 	//fmt.Fprintf(os.Stdout, "gniac new MySQL GTID : "+f[0]+" "+strconv.FormatUint(g.ServerID, 10))
 
