// replication-manager - Replication Manager Monitoring and CLI for MariaDB and MySQL
// Copyright 2017-2021 SIGNAL18 CLOUD SAS
// Authors: Guillaume Lefranc <guillaume@signal18.io>
//          Stephane Varoqui  <svaroqui@gmail.com>
// This source code is licensed under the GNU General Public License, version 3.
// Redistribution/Reuse of this code is permitted under the GNU v3 license, as
// an additional term, ALL code must carry the original Author(s) credit in comment form.
// See LICENSE in this directory for the integral text.

package dbhelper

import (
	"database/sql"
	"errors"
	"fmt"
	"hash/crc64"
	"log"
	"net"
	"regexp"
	"strconv"
	"strings"
	"sync"
	"sync/atomic"

	"github.com/jmoiron/sqlx"
	"github.com/percona/go-mysql/query"
	v3 "github.com/signal18/replication-manager/repmanv3"
	"github.com/signal18/replication-manager/utils/misc"
)

const debug = false

type Plugin struct {
	Name    string         `json:"name"`
	Status  string         `json:"status"`
	Type    string         `json:"type"`
	Library sql.NullString `json:"library"`
	License string         `json:"license"`
}

type chunk struct {
	ChunkId       uint64 `json:"chunkId"`
	ChunkMinKey   string `json:"chunkMinKey"`
	ChunkMaxKey   string `json:"chunkMaxKey"`
	ChunkCheckSum uint64 `json:"chunkCheckSum"`
}

type MetaDataLock struct {
	Thread_id     uint64         `json:"threadId" db:"THREAD_ID"`
	Lock_mode     sql.NullString `json:"lockMode" db:"LOCK_MODE"`
	Lock_duration sql.NullString `json:"lockDuration" db:"LOCK_DURATION"`
	Lock_type     sql.NullString `json:"lockType" db:"LOCK_TYPE"`
	Lock_schema   sql.NullString `json:"lockSchema" db:"TABLE_SCHEMA"`
	Lock_name     sql.NullString `json:"lockName" db:"TABLE_NAME"`
}

type ResponseTime struct {
	Time  string `json:"time" db:"TIME"`
	Count uint64 `json:"count" db:"COUNT"`
	Total string `json:"total" db:"TOTAL"`
}

type PFSQuery struct {
	Digest           string          `json:"digest"`
	Query            string          `json:"query"`
	Digest_text      string          `json:"digestText"`
	Schema_name      string          `json:"shemaName"`
	Last_seen        string          `json:"lastSeen"`
	Plan_full_scan   string          `json:"planFullScan"`
	Plan_tmp_disk    int64           `json:"planTmpDisk"`
	Plan_tmp_mem     int64           `json:"planTmpMem"`
	Exec_count       int64           `json:"execCount"`
	Err_count        int64           `json:"errCount"`
	Warn_count       int64           `json:"warnCount"`
	Exec_time_total  string          `json:"execTimeTotal"`
	Exec_time_max    sql.NullFloat64 `json:"execTimeMax"`
	Exec_time_avg_ms sql.NullFloat64 `json:"execTimeAvgMs"`
	Rows_sent        int64           `json:"rowsSent"`
	Rows_sent_avg    int64           `json:"rowsSentAvg"`
	Rows_scanned     int64           `json:"rowsScanned"`
	Value            string          `json:"value"`
}

type PFSQuerySorter []PFSQuery

func (a PFSQuerySorter) Len() int      { return len(a) }
func (a PFSQuerySorter) Swap(i, j int) { a[i], a[j] = a[j], a[i] }
func (a PFSQuerySorter) Less(i, j int) bool {
	l, _ := strconv.ParseFloat(a[i].Value, 64)
	r, _ := strconv.ParseFloat(a[j].Value, 64)
	return l > r
}

type TableSizeSorter []v3.Table

func (a TableSizeSorter) Len() int      { return len(a) }
func (a TableSizeSorter) Swap(i, j int) { a[i], a[j] = a[j], a[i] }
func (a TableSizeSorter) Less(i, j int) bool {
	return a[i].DataLength+a[i].IndexLength > a[j].DataLength+a[j].IndexLength
}

type Disk struct {
	Disk      string
	Path      string
	Total     int32
	Used      int32
	Available int32
}

/* replaced by v3.Table
type Table struct {
	Table_schema   string `json:"tableSchema"`
	Table_name     string `json:"tableName"`
	Engine         string `json:"engine"`
	Table_rows     int64  `json:"tableRows"`
	Data_length    int64  `json:"dataLength"`
	Index_length   int64  `json:"indexLength"`
	Table_crc      uint64 `json:"tableCrc"`
	Table_clusters string `json:"tableClusters"`
	Table_sync     string `json:"tableSync"`
}
*/

type Grant struct {
	User     string `json:"user"`
	Host     string `json:"host"`
	Password string `json:"-"`
	Hash     uint64 `json:"hash"`
}

type Event struct {
	Db      string `json:"db"`
	Name    string `json:"name"`
	Definer string `json:"definer"`
	Status  int64  `json:"status"`
}

type Processlist struct {
	Id           uint64          `json:"id" db:"Id"`
	User         string          `json:"user" db:"User"`
	Host         string          `json:"host" db:"Host"`
	Db           sql.NullString  `json:"db" db:"db"`
	Command      string          `json:"command" db:"Command"`
	Time         sql.NullFloat64 `json:"time" db:"Time"`
	State        sql.NullString  `json:"state" db:"State"`
	Info         sql.NullString  `json:"info" db:"Info"`
	Progress     sql.NullFloat64 `json:"progress" db:"Progress"`
	RowsSent     uint64          `json:"rowsSent" db:"Rows_sent"`
	RowsExamined uint64          `json:"rowsExamined" db:"Rows_examined"`
}

type LogSlow struct {
	Start_time     int64          `db:"start_time"`
	User_host      sql.NullString `db:"user_host"`
	Query_time     string         `db:"query_time"`
	Lock_time      string         `db:"lock_time"`
	Rows_sent      int            `db:"rows_sent"`
	Rows_examined  int            `db:"rows_examined"`
	Db             sql.NullString `db:"db"`
	Last_insert_id int            `db:"last_insert_id"`
	Insert_id      int            `db:"insert_id"`
	Server_id      int            `db:"server_id"`
	Sql_text       sql.NullString `db:"sql_text"`
	Thread_id      int64          `db:"thread_id"`
	Rows_affected  int            `db:"rows_affected"`
	Digest         string
}

type SlaveHosts struct {
	Server_id uint64 `json:"serverId"`
	Host      string `json:"host"`
	Port      uint   `json:"port"`
	Master_id uint64 `json:"masterId"`
}

type MasterStatus struct {
	File             string `json:"file"`
	Position         uint   `json:"position"`
	Binlog_Do_DB     string `json:"binlogDoDB"`
	Binlog_Ignore_DB string `json:"binlogIgnoreDB"`
}

type SlaveStatus struct {
	ConnectionName       sql.NullString `db:"Connection_name" json:"connectionName"`
	ChannelName          sql.NullString `db:"Channel_Name" json:"channelName"`
	MasterHost           sql.NullString `db:"Master_Host" json:"masterHost"`
	MasterUser           sql.NullString `db:"Master_User" json:"masterUser"`
	MasterPort           sql.NullString `db:"Master_Port" json:"masterPort"`
	MasterLogFile        sql.NullString `db:"Master_Log_File" json:"masterLogFile"`
	ReadMasterLogPos     sql.NullString `db:"Read_Master_Log_Pos" json:"readMasterLogPos"`
	RelayMasterLogFile   sql.NullString `db:"Relay_Master_Log_File" json:"relayMasterLogFile"`
	SlaveIORunning       sql.NullString `db:"Slave_IO_Running" json:"slaveIoRunning"`
	SlaveSQLRunning      sql.NullString `db:"Slave_SQL_Running" json:"slaveSqlRunning"`
	ExecMasterLogPos     sql.NullString `db:"Exec_Master_Log_Pos" json:"execMasterLogPos"`
	SecondsBehindMaster  sql.NullInt64  `db:"Seconds_Behind_Master" json:"secondsBehindMaster"`
	LastIOErrno          sql.NullString `db:"Last_IO_Errno" json:"lastIoErrno"`
	LastIOError          sql.NullString `db:"Last_IO_Error" json:"lastIoError"`
	LastSQLErrno         sql.NullString `db:"Last_SQL_Errno" json:"lastSqlErrno"`
	LastSQLError         sql.NullString `db:"Last_SQL_Error" json:"lastSqlError"`
	MasterServerID       uint64         `db:"Master_Server_Id" json:"masterServerId"`
	UsingGtid            sql.NullString `db:"Using_Gtid" json:"usingGtid"`
	GtidIOPos            sql.NullString `db:"Gtid_IO_Pos" json:"gtidIoPos"`
	GtidSlavePos         sql.NullString `db:"Gtid_Slave_Pos" json:"gtidSlavePos"`
	SlaveHeartbeatPeriod float64        `db:"Slave_Heartbeat_Period" json:"slaveHeartbeatPeriod"`
	ExecutedGtidSet      sql.NullString `db:"Executed_Gtid_Set" json:"executedGtidSet"`
	RetrievedGtidSet     sql.NullString `db:"Retrieved_Gtid_Set" json:"retrievedGtidSet"`
	SlaveSQLRunningState sql.NullString `db:"Slave_SQL_Running_State" json:"slaveSQLRunningState"`
	PGExternalID         sql.NullString `db:"external_id" json:"postgresExternalId"`
}

type Privileges struct {
	Select_priv      string `json:"selectPriv"`
	Process_priv     string `json:"processPriv"`
	Super_priv       string `json:"superPriv"`
	Repl_slave_priv  string `json:"replSlavePriv"`
	Repl_client_priv string `json:"replClientPriv"`
	Reload_priv      string `json:"reloadPriv"`
}

type SpiderTableNoSync struct {
	Tbl_src      string
	Tbl_src_link string
	Tbl_dest     string
	Srv_dsync    string
	Srv_sync     string
}

type BinlogEvents struct {
	Log_name    string `db:"Log_name" json:"logName"`
	Pos         uint   `db:"Pos" json:"pos"`
	Event_type  string `db:"Event_type" json:"eventType"`
	Server_id   uint   `db:"Server_id" json:"serverId"`
	End_log_pos uint   `db:"End_log_pos" json:"endLogPos"`
	Info        string `db:"Info" json:"info"`
}

type MySQLServer struct {
	Server_name string `db:"Server_name" json:"serverName"`
	Host        string `db:"Host" json:"host"`
	Db          string `db:"Db" json:"db"`
	Username    string `db:"Username" json:"username"`
	Password    string `db:"Password" json:"password"`
	Port        uint   `db:"Port" json:"port"`
	Socket      string `db:"Socket" json:"socket"`
	Wrapper     string `db:"Wrapper" json:"wrapper"`
	Owner       string `db:"Owner" json:"owner"`
}

type Variable struct {
	Variable_name string `json:"variableName"`
	Value         string `json:"value"`
}

type Binarylogs struct {
	Log_name  string `json:"logName"`
	File_size uint   `json:"fileSize"`
	Encrypted string `json:"encrypted"` //mysql 8.0
}

type Explain struct {
	Id            uint           `db:"id" json:"id"`
	Select_type   sql.NullString `db:"select_type" json:"selectType"`
	Table         sql.NullString `db:"table" json:"table"`
	Type          sql.NullString `db:"type" json:"type"`
	Possible_keys sql.NullString `db:"possible_keys" json:"possibleKeys"`
	Key           sql.NullString `db:"key" json:"key"`
	Key_len       sql.NullString `db:"key_len" json:"keyLen"`
	Ref           sql.NullString `db:"ref" json:"ref"`
	Rows          sql.NullString `db:"rows" json:"rows"`
	Extra         sql.NullString `db:"Extra" json:"extra"`
}

type VariableSorter []Variable

func (a VariableSorter) Len() int           { return len(a) }
func (a VariableSorter) Swap(i, j int)      { a[i], a[j] = a[j], a[i] }
func (a VariableSorter) Less(i, j int) bool { return a[i].Variable_name < a[j].Variable_name }

func MySQLConnect(user string, password string, address string, parameters ...string) (*sqlx.DB, error) {
	dsn := user + ":" + password + "@" + address + "/"
	if len(parameters) > 0 {
		dsn += "?" + parameters[0]
	}
	db, err := sqlx.Connect("mysql", dsn)
	return db, err
}

// SQLiteConnect returns a SQLite connection
func SQLiteConnect(path string) (*sqlx.DB, error) {
	db, err := sqlx.Connect("sqlite3", path+"/arbitrator.db")
	return db, err
}

func GetQueryDigest(q string) string {
	f := query.Fingerprint(q)
	return f
}

func GetAddress(host string, port string, socket string) string {
	var address string
	if host != "" {
		address = "tcp(" + host + ":" + port + ")"
	} else {
		address = "unix(" + socket + ")"
	}
	return address
}

func GetQueryExplain(db *sqlx.DB, version *MySQLVersion, schema string, query string) ([]Explain, string, error) {
	pl := []Explain{}
	var err error
	if schema != "" {
		_, err = db.Exec("USE " + schema)
	}
	stmt := "Explain " + query
	if version.IsMariaDB() {
		//MariaDB
		err = db.Select(&pl, stmt)
	} else {
		//MySQL
		err = db.Select(&pl, stmt)
	}
	if err != nil {
		return nil, stmt, fmt.Errorf("ERROR: Could not get Explain: %s", err)
	}
	return pl, stmt, nil
}

func GetMetaDataLock(db *sqlx.DB, version *MySQLVersion) ([]MetaDataLock, string, error) {
	/*	select pid from pg_locks l
		join pg_class t on l.relation = t.oid
		and t.relkind = 'r'  */
	pl := []MetaDataLock{}
	var err error
	query := "SELECT * FROM information_schema.metadata_lock_info"
	if version.IsMariaDB() {
		//MariaDB
		err = db.Select(&pl, query)
	}
	if err != nil {
		return nil, query, fmt.Errorf("ERROR: Could not get MetaDataLock: %s", err)
	}
	return pl, query, nil
}

func GetQueryResponseTime(db *sqlx.DB, version *MySQLVersion) ([]ResponseTime, string, error) {
	pl := []ResponseTime{}
	var err error
	stmt := "SELECT * FROM INFORMATION_SCHEMA.QUERY_RESPONSE_TIME"
	if version.IsMySQL() || version.IsPPostgreSQL() {
		return nil, stmt, fmt.Errorf("ERROR: QUERY_RESPONSE_TIME not available on MySQL or PostgeSQL: %s", err)
	}
	err = db.Select(&pl, stmt)
	if err != nil {
		return nil, stmt, fmt.Errorf("ERROR: Could not get query response time: %s", err)
	}
	return pl, stmt, nil
}

func GetBinaryLogs(db *sqlx.DB, version *MySQLVersion) (map[string]uint, string, error) {

	vars := make(map[string]uint)
	query := "SHOW BINARY LOGS"
	if version.IsPPostgreSQL() {
		return nil, query, fmt.Errorf("ERROR: QUERY_RESPONSE_TIME not available on PostgeSQL")
	}
	rows, err := db.Queryx(query)

	if err != nil {
		return nil, query, errors.New("Could not get binary logs: " + err.Error())
	}
	defer rows.Close()
	for rows.Next() {
		var v Binarylogs
		if version.IsMySQLOrPercona() && version.Major >= 8 {
			err = rows.Scan(&v.Log_name, &v.File_size, &v.Encrypted)
		} else {
			err = rows.Scan(&v.Log_name, &v.File_size)
		}
		if err != nil {
			return nil, query, errors.New("Could not get binary logs: " + err.Error())
		}
		vars[v.Log_name] = v.File_size
	}
	return vars, query, nil
}

func GetProcesslistTable(db *sqlx.DB, version *MySQLVersion) ([]Processlist, string, error) {
	pl := []Processlist{}
	var err error
	stmt := ""
	if version.IsMariaDB() {
		//MariaDB
		stmt = "SELECT Id, User, Host, `Db` AS `db`, Command, Time_ms as Time, State, SUBSTRING(COALESCE(INFO_BINARY,''),1,1000) as Info, CASE WHEN Max_Stage < 2 THEN Progress ELSE (Stage-1)/Max_Stage*100+Progress/Max_Stage END AS Progress FROM INFORMATION_SCHEMA.PROCESSLIST WHERE command='query' ORDER BY TIME_MS DESC LIMIT 50"
	} else if version.IsMySQLOrPercona() {
		//MySQL
		stmt = "SELECT Id, User, Host, `Db` AS `db`, Command, Time as Time, State, SUBSTRING(COALESCE(INFO,''),1,1000) as Info ,0 as Progress FROM INFORMATION_SCHEMA.PROCESSLIST WHERE command='query' ORDER BY TIME DESC LIMIT 50"
	} else if version.IsPPostgreSQL() {
		// WHERE state <> 'idle' 		AND pid<>pg_backend_pid()
		stmt = `SELECT pid as "Id", coalesce(usename,'') as "User",coalesce(client_hostname || client_port,'') as "Host" , coalesce(datname,'') as db , coalesce(query,'') as "Command", extract(epoch from NOW()) - extract(epoch from query_start) as "Time",  coalesce(state,'') as "State",COALESCE(application_name,'')  as "Info" ,0 as "Progress"  FROM pg_stat_activity`
	}
	err = db.Select(&pl, stmt)
	if err != nil {
		return nil, stmt, fmt.Errorf("ERROR: Could not get processlist: %s", err)
	}
	return pl, stmt, nil
}

func AnalyzeQuery(db *sqlx.DB, version *MySQLVersion, schema string, query string) (string, string, error) {
	var res string
	if schema != "" {
		db.Exec("USE " + schema)
	}
	stmt := "ANALYZE  FORMAT=JSON " + query
	rows, err := db.Query(stmt)
	if err != nil {
		return "", stmt, err
	}
	defer rows.Close()

	if rows.Next() {
		if err := rows.Scan(&res); err != nil {
			return res, stmt, err
		}
	}
	return res, stmt, err
}

func GetProcesslist(db *sqlx.DB, version *MySQLVersion) ([]Processlist, string, error) {
	pl := []Processlist{}
	var err error
	query := ""
	if version.IsMariaDB() {
		//MariaDB
		query = "SHOW FULL PROCESSLIST"
	} else if version.IsPPostgreSQL() {
		// WHERE state <> 'idle' 		AND pid<>pg_backend_pid()
		query = `SELECT pid as "Id", coalesce(usename,'') as "User",coalesce(client_hostname || client_port,'') as "Host" , coalesce(datname,'') as db ,COALESCE(application_name,'')  as "Command", extract(epoch from NOW()) - extract(epoch from query_start) as "Time",  coalesce(state,'') as "State", coalesce(query,'')  as "Info" ,0 as "Progress"  FROM pg_stat_activity`
	} else {
		//MySQL
		query = "SHOW FULL PROCESSLIST"
	}
	err = db.Select(&pl, query)
	if err != nil {
		return nil, query, fmt.Errorf("ERROR: Could not get processlist: %s", err)
	}
	return pl, query, nil
}

func GetServers(db *sqlx.DB) ([]MySQLServer, string, error) {
	db.MapperFunc(strings.Title)
	var err error
	ss := []MySQLServer{}
	query := "SELECT * FROM mysql.servers"
	err = db.Select(&ss, query)
	return ss, query, err
}

func GetLastPseudoGTID(db *sqlx.DB) (string, string, error) {
	var value string
	value = ""
	query := "select * from replication_manager_schema.pseudo_gtid_v"
	err := db.QueryRowx(query).Scan(&value)
	return value, query, err
}

func GetBinlogEventPseudoGTID(db *sqlx.DB, uuid string, lastfile string) (string, string, string, error) {

	lastpos := "4"
	exitloop := true
	logs := ""
	for exitloop {
		events := []BinlogEvents{}
		sql := "show binlog events IN '" + lastfile + "'  from " + lastpos + " LIMIT 60"
		logs += sql + "\n"
		err := db.Select(&events, sql)
		if err != nil {
			return "", "", logs, err
		}

		for _, row := range events {
			pos := strconv.FormatUint(uint64(row.Pos), 10)
			endpos := strconv.FormatUint(uint64(row.End_log_pos), 10)
			if strings.Contains(row.Info, uuid) {
				return row.Log_name, pos, logs, err
			}
			lastpos = endpos
		}
		if len(events) == 0 {
			binlogindex, _ := strconv.Atoi(strings.Split(lastfile, ".")[1])
			binlogindex = binlogindex - 1
			lastfile = strings.Split(lastfile, ".")[0] + "." + fmt.Sprintf("%06d", binlogindex)
			lastpos = "4"
		}
	}
	return "", "", logs, errors.New("Not found Psudo GTID")
}

func GetBinlogPosAfterSkipNumberOfEvents(db *sqlx.DB, file string, pos string, skip int) (string, string, string, error) {

	events := []BinlogEvents{}
	sql := "show binlog events IN '" + file + "'  from " + pos + " LIMIT " + strconv.Itoa(skip)

	err := db.Select(&events, sql)
	if err != nil {
		return "", "", sql, err
	}
	if len(events) == 0 {
		return "", "", sql, err
	}
	return events[(len(events) - 1)].Log_name, strconv.FormatUint(uint64(events[(len(events)-1)].Pos), 10), sql, err
}

func GetNumberOfEventsAfterPos(db *sqlx.DB, lastfile string, lastpos string) (int, string, error) {

	exitloop := true
	logs := ""
	ct := 0
	for exitloop {
		events := []BinlogEvents{}
		sql := "show binlog events IN '" + lastfile + "'  from " + lastpos + " LIMIT 1"
		logs += sql + "\n"
		err := db.Select(&events, sql)
		if err != nil {
			return 0, logs, err
		}

		for _, row := range events {
			lastfile = strconv.FormatUint(uint64(row.End_log_pos), 10)
		}
		if len(events) == 0 {
			return ct, logs, nil
		}
		ct = ct + 1
	}
	return 0, logs, errors.New("Not found Psudo GTID")
}

func GetMaxscaleVersion(db *sqlx.DB) (string, error) {
	var value string
	value = ""
	err := db.QueryRowx("Select @@maxscale_version").Scan(&value)
	return value, err
}

type ChangeMasterOpt struct {
	Host      string
	Port      string
	User      string
	Password  string
	Retry     string
	Heartbeat string
	SSL       bool
	Logfile   string
	Logpos    string
	Mode      string

	Channel     string
	PostgressDB string
	IsDelayed   bool
	Delay       string
	//	SSLCa     string
	//	SSLCert   string
	//	SSLKey    string
}

func ChangeReplicationPassword(db *sqlx.DB, opt ChangeMasterOpt, myver *MySQLVersion) (string, error) {
	_, err := StopSlave(db, opt.Channel, myver)
	if err != nil {
		return "Stop slave error", err
	}
	masterOrSource := "MASTER"
	if myver.IsMySQLOrPercona() && ((myver.Major >= 8 && myver.Minor > 0) || (myver.Major >= 8 && myver.Minor == 0 && myver.Release >= 23)) {
		masterOrSource = "SOURCE"
	}
	cm := ""
	if myver.IsMariaDB() && opt.Channel != "" {
		cm += "CHANGE " + masterOrSource + " '" + opt.Channel + "' TO "
	} else {
		cm += "CHANGE  " + masterOrSource + " TO "
	}
	if myver.IsMySQLOrPercona() && ((myver.Major >= 8 && myver.Minor > 0) || (myver.Major >= 8 && myver.Minor == 0 && myver.Release >= 23)) {
		cm = "CHANGE REPLICATION SOURCE TO "
	}

	if opt.Mode == "GROUP_REPL" {
		cm += masterOrSource + "_user='" + opt.User + "', " + masterOrSource + "_password='" + opt.Password + "'"
	} else {
		cm += " " + masterOrSource + "_user='" + opt.User + "', " + masterOrSource + "_password='" + opt.Password + "'"
	}

	if myver.IsMySQLOrPercona() && opt.Channel != "" {
		cm += " FOR CHANNEL '" + opt.Channel + "'"
	}
	_, err = db.Exec(cm)
	cm = strings.Replace(cm, opt.Password, "XXX", -1)
	if err != nil {
		return cm, fmt.Errorf("Change "+masterOrSource+" statement %s failed, reason: %s", cm, err)
	}
	_, err = StartSlave(db, opt.Channel, myver)
	if err != nil {
		return "Start slave error", err
	}
	return cm, nil
}

func ChangeMaster(db *sqlx.DB, opt ChangeMasterOpt, myver *MySQLVersion) (string, error) {
	//CREATE PUBLICATION alltables FOR ALL TABLES;
	/*
		Group replication we will check opt.Mode=GROUP_REPL
		The master_host is not used
		mysql> CHANGE MASTER TO MASTER_USER='rpl_user', MASTER_PASSWORD='password' \\
				      FOR CHANNEL 'group_replication_recovery';

		Or from MySQL 8.0.23:
		mysql> CHANGE REPLICATION SOURCE TO SOURCE_USER='rpl_user', SOURCE_PASSWORD='password' \\
				      FOR CHANNEL 'group_replication_recovery';
	*/
	masterOrSource := "MASTER"
	if myver.IsMySQLOrPercona() && ((myver.Major >= 8 && myver.Minor > 0) || (myver.Major >= 8 && myver.Minor == 0 && myver.Release >= 23)) {
		masterOrSource = "SOURCE"
	}
	cm := ""
	if myver.IsPPostgreSQL() {
		if opt.Channel == "" {
			opt.Channel = "alltables"
		}
		cm += "CREATE SUBSCRIPTION " + opt.Channel + " CONNECTION 'dbname=" + opt.PostgressDB + " host=" + misc.Unbracket(opt.Host) + " user=" + opt.User + " port=" + opt.Port + " password=" + opt.Password + " ' PUBLICATION  " + opt.Channel + " WITH (enabled=false, copy_data=false, create_slot=true)"
	} else {
		if myver.IsMariaDB() && opt.Channel != "" {
			cm += "CHANGE " + masterOrSource + " '" + opt.Channel + "' TO "
		} else {
			cm += "CHANGE  " + masterOrSource + " TO "
		}
		if myver.IsMySQLOrPercona() && ((myver.Major >= 8 && myver.Minor > 0) || (myver.Major >= 8 && myver.Minor == 0 && myver.Release >= 23)) {
			cm = "CHANGE REPLICATION SOURCE TO "
		}

		if opt.Mode == "GROUP_REPL" {
			cm += masterOrSource + "_user='" + opt.User + "', " + masterOrSource + "_password='" + opt.Password + "'"
		} else {
			cm += " " + masterOrSource + "_host='" + misc.Unbracket(opt.Host) + "', " + masterOrSource + "_port=" + opt.Port + ", " + masterOrSource + "_user='" + opt.User + "', " + masterOrSource + "_password='" + opt.Password + "', " + masterOrSource + "_connect_retry=" + opt.Retry + ", " + masterOrSource + "_heartbeat_period=" + opt.Heartbeat
		}
		if opt.IsDelayed {
			cm += " ," + masterOrSource + "_delay=" + opt.Delay
		}
		switch opt.Mode {
		case "SLAVE_POS":
			cm += ", " + masterOrSource + "_USE_GTID=SLAVE_POS"
		case "CURRENT_POS":
			if myver.Greater(*NewMySQLVersion("10.10.0", "")) && myver.IsMariaDB() {
				cm += ", " + masterOrSource + "_USE_GTID=SLAVE_POS, MASTER_DEMOTE_TO_SLAVE=1"
			} else {
				cm += ", " + masterOrSource + "_USE_GTID=CURRENT_POS"
			}
		case "MXS":
			cm += ", " + masterOrSource + "_log_file='" + opt.Logfile + "', " + masterOrSource + "_log_pos=" + opt.Logpos
		case "POSITIONAL":
			cm += ", " + masterOrSource + "_log_file='" + opt.Logfile + "', " + masterOrSource + "_log_pos=" + opt.Logpos
			if myver.IsMariaDB() {
				cm += ", " + masterOrSource + "_USE_GTID=NO"
			}
		case "MASTER_AUTO_POSITION":
			cm += ", " + masterOrSource + "_AUTO_POSITION=1"
		}
		if opt.SSL {
			cm += ", " + masterOrSource + "_SSL=1"
			//cm +=, MASTER_SSL_CA='" + opt.SSLCa + "', MASTER_SSL_CERT='" + opt.SSLCert + "', MASTER_SSL_KEY=" + opt.SSLKey + "'"
		}
		if myver.IsMySQLOrPercona() && opt.Channel != "" {
			cm += " FOR CHANNEL '" + opt.Channel + "'"
		}
	}
	_, err := db.Exec(cm)
	cm = strings.Replace(cm, opt.Password, "XXX", -1)
	if err != nil {
		return cm, fmt.Errorf("Change "+masterOrSource+" statement %s failed, reason: %s", cm, err)
	}
	return cm, nil
}

func GetCPUUsageFromUserStats(db *sqlx.DB) (string, string, error) {
	db.MapperFunc(strings.Title)
	var value string
	value = ""
<<<<<<< HEAD
	query := "select SUM(CPU_TIME) FROM INFORMATION_SCHEMA.USER_STATISTICS"
=======
	query := "select SUM(BUSY_TIME) FROM INFORMATION_SCHEMA.USER_STATISTICS"
>>>>>>> f2ee1233
	err := db.QueryRowx(query).Scan(&value)
	return value, query, err
}

func MariaDBVersion(server string) int {
	if server == "" {
		return 0
	}
	re := regexp.MustCompile(`([0-9]+).([0-9]+).([0-9]+)*`)
	match := re.FindStringSubmatch(server)
	if len(match[1]) == 0 || len(match[2]) == 0 || len(match[3]) == 0 {
		return 0
	}
	x, _ := strconv.Atoi(match[1])
	y, _ := strconv.Atoi(match[2])
	z, _ := strconv.Atoi(match[3])
	return (x*10000 + y*100 + z)
	//return ((versionSplit[0]*10000+versionSplit[1])*100 + versionSplit[2])
}

func GetDBVersion(db *sqlx.DB) (*MySQLVersion, string, error) {
	stmt := "SELECT version()"
	var version string
	var versionComment string
	err := db.QueryRowx(stmt).Scan(&version)
	if err != nil {
		return &MySQLVersion{}, stmt, err
	}
	v := NewMySQLVersion(version, "")
	if !v.IsPPostgreSQL() {
		stmt = "SELECT @@version_comment"
		db.QueryRowx(stmt).Scan(&versionComment)
	}
	return NewMySQLVersion(version, versionComment), stmt, nil
}

// Unused does not look like safe way or documenting it
func GetHostFromProcessList(db *sqlx.DB, user string, version *MySQLVersion) (string, string, error) {
	pl := []Processlist{}
	var err error
	logs := ""
	pl, logs, err = GetProcesslist(db, version)
	if err != nil {
		return "N/A", logs, err
	}
	for i := range pl {
		if pl[i].User == user {
			return strings.Split(pl[i].Host, ":")[0], logs, err
		}
	}
	return "N/A", logs, err
}

func GetHostFromConnection(db *sqlx.DB, user string, version *MySQLVersion) (string, string, error) {
	if version == nil {
		return "N/A", "", errors.New("No database version")
	}
	var value string
	query := "select user()"
	if version.IsPPostgreSQL() {
		query = "select inet_client_addr()"
	}
	err := db.QueryRowx(query).Scan(&value)
	if err != nil {
		log.Println("ERROR: Could not get SQL User()", err)
		return "N/A", query, err
	}
	if version.IsPPostgreSQL() {
		return value, query, nil
	}
	return strings.Split(value, "@")[1], query, nil

}

func GetPrivileges(db *sqlx.DB, user string, host string, ip string, myver *MySQLVersion) (Privileges, string, error) {
	db.MapperFunc(strings.Title)
	stmt := ""
	var err error
	priv := Privileges{}
	if ip == "" {
		return priv, "", errors.New("Error getting privileges for non-existent IP address")
	}

	if strings.Contains(ip, ":") {
		splitip := strings.Split(ip, ":")
		iprange1 := splitip[0] + ":%:%:%"
		iprange2 := splitip[0] + ":" + splitip[1] + ":%:%"
		iprange3 := splitip[0] + ":" + splitip[1] + ":" + splitip[2] + ":%"

		if myver.IsPPostgreSQL() {
			stmt = `SELECT 'Y' as "Select_priv" ,'Y'  as "Process_priv",  CASE WHEN u.usesuper THEN 'Y' ELSE 'N' END  as "Super_priv",  CASE WHEN  u.userepl THEN 'Y' ELSE 'N' END as "Repl_slave_priv", CASE WHEN  u.userepl THEN 'Y' ELSE 'N' END as "Repl_client_priv" ,CASE WHEN u.usesuper THEN 'Y' ELSE 'N' END as "Reload_priv" FROM pg_catalog.pg_user u WHERE u.usename = '` + user + `'`
			row := db.QueryRowx(stmt)
			err = row.StructScan(&priv)
			if err != nil && strings.Contains(err.Error(), "unsupported Scan") {
				return priv, stmt, errors.New("No replication user defined. Please check the replication user is created with the required privileges")
			}

		} else {
			stmt = "SELECT COALESCE(MAX(Select_priv),'N') as Select_priv, COALESCE(MAX(Process_priv),'N') as Process_priv, COALESCE(MAX(Super_priv),'N') as Super_priv, COALESCE(MAX(Repl_slave_priv),'N') as Repl_slave_priv, COALESCE(MAX(Repl_client_priv),'N') as Repl_client_priv, COALESCE(MAX(Reload_priv),'N') as Reload_priv FROM mysql.user WHERE user = ? AND host IN(?,?,?,?,?,?,?,?,?)"
			row := db.QueryRowx(stmt, user, host, ip, "::", ip+"/255.0.0.0", ip+"/255.255.0.0", ip+"/255:255.255.0", iprange1, iprange2, iprange3)
			err = row.StructScan(&priv)

			if err != nil && strings.Contains(err.Error(), "unsupported Scan") {
				return priv, stmt, errors.New("No replication user defined. Please check the replication user is created with the required privileges")
			}
		}
		return priv, stmt, err
	}
	splitip := strings.Split(ip, ".")

	iprange1 := splitip[0] + ".%.%.%"
	iprange4 := splitip[0] + ".%"

	iprange2 := splitip[0] + "." + splitip[1] + ".%.%"
	iprange5 := splitip[0] + "." + splitip[1] + ".%"

	iprange3 := splitip[0] + "." + splitip[1] + "." + splitip[2] + ".%"

	if myver.IsPPostgreSQL() {
		stmt = `SELECT 'Y' as "Select_priv" ,'Y'  as "Process_priv",  CASE WHEN u.usesuper THEN 'Y' ELSE 'N' END  as "Super_priv",  CASE WHEN  u.userepl THEN 'Y' ELSE 'N' END as "Repl_slave_priv", CASE WHEN  u.userepl THEN 'Y' ELSE 'N' END as "Repl_client_priv" ,CASE WHEN u.usesuper THEN 'Y' ELSE 'N' END as "Reload_priv" FROM pg_catalog.pg_user u WHERE u.usename = '` + user + `'`
		row := db.QueryRowx(stmt)
		err = row.StructScan(&priv)
		if err != nil && strings.Contains(err.Error(), "unsupported Scan") {
			return priv, stmt, errors.New("No replication user defined. Please check the replication user is created with the required privileges")
		}

	} else {
		stmt := "SELECT COALESCE(MAX(Select_priv),'N') as Select_priv, COALESCE(MAX(Process_priv),'N') as Process_priv, COALESCE(MAX(Super_priv),'N') as Super_priv, COALESCE(MAX(Repl_slave_priv),'N') as Repl_slave_priv, COALESCE(MAX(Repl_client_priv),'N') as Repl_client_priv, COALESCE(MAX(Reload_priv),'N') as Reload_priv FROM mysql.user WHERE user = ? AND host IN(?,?,?,?,?,?,?,?,?,?,?)"
		row := db.QueryRowx(stmt, user, host, ip, "%", ip+"/255.0.0.0", ip+"/255.255.0.0", ip+"/255.255.255.0", iprange1, iprange2, iprange3, iprange4, iprange5)
		err = row.StructScan(&priv)
		if err != nil && strings.Contains(err.Error(), "unsupported Scan") {
			return priv, stmt, errors.New("No replication user defined. Please check the replication user is created with the required privileges")
		}
	}
	return priv, stmt, err

}

func CheckReplicationAccount(db *sqlx.DB, pass string, user string, host string, ip string, myver *MySQLVersion) (bool, string, error) {

	stmt := ""
	if myver.IsPPostgreSQL() {
		stmt = "SELECT passwd  AS pass ,passwd AS upass  FROM pg_catalog.pg_user u WHERE usename = ?"
		rows, err := db.Query(stmt, user)
		if err != nil {
			return false, stmt, err
		}
		for rows.Next() {
			var pass, upass string
			err = rows.Scan(&pass, &upass)
			if err != nil {
				return false, stmt, err
			}
			if pass != upass {
				return false, stmt, nil
			}
		}
	} else {
		db.MapperFunc(strings.Title)

		splitip := strings.Split(ip, ".")

		iprange1 := splitip[0] + ".%.%.%"
		iprange2 := splitip[0] + "." + splitip[1] + ".%.%"
		iprange3 := splitip[0] + "." + splitip[1] + "." + splitip[2] + ".%"

		stmt = "SELECT STRCMP(Password) AS pass, PASSWORD(?) AS upass FROM mysql.user WHERE user = ? AND host IN(?,?,?,?,?,?,?,?,?)"
		rows, err := db.Query(stmt, pass, user, host, ip, "%", ip+"/255.0.0.0", ip+"/255.255.0.0", ip+"/255.255.255.0", iprange1, iprange2, iprange3)
		if err != nil {
			return false, stmt, err
		}
		for rows.Next() {
			var pass, upass string
			err = rows.Scan(&pass, &upass)
			if err != nil {
				return false, stmt, err
			}
			if pass != upass {
				return false, stmt, nil
			}
		}
	}
	return true, stmt, nil
}

func HaveExtraEvents(db *sqlx.DB, file string, pos string) (bool, string, error) {
	db.MapperFunc(strings.Title)
	evts := []BinlogEvents{}
	udb := db.Unsafe()
	stmt := "SHOW BINLOG EVENTS IN '" + file + "' FROM " + pos
	err := udb.Get(&evts, stmt)
	if err != nil {
		return true, stmt, err
	}
	if len(evts) == 1 {
		return false, stmt, nil
	}
	if len(evts) > 1 {
		return true, stmt, nil
	}
	return false, stmt, nil
}

func GetSlaveStatus(db *sqlx.DB, Channel string, myver *MySQLVersion) (SlaveStatus, string, error) {
	db.MapperFunc(strings.Title)
	var err error
	udb := db.Unsafe()
	ss := SlaveStatus{}
	query := ""
	if Channel == "" {

		query = "SHOW SLAVE STATUS"
		if myver.IsPPostgreSQL() {
			/*		query = `select
						received_lsn ,subname "Connection_name",
						pg_walfile_name(received_lsn) as "Master_Log_File",
						(SELECT file_offset  FROM pg_walfile_name_offset(received_lsn)) as "Master_Log_Pos" ,
						CASE WHEN latest_end_lsn = received_lsn   THEN 0 ELSE EXTRACT(EPOCH FROM latest_end_time -last_msg_send_time) END AS "Seconds_Behind_Master"
					from pg_catalog.pg_stat_subscription`
			*/
			query = `SELECT
							ss.subname as "Connection_name",
							ltrim((regexp_split_to_array(s.subconninfo, '\s+'))[2],'host=') as "Master_Host",
							ltrim((regexp_split_to_array(s.subconninfo, '\s+'))[4],'port=') as "Master_Port",
							ltrim((regexp_split_to_array(s.subconninfo, '\s+'))[3],'user=') as "Master_User",
							'master.' || pg_walfile_name(ss.received_lsn) as "Master_Log_File",
							(SELECT file_offset  FROM pg_walfile_name_offset(ss.received_lsn)) as "Read_Master_Log_Pos" ,
							'master.' || pg_walfile_name(ss.latest_end_lsn) as "Relay_Master_Log_File",
							CASE WHEN s.subenabled THEN 'Yes' ELSE 'No' END as "Slave_IO_Running"  ,
							CASE WHEN s.subenabled THEN 'Yes' ELSE 'No' END as "Slave_SQL_Running",
								(SELECT file_offset  FROM pg_walfile_name_offset(ss.latest_end_lsn)) as "Exec_Master_Log_Pos",
							CASE WHEN latest_end_lsn = received_lsn  THEN 0 ELSE EXTRACT(EPOCH FROM latest_end_time -last_msg_send_time) END AS "Seconds_Behind_Master",
							'' as  "Last_IO_Errno",
							'' as "Last_SQL_Errno",
							'' as "Last_SQL_Error" ,
							0 "Master_Server_Id",
							'Slave_Pos' as  "Using_Gtid" ,
							'0-0-' || ('x'|| replace(text(ss.received_lsn), '/' ,''))::bit(64)::bigint  as  "Gtid_IO_Pos" ,
							'0-0-' || ('x'|| replace(text(ss.latest_end_lsn), '/' ,''))::bit(64)::bigint as "Gtid_Slave_Pos" ,
							1 as "Slave_Heartbeat_Period" ,
							'' as "Slave_SQL_Running_State",
							ros.external_id
						FROM pg_replication_origin_status ros
							LEFT JOIN (
								pg_catalog.pg_stat_subscription ss
									INNER JOIN  pg_catalog.pg_subscription s
									ON ss.subname =s.subname
							) ON ros.external_id='pg_' || ss.subid::text ,
							(SELECT count(*) as nbrep FROM pg_stat_subscription) AS sqt `
		}

		err = udb.Get(&ss, query)

	} else {
		if myver.IsMariaDB() {
			query = "SHOW SLAVE '" + Channel + "' STATUS"
			err = udb.Get(&ss, query)
		} else if myver.IsMySQLOrPercona() {
			query = "SHOW SLAVE STATUS FOR CHANNEL '" + Channel + "'"
			err = udb.Get(&ss, query)
		}
	}
	//
	if ss.ChannelName.Valid {
		if ss.ChannelName.String != "" {
			ss.ConnectionName.String = ss.ChannelName.String
			ss.ConnectionName.Valid = true
		}
	}

	return ss, query, err
}

func GetChannelSlaveStatus(db *sqlx.DB, myver *MySQLVersion) ([]SlaveStatus, string, error) {
	db.MapperFunc(strings.Title)
	udb := db.Unsafe()
	ss := []SlaveStatus{}
	err := udb.Select(&ss, "SHOW SLAVE STATUS")
	// Unified MariaDB MySQL ConnectionName and ChannelName
	uniss := []SlaveStatus{}
	if err == nil {
		for _, s := range ss {
			if s.ChannelName.Valid {
				if s.ChannelName.String != "" {
					s.ConnectionName.String = s.ChannelName.String
					s.ConnectionName.Valid = true
				}
			}
			uniss = append(uniss, s)
		}
	}
	return uniss, "SHOW SLAVE STATUS", err
}

func GetPGSlaveStatus(db *sqlx.DB, myver *MySQLVersion) ([]SlaveStatus, error) {
	db.MapperFunc(strings.Title)
	udb := db.Unsafe()
	ss := []SlaveStatus{}
	query := `SELECT usename, application_name,
			COALESCE(client_hostname::text, client_addr::text, ''),
			COALESCE(EXTRACT(EPOCH FROM backend_start)::bigint, 0),
			backend_xmin, COALESCE(state, ''),
			COALESCE(sent_lsn::text, ''),
			COALESCE(write_lsn::text, ''),
			COALESCE(flush_lsn::text, ''),
			COALESCE(replay_lsn::text, ''),
			COALESCE(EXTRACT(EPOCH FROM write_lag)::bigint, 0),
			COALESCE(EXTRACT(EPOCH FROM flush_lag)::bigint, 0),
			COALESCE(EXTRACT(EPOCH FROM replay_lag)::bigint, 0),
			COALESCE(sync_priority, -1),
			COALESCE(sync_state, ''),
			pid
		  FROM pg_stat_replication
		  ORDER BY pid ASC`

	err := udb.Select(&ss, query)

	return ss, err
}

func GetDisks(db *sqlx.DB, myver *MySQLVersion) ([]Disk, string, error) {
	db.MapperFunc(strings.Title)
	udb := db.Unsafe()
	ss := []Disk{}
	query := `SELECT * FROM information_schema.DISKS`
	err := udb.Select(&ss, query)
	return ss, query, err
}

func GetMSlaveStatus(db *sqlx.DB, conn string, myver *MySQLVersion) (SlaveStatus, string, error) {

	s := SlaveStatus{}
	ss := []SlaveStatus{}
	var err error
	logs := ""

	if myver.IsMariaDB() || myver.IsPPostgreSQL() {
		ss, logs, err = GetAllSlavesStatus(db, myver)
	} else {
		var s SlaveStatus
		s, logs, err = GetSlaveStatus(db, conn, myver)
		ss = append(ss, s)
	}

	for _, s := range ss {
		if s.ConnectionName.String == conn {
			return s, logs, err
		}
	}
	return s, logs, err
}

func GetAllSlavesStatus(db *sqlx.DB, myver *MySQLVersion) ([]SlaveStatus, string, error) {
	db.MapperFunc(strings.Title)
	udb := db.Unsafe()
	ss := []SlaveStatus{}
	var err error
	/*





		   type SlaveStatus struct {
		   	ConnectionName       sql.NullString `db:"Connection_name" json:"connectionName"`
		   	MasterHost           sql.NullString `db:"Master_Host" json:"masterHost"`
		   	MasterUser           sql.NullString `db:"Master_User" json:"masterUser"`
		   	MasterPort           sql.NullString `db:"Master_Port" json:"masterPort"`
		   	MasterLogFile        sql.NullString `db:"Master_Log_File" json:"masterLogFile"`
		   	ReadMasterLogPos     sql.NullString `db:"Read_Master_Log_Pos" json:"readMasterLogPos"`
		   	RelayMasterLogFile   sql.NullString `db:"Relay_Master_Log_File" json:"relayMasterLogFile"`
		   	SlaveIORunning       sql.NullString `db:"Slave_IO_Running" json:"slaveIoRunning"`
		   	SlaveSQLRunning      sql.NullString `db:"Slave_SQL_Running" json:"slaveSqlRunning"`
		   	ExecMasterLogPos     sql.NullString `db:"Exec_Master_Log_Pos" json:"execMasterLogPos"`
		   	SecondsBehindMaster  sql.NullInt64  `db:"Seconds_Behind_Master" json:"secondsBehindMaster"`
		   	LastIOErrno          sql.NullString `db:"Last_IO_Errno" json:"lastIoErrno"`
		   	LastIOError          sql.NullString `db:"Last_IO_Error" json:"lastIoError"`
		   	LastSQLErrno         sql.NullString `db:"Last_SQL_Errno" json:"lastSqlErrno"`
		   	LastSQLError         sql.NullString `db:"Last_SQL_Error" json:"lastSqlError"`
		   	MasterServerID       uint           `db:"Master_Server_Id" json:"masterServerId"`
		   	UsingGtid            sql.NullString `db:"Using_Gtid" json:"usingGtid"`
		   	GtidIOPos            sql.NullString `db:"Gtid_IO_Pos" json:"gtidIoPos"`
		   	GtidSlavePos         sql.NullString `db:"Gtid_Slave_Pos" json:"gtidSlavePos"`
		   	SlaveHeartbeatPeriod float64        `db:"Slave_Heartbeat_Period" json:"slaveHeartbeatPeriod"`
		   	ExecutedGtidSet      sql.NullString `db:"Executed_Gtid_Set" json:"executedGtidSet"`
		   	RetrievedGtidSet     sql.NullString `db:"Retrieved_Gtid_Set" json:"retrievedGtidSet"`
		   	SlaveSQLRunningState sql.NullString `db:"Slave_SQL_Running_State" json:"slaveSQLRunningState"`

				select * from pg_replication_origin_status

		   }
	*/

	query := "SHOW ALL SLAVES STATUS"
	//		CASE WHEN sqt.nbrep=1 THEN	 ss.subname ELSE '' END as "Connection_name",
	if myver.IsPPostgreSQL() {
		query = `SELECT
								ss.subname as "Connection_name",
								ltrim((regexp_split_to_array(s.subconninfo, '\s+'))[2],'host=') as "Master_Host",
								ltrim((regexp_split_to_array(s.subconninfo, '\s+'))[4],'port=') as "Master_Port",
								ltrim((regexp_split_to_array(s.subconninfo, '\s+'))[3],'user=') as "Master_User",
								'master.' || pg_walfile_name(ss.received_lsn) as "Master_Log_File",
								(SELECT file_offset  FROM pg_walfile_name_offset(ss.received_lsn)) as "Read_Master_Log_Pos" ,
								'master.' || pg_walfile_name(ss.latest_end_lsn) as "Relay_Master_Log_File",
								CASE WHEN s.subenabled THEN 'Yes' ELSE 'No' END as "Slave_IO_Running"  ,
								CASE WHEN s.subenabled THEN 'Yes' ELSE 'No' END as "Slave_SQL_Running",
									(SELECT file_offset  FROM pg_walfile_name_offset(ss.latest_end_lsn)) as "Exec_Master_Log_Pos",
								CASE WHEN latest_end_lsn = received_lsn  THEN 0 ELSE EXTRACT(EPOCH FROM latest_end_time -last_msg_send_time) END AS "Seconds_Behind_Master",
								'' as  "Last_IO_Errno",
							  '' as "Last_SQL_Errno",
								'' as "Last_SQL_Error" ,
								0 "Master_Server_Id",
							  'Slave_Pos' as  "Using_Gtid" ,
								'0-0-' || ('x'|| replace(text(ss.received_lsn), '/' ,''))::bit(64)::bigint  as  "Gtid_IO_Pos" ,
								'0-0-' || ('x'|| replace(text(ss.latest_end_lsn), '/' ,''))::bit(64)::bigint as "Gtid_Slave_Pos" ,
								1 as "Slave_Heartbeat_Period" ,
								'' as "Slave_SQL_Running_State",
								ros.external_id
							FROM pg_replication_origin_status ros
							  LEFT JOIN (
									pg_catalog.pg_stat_subscription ss
								  	INNER JOIN  pg_catalog.pg_subscription s
									  ON ss.subname =s.subname
								) ON ros.external_id='pg_' || ss.subid::text ,
							  (SELECT count(*) as nbrep FROM pg_stat_subscription) AS sqt `
	}
	err = udb.Select(&ss, query)
	return ss, query, err
}

func SetMultiSourceRepl(db *sqlx.DB, master_host string, master_port string, master_user string, master_password string, master_filter string) (string, error) {
	crcTable := crc64.MakeTable(crc64.ECMA) // http://golang.org/pkg/hash/crc64/#pkg-constants
	checksum64 := fmt.Sprintf("%d", crc64.Checksum([]byte(master_host+":"+master_port), crcTable))

	stmt := "CHANGE MASTER 'mrm_" + checksum64 + "' TO master_host='" + misc.Unbracket(master_host) + "', master_port=" + master_port + ", master_user='" + master_user + "', master_password='" + master_password + "' , master_use_gtid=slave_pos"
	logs := stmt
	_, err := db.Exec(stmt)
	if err != nil {
		return logs, err
	}
	if master_filter != "" {

		stmt = "SET GLOBAL mrm_" + checksum64 + ".replicate_do_table='" + master_filter + "'"
		logs += "\n" + stmt
		_, err = db.Exec(stmt)
		if err != nil {
			return logs, err
		}
	}
	stmt = "START SLAVE 'mrm_" + checksum64 + "'"
	logs += "\n" + stmt
	_, err = db.Exec(stmt)
	if err != nil {
		return logs, err
	}

	return logs, err
}

func InstallSemiSync(db *sqlx.DB) (string, error) {
	stmt := "INSTALL PLUGIN rpl_semi_sync_slave SONAME 'semisync_slave.so'"
	logs := stmt
	_, err := db.Exec(stmt)
	if err != nil {
		return logs, err
	}
	stmt = "INSTALL PLUGIN rpl_semi_sync_master SONAME 'semisync_master.so'"
	logs += "\n" + stmt
	_, err = db.Exec(stmt)
	if err != nil {
		return logs, err
	}
	stmt = "set global rpl_semi_sync_master_enabled='ON'"
	logs += "\n" + stmt
	_, err = db.Exec(stmt)
	if err != nil {
		return logs, err
	}
	stmt = "set global rpl_semi_sync_slave_enabled='ON'"
	logs += "\n" + stmt
	_, err = db.Exec(stmt)
	if err != nil {
		return logs, err
	}
	return logs, nil
}

func SetBinlogFormat(db *sqlx.DB, format string) (string, error) {
	query := "set global binlog_format='" + format + "'"
	_, err := db.Exec(query)
	if err != nil {
		return query, err
	}
	return query, nil
}

func SetBinlogAnnotate(db *sqlx.DB) (string, error) {
	query := "SET GLOBAL binlog_annotate_row_events=ON"
	logs := query
	_, err := db.Exec(query)
	if err != nil {
		return query, err
	}
	query = "SET GLOBAL replicate_annotate_row_events=ON"
	logs += "\n" + query
	_, err = db.Exec(query)
	if err != nil {
		return logs, err
	}
	return logs, nil
}

func SetInnoDBLockMonitor(db *sqlx.DB) (string, error) {
	query := "SET GLOBAL innodb_status_output=ON"
	logs := query
	_, err := db.Exec(query)
	if err != nil {
		return logs, err
	}
	query = "SET GLOBAL innodb_status_output_locks=ON"
	logs += "\n" + query
	_, err = db.Exec(query)
	if err != nil {
		return logs, err
	}
	return logs, nil
}

func UnsetInnoDBLockMonitor(db *sqlx.DB) (string, error) {
	query := "SET GLOBAL innodb_status_output_locks=0"
	logs := query
	_, err := db.Exec(query)

	if err != nil {
		return logs, err
	}
	query = "SET GLOBAL innodb_status_output=0"
	logs += "\n" + query
	_, err = db.Exec(query)
	if err != nil {
		return logs, err
	}
	return logs, nil
}

func SetRelayLogSpaceLimit(db *sqlx.DB, size string) (string, error) {
	query := "SET GLOBAL relay_log_space_limit=" + size
	_, err := db.Exec(query)
	if err != nil {
		return query, err
	}
	return query, nil
}

// SetBinlogSlowqueries Enable queries in replication to be reported in slow queries
func SetBinlogSlowqueries(db *sqlx.DB) (string, error) {
	query := "SET GLOBAL log_slow_slave_statements=ON"
	_, err := db.Exec(query)
	if err != nil {
		return query, err
	}
	return query, nil
}

func SetLongQueryTime(db *sqlx.DB, querytime string) (string, error) {
	query := "SET GLOBAL long_query_time=" + querytime
	_, err := db.Exec(query)
	if err != nil {
		return query, err
	}
	return query, nil
}

// SetSyncBinlog Enable Binlog Durability
func SetSyncBinlog(db *sqlx.DB) (string, error) {
	query := "SET GLOBAL sync_binlog=1"
	_, err := db.Exec(query)
	if err != nil {
		return query, err
	}
	return query, nil
}

// SetSyncInnodb Enable InnoDB Durability
func SetSyncInnodb(db *sqlx.DB) (string, error) {
	query := "SET GLOBAL innodb_flush_log_at_trx_commit=1"
	_, err := db.Exec(query)
	if err != nil {
		return query, err
	}
	return query, nil
}

// SetBinlogChecksum Enable binlog checksum and check on master
func SetBinlogChecksum(db *sqlx.DB) (string, error) {
	query := "SET GLOBAL binlog_checksum=1"
	logs := query
	_, err := db.Exec(query)
	if err != nil {
		return query, err
	}

	query = "SET GLOBAL master_verify_checksum=1"
	logs += "\n" + query
	_, err = db.Exec(query)
	if err != nil {
		return logs, err
	}
	return logs, nil
}

// SetBinlogCompress Enable MaraiDB 10.2 binlog compression
func SetBinlogCompress(db *sqlx.DB) (string, error) {
	query := "SET GLOBAL log_bin_compress=1"
	_, err := db.Exec(query)
	if err != nil {
		return query, err
	}
	return query, nil
}

func SetSlowQueryLogOn(db *sqlx.DB) (string, error) {
	query := "SET GLOBAL slow_query_log=1"
	_, err := db.Exec(query)
	if err != nil {
		return query, err
	}
	return query, nil
}

func SetSlowQueryLogOff(db *sqlx.DB) (string, error) {
	query := "SET GLOBAL slow_query_log=0"
	_, err := db.Exec(query)
	if err != nil {
		return query, err
	}
	return query, nil
}

func ResetAllSlaves(db *sqlx.DB, myver *MySQLVersion) (string, error) {

	ss := []SlaveStatus{}
	var err error
	logs := ""

	if myver.IsMariaDB() {
		ss, logs, err = GetAllSlavesStatus(db, myver)
	} else {
		var s SlaveStatus
		s, logs, err = GetSlaveStatus(db, "", myver)
		ss = append(ss, s)
	}
	if err != nil {
		return logs, err
	}

	for _, src := range ss {

		log, err := SetDefaultMasterConn(db, src.ConnectionName.String, myver)
		logs += "\n" + log
		if err != nil {
			return logs, err
		}

		if myver.IsMySQLOrPercona() {
			log, _ = StopSlave(db, src.ConnectionName.String, myver)
			logs += "\n" + log
		}
		log, err = ResetSlave(db, true, src.ConnectionName.String, myver)
		logs += "\n" + log
		if err != nil {
			return logs, err
		}
	}
	return logs, err
}

func GetMasterStatus(db *sqlx.DB, myver *MySQLVersion) (MasterStatus, string, error) {
	db.MapperFunc(strings.Title)
	ms := MasterStatus{}
	udb := db.Unsafe()
	query := "SHOW MASTER STATUS"
	if myver.IsPPostgreSQL() {
		query = `select
		 	 'master.' ||	pg_walfile_name(pg_current_wal_lsn()) as "File" ,
				(SELECT file_offset  FROM pg_walfile_name_offset(pg_current_wal_lsn())) as "Position" ,
				'' as Binlog_Do_DB ,
				'' as "Binlog_Ignore_DB"`

	}
	err := udb.Get(&ms, query)
	//Binlog can be off
	if err == sql.ErrNoRows {
		return ms, query, nil
	}
	return ms, query, err
}

func GetSlaveHosts(db *sqlx.DB) (map[string]interface{}, string, error) {
	query := "SHOW SLAVE HOSTS"
	rows, err := db.Queryx(query)
	if err != nil {
		return nil, query, errors.New("Could not get slave hosts")
	}
	defer rows.Close()
	results := make(map[string]interface{})
	for rows.Next() {
		err = rows.MapScan(results)
		if err != nil {
			return nil, query, err
		}
	}
	return results, query, nil
}

func GetSlaveHostsArray(db *sqlx.DB) ([]SlaveHosts, string, error) {
	sh := []SlaveHosts{}
	query := "SHOW SLAVE HOSTS"
	err := db.Select(&sh, query)
	if err != nil {
		return nil, query, errors.New("Could not get slave hosts array")
	}
	return sh, query, nil
}

func GetSlaveHostsDiscovery(db *sqlx.DB) ([]string, string, error) {
	slaveList := []string{}
	/* This method does not return the server ports, so we cannot rely on it for the time being. */
	query := "select host from information_schema.processlist where command ='binlog dump'"
	err := db.Select(&slaveList, query)
	if err != nil {
		return nil, query, errors.New("Could not get slave hosts from the processlist")
	}
	return slaveList, query, nil
}

func GetEventStatus(db *sqlx.DB, version *MySQLVersion) ([]Event, string, error) {
	db.MapperFunc(strings.Title)
	udb := db.Unsafe()

	ss := []Event{}

	query := "SELECT /*replication-manager*/ db as Db, name as Name, definer as Definer, status+0  AS Status FROM mysql.event"
	if version.IsMySQLOrPercona() && version.Major >= 8 {
		query = "SELECT /*replication-manager*/ EVENT_SCHEMA as Db, EVENT_NAME as Name, definer as Definer, status+0  AS Status FROM information_schema.EVENTS"
	}
	err := udb.Select(&ss, query)
	if err != nil {
		return nil, query, errors.New("Could not get event status")
	}
	return ss, query, err
}

func SetEventStatus(db *sqlx.DB, ev Event, status int64) (string, error) {
	definer := strings.Split(ev.Definer, "@")
	if len(definer) != 2 {
		return "", errors.New("Incorrect definer format")
	}
	stmt := fmt.Sprintf("ALTER /*replication-manager*/ DEFINER='%s'@'%s' EVENT ", definer[0], definer[1])
	if status == 3 {
		stmt += ev.Db + "." + ev.Name + " DISABLE ON SLAVE"
	} else {
		stmt += ev.Db + "." + ev.Name + " ENABLE"
	}
	_, err := db.Exec(stmt)
	if err != nil {
		return stmt, err
	}
	return stmt, nil
}

func GetVariableSource(db *sqlx.DB, myver *MySQLVersion) string {

	var source string
	if !myver.IsMariaDB() && ((myver.Major >= 5 && myver.Minor >= 7) || myver.Major >= 6) {
		source = "performance_schema"
	} else {
		source = "information_schema"
	}
	return source
}

func GetStatus(db *sqlx.DB, myver *MySQLVersion) (map[string]string, string, error) {

	source := GetVariableSource(db, myver)
	vars := make(map[string]string)
	query := "SELECT /*replication-manager*/ UPPER(Variable_name) AS variable_name, UPPER(Variable_Value) AS value FROM " + source + ".global_status"
	if myver.IsPPostgreSQL() {
		query = `SELECT 'COM_QUERY' as "variable_name",  SUM(xact_commit + xact_rollback)::text as "value" FROM pg_stat_database
			UNION ALL SELECT 'COM_INSERT' as "variable_name",SUM(tup_inserted)::text as "value" FROM pg_stat_database
			UNION ALL SELECT 'COM_UPDATE' as "variable_name",SUM(tup_updated)::text as "value" FROM pg_stat_database
			UNION ALL SELECT 'COM_DELETE' as "variable_name",SUM(tup_deleted)::text as "value" FROM pg_stat_database
			UNION ALL SELECT 'COM_DEADLOCK' as "variable_name",SUM(deadlocks)::text as  "value" FROM pg_stat_database
			UNION ALL SELECT 'COM_ROLLBACK' as "variable_name",SUM(xact_rollback)::text as  "value" FROM pg_stat_database
			UNION ALL SELECT 'HANDLER_READ_RND_NEXT' as "variable_name",SUM(tup_fetched)::text as "value" FROM pg_stat_database
			UNION ALL SELECT 'CREATED_TMP_TABLES' as "variable_name",SUM(temp_files)::text as  "value" FROM pg_stat_database
			UNION ALL SELECT 'ROWS_SENT' as "variable_name",SUM(tup_returned)::text as  "value" FROM pg_stat_database
			UNION ALL SELECT 'UPTIME' as "variable_name", EXTRACT(EPOCH FROM pg_postmaster_start_time())::bigint::text  as  "value"
			UNION ALL SELECT 'THREADS_CONNECTED' as "VARIABLE_NAME",  sum(numbackends)::text  as  "value" FROM pg_stat_database
			 `
	}
	rows, err := db.Queryx(query)

	if err != nil {
		return nil, query, errors.New("Could not get status variables")
	}
	defer rows.Close()
	for rows.Next() {
		var v Variable
		err := rows.Scan(&v.Variable_name, &v.Value)
		if err != nil {
			return nil, query, errors.New("Could not get results from status scan")
		}
		vars[v.Variable_name] = v.Value
	}
	return vars, query, nil
}

func GetEngineInnoDBSatus(db *sqlx.DB) (string, string, error) {
	query := "SHOW ENGINE INNODB STATUS"
	rows, err := db.Query(query)
	if err != nil {
		return "", query, err
	}
	defer rows.Close()
	var typeCol, nameCol, statusCol string
	// First row should contain the necessary info. If many rows returned then it's unknown case.
	if rows.Next() {
		if err := rows.Scan(&typeCol, &nameCol, &statusCol); err != nil {
			return statusCol, query, nil
		}
	}
	return statusCol, query, err
}

func GetEngineInnoDBVariables(db *sqlx.DB) (map[string]string, string, error) {

	statusCol, logs, err := GetEngineInnoDBSatus(db)
	if err != nil {
		return nil, logs, err
	}
	vars := make(map[string]string)
	// 0 queries inside InnoDB, 0 queries in queue
	// 0 read views open inside InnoDB
	rQueries, _ := regexp.Compile(`(\d+) queries inside InnoDB, (\d+) queries in queue`)
	rViews, _ := regexp.Compile(`(\d+) read views open inside InnoDB`)
	rHistory, _ := regexp.Compile(`History list length (\d+)`)
	for _, line := range strings.Split(statusCol, "\n") {
		if data := rQueries.FindStringSubmatch(line); data != nil {
			vars["queries_inside_innodb"] = data[1]
			vars["queries_in_queue"] = data[2]
		} else if data := rViews.FindStringSubmatch(line); data != nil {
			vars["read_views_open_inside_innodb"] = data[1]

		} else if data := rHistory.FindStringSubmatch(line); data != nil {
			vars["history_list_lenght_inside_innodb"] = data[1]
		}
	}
	return vars, logs, nil
}

func EnablePFSQueries(db *sqlx.DB) (string, error) {

	query := "UPDATE setup_consumers SET ENABLED='YES' WHERE NAME IN('events_statements_history_long','events_stages_history')"
	_, err := db.Exec(query)
	return query, err
}

func DisablePFSQueries(db *sqlx.DB) (string, error) {

	query := "UPDATE setup_consumers SET ENABLED='NO' WHERE NAME IN('events_statements_history_long','events_stages_history')"
	_, err := db.Exec(query)
	return query, err
}

func GetSampleQueryFromPFS(db *sqlx.DB, Query PFSQuery) (string, error) {
	query := "SELECT COALESCE( B.SQL_TEXT,'')  as query FROM performance_schema.events_statements_history_long B WHERE B.DIGEST =''" + Query.Digest + "'"
	rows, err := db.Queryx(query)
	if err != nil {
		return "", err
	}
	defer rows.Close()
	for rows.Next() {
		var res string
		err := rows.Scan(&res)
		if err != nil {
			return "", err
		}
		return res, nil
	}
	return "", err
}

func GetQueries(db *sqlx.DB) (map[string]PFSQuery, string, error) {

	vars := make(map[string]PFSQuery)
	query := "set session group_concat_max_len=2048"
	db.Exec(query)
	/*	COALESCE((SELECT B.SQL_TEXT FROM performance_schema.events_statements_history_long B WHERE
		A.DIGEST = B.DIGEST LIMIT 1 ),'')  as query, */
	// to expensive FULL SCAN to extact during explain
	query = `SELECT /*replication-manager*/
	A.digest as digest,
	'' as query,
	A.digest_text as digest_text,
	A.LAST_SEEN as last_seen,
	COALESCE(A.SCHEMA_NAME,'') as schema_name,
	IF(A.SUM_NO_GOOD_INDEX_USED > 0 OR A.SUM_NO_INDEX_USED > 0, '*', '') AS plan_full_scan,
	A.SUM_CREATED_TMP_DISK_TABLES as plan_tmp_disk,
	A.SUM_CREATED_TMP_TABLES as plan_tmp_mem,
	A.COUNT_STAR AS exec_count,
  A.SUM_ERRORS AS err_count,
	A.SUM_WARNINGS AS warn_count,
	SEC_TO_TIME(A.SUM_TIMER_WAIT/1000000000000) AS exec_time_total,
	(A.MAX_TIMER_WAIT/1000000000000) AS exec_time_max,
	(A.AVG_TIMER_WAIT/1000000000000) AS exec_time_avg,
	A.SUM_ROWS_SENT AS rows_sent,
	ROUND(A.SUM_ROWS_SENT / A.COUNT_STAR) AS rows_sent_avg,
	A.SUM_ROWS_EXAMINED AS rows_scanned,
	round(A.sum_timer_wait/1000000000000, 6) as value
	FROM performance_schema.events_statements_summary_by_digest A
	WHERE A.digest_text is not null`

	// Do not order as it's eavy fot temporary directory
	//ORDER BY A.sum_timer_wait desc
	//LIMIT 50`

	rows, err := db.Queryx(query)
	if err != nil {
		return nil, query, errors.New("Could not get queries")
	}
	defer rows.Close()
	for rows.Next() {
		var v PFSQuery
		err := rows.Scan(&v.Digest, &v.Query, &v.Digest_text, &v.Last_seen, &v.Schema_name, &v.Plan_full_scan, &v.Plan_tmp_disk, &v.Plan_tmp_mem, &v.Exec_count, &v.Err_count, &v.Warn_count, &v.Exec_time_total, &v.Exec_time_max, &v.Exec_time_avg_ms, &v.Rows_sent, &v.Rows_sent_avg, &v.Rows_scanned, &v.Value)
		if err != nil {
			return nil, query, errors.New("Could not get results from status scan")
		}
		vars[v.Digest] = v
	}
	return vars, query, nil
}

func GetTableChecksumResult(db *sqlx.DB) (map[uint64]chunk, string, error) {
	vars := make(map[uint64]chunk)
	query := "SELECT /*replication-manager*/ * from replication_manager_schema.table_checksum"
	rows, err := db.Queryx(query)
	if err != nil {
		return vars, query, err
	}
	defer rows.Close()
	for rows.Next() {
		var v chunk
		err = rows.Scan(&v.ChunkId, &v.ChunkMinKey, &v.ChunkMaxKey, v.ChunkCheckSum)
		if err != nil {
			return vars, query, err
		}
		vars[v.ChunkId] = v
	}
	return vars, query, nil
}

func GetPlugins(db *sqlx.DB, myver *MySQLVersion) (map[string]Plugin, string, error) {

	vars := make(map[string]Plugin)
	query := `SHOW PLUGINS`
	if myver.IsMariaDB() {
		query = `SHOW PLUGINS soname`
	}

	rows, err := db.Queryx(query)
	if err != nil {
		return nil, query, errors.New("Could not get queries")
	}
	defer rows.Close()
	for rows.Next() {
		var v Plugin
		err := rows.Scan(&v.Name, &v.Status, &v.Type, &v.Library, &v.License)
		if err != nil {
			return nil, query, errors.New("Could not get results from plugins scan")
		}
		vars[v.Name] = v
	}
	return vars, query, nil
}

func GetStatusAsInt(db *sqlx.DB, myver *MySQLVersion) (map[string]int64, string, error) {
	type Variable struct {
		Variable_name string
		Value         int64
	}
	vars := make(map[string]int64)
	source := GetVariableSource(db, myver)
	query := "SELECT /*replication-manager*/ UPPER(Variable_name) AS variable_name, UPPER(Variable_Value) AS value FROM " + source + ".global_status"
	rows, err := db.Queryx(query)
	if err != nil {
		return nil, query, errors.New("Could not get status variables as integers")
	}
	defer rows.Close()
	for rows.Next() {
		var v Variable
		rows.Scan(&v.Variable_name, &v.Value)
		vars[v.Variable_name] = v.Value
	}
	return vars, query, nil
}

func GetVariables(db *sqlx.DB, myver *MySQLVersion) (map[string]string, string, error) {

	source := GetVariableSource(db, myver)
	vars := make(map[string]string)
	query := "SELECT /*replication-manager*/ UPPER(Variable_name) AS variable_name, UPPER(Variable_Value) AS value FROM " + source + ".global_variables"

	if myver.IsPPostgreSQL() {
		query = "SELECT upper(name) AS variable_name, upper(setting) AS value FROM pg_catalog.pg_settings UNION ALL Select 'SERVER_ID' as variable_name, system_identifier::text as value FROM pg_control_system()"
	}
	rows, err := db.Queryx(query)
	if err != nil {
		return vars, query, err
	}
	defer rows.Close()
	for rows.Next() {
		var v Variable
		err = rows.Scan(&v.Variable_name, &v.Value)
		if err != nil {
			return vars, query, err
		}
		vars[v.Variable_name] = v.Value
	}
	return vars, query, err
}

func GetPFSVariablesConsumer(db *sqlx.DB) (map[string]string, string, error) {

	vars := make(map[string]string)
	query := "SELECT /*replication-manager*/ 'SLOW_QUERY_PFS' AS variable_name, IF(count(*)>0,'OFF','ON') AS VALUE from performance_schema.setup_consumers  WHERE NAME IN('events_statements_history_long','events_stages_history') AND ENABLED='NO'"
	rows, err := db.Queryx(query)
	if err != nil {
		return vars, query, err
	}
	defer rows.Close()
	for rows.Next() {
		var v Variable
		err = rows.Scan(&v.Variable_name, &v.Value)
		if err != nil {
			return vars, query, err
		}
		vars[v.Variable_name] = v.Value
	}
	return vars, query, err
}

func GetNoBlockOnMedataLock(db *sqlx.DB, myver *MySQLVersion) string {
	if myver.IsPPostgreSQL() {
		return ""
	}
	noBlockOnMedataLock := "/*replication-manager*/ "
	if myver.IsMariaDB() && ((myver.Major == 10 && myver.Minor > 0) || myver.Major > 10) {
		noBlockOnMedataLock += "SET STATEMENT LOCK_WAIT_TIMEOUT=0 FOR "
	}
	return noBlockOnMedataLock
}
func GetTables(db *sqlx.DB, myver *MySQLVersion) (map[string]v3.Table, []v3.Table, string, error) {
	vars := make(map[string]v3.Table)
	var tblList []v3.Table

	logs := ""
	query := GetNoBlockOnMedataLock(db, myver) + "SELECT SCHEMA_NAME from information_schema.SCHEMATA WHERE SCHEMA_NAME NOT IN('information_schema','mysql','performance_schema', 'sys') AND SCHEMA_NAME NOT LIKE '#%'"
	if myver.IsPPostgreSQL() {
		query = `SELECT SCHEMA_NAME AS "SCHEMA_NAME" FROM information_schema.schemata  WHERE SCHEMA_NAME not in ('information_schema','pg_catalog')`
	}
	databases, err := db.Queryx(query)
	if err != nil {
		return nil, nil, query, errors.New("Could not get table list")
	}
	defer databases.Close()
	logs += query

	for databases.Next() {
		var schema string
		err = databases.Scan(&schema)
		if err != nil {
			return vars, tblList, query, err
		}
		query := GetNoBlockOnMedataLock(db, myver) + "SELECT a.TABLE_SCHEMA as Table_schema ,  a.TABLE_NAME as Table_name, COALESCE(a.ENGINE,'') as Engine,COALESCE(a.TABLE_ROWS,0) as Table_rows ,COALESCE(a.DATA_LENGTH,0) as Data_length,COALESCE(a.INDEX_LENGTH,0) as Index_length , 0 as Table_crc FROM information_schema.TABLES a WHERE a.TABLE_TYPE='BASE TABLE' AND  a.TABLE_SCHEMA='" + schema + "'"
		if myver.IsPPostgreSQL() {
			query = `SELECT a.schemaname as "Table_schema" ,  a.tablename as "Table_name" ,'postgres' as "Engine",COALESCE(b.n_live_tup,0) as "Table_rows" ,0 as "Data_length",0 as "Index_length" , 0 as "Table_crc"  FROM pg_catalog.pg_tables  a LEFT JOIN pg_catalog.pg_stat_user_tables b ON (a.schemaname=b.schemaname AND a.tablename=b.relname )  WHERE  a.schemaname='` + schema + `'`
		}
		logs += "\n" + query

		rows, err := db.Queryx(query)

		//	rows, err := db.Queryx("SELECT a.TABLE_SCHEMA as Table_schema ,  a.TABLE_NAME as Table_name ,a.ENGINE as Engine,a.TABLE_ROWS as Table_rows ,COALESCE(a.DATA_LENGTH,0) as Data_length,COALESCE(a.INDEX_LENGTH,0) as Index_length ,COALESCE((select CONV(LEFT(MD5(group_concat(concat(b.column_name,b.column_type,COALESCE(b.is_nullable,''),COALESCE(b.CHARACTER_SET_NAME,''), COALESCE(b.COLLATION_NAME,''),COALESCE(b.COLUMN_DEFAULT,''),COALESCE(c.CONSTRAINT_NAME,''),COALESCE(c.ORDINAL_POSITION,'')))), 16), 16, 10)    FROM information_schema.COLUMNS b left join information_schema.KEY_COLUMN_USAGE c ON b.table_schema=c.table_schema  and  b.table_name=c.table_name where b.table_schema=a.table_schema  and  b.table_name=a.table_name ),0) as Table_crc FROM information_schema.TABLES a WHERE a.TABLE_TYPE='BASE TABLE' and a.TABLE_SCHEMA NOT IN('information_schema','mysql','performance_schema')")
		if err != nil {
			return nil, nil, logs, errors.New("Could not get table list : " + err.Error())
		}
		defer rows.Close()
		crc64Table := crc64.MakeTable(0xC96C5795D7870F42)
		for rows.Next() {
			var v v3.Table

			err = rows.Scan(&v.TableSchema, &v.TableName, &v.Engine, &v.TableRows, &v.DataLength, &v.IndexLength, &v.TableCrc)
			if err != nil {
				return vars, tblList, logs, err
			}
			//This produce 12 temp table on disk
			/*	query := "SELECT COALESCE(CONV(LEFT(MD5(group_concat(concat(b.column_name,b.column_type,COALESCE(b.is_nullable,''),COALESCE(b.CHARACTER_SET_NAME,''), COALESCE(b.COLLATION_NAME,''),COALESCE(b.COLUMN_DEFAULT,''),COALESCE(c.CONSTRAINT_NAME,''),COALESCE(c.ORDINAL_POSITION,'')))), 16), 16, 10),0)  FROM information_schema.COLUMNS b inner join information_schema.KEY_COLUMN_USAGE c ON b.table_schema=c.table_schema  AND  b.table_name=c.table_name where b.table_schema='" + schema + "' AND  b.table_name='" + v.Table_name + "'"
				err = db.QueryRowx(query).Scan(&crcTable)
			*/

			query := GetNoBlockOnMedataLock(db, myver) + "SHOW CREATE TABLE `" + schema + "`.`" + v.TableName + "`"
			if myver.IsPPostgreSQL() {
				query = "SELECT 'CREATE TABLE `" + schema + "`.`" + v.TableName + "` (' || E'\n'|| '' || string_agg(column_list.column_expr, ', ' || E'\n' || '') ||   '' || E'\n' || ') ENGINE=postgress;' FROM (   SELECT '    `' || column_name || '` ' || data_type ||   coalesce('(' || character_maximum_length || ')', '') ||   case when is_nullable = 'YES' then '' else ' NOT NULL' end as column_expr  FROM information_schema.columns  WHERE table_schema = '" + schema + "' AND table_name = '" + v.TableName + "' ORDER BY ordinal_position) column_list"
			}
			logs += "\n" + query
			var tbl, ddl string
			err := db.QueryRowx(query).Scan(&tbl, &ddl)
			if err == nil {
				//	v.Table_crc = crcTable
				pos := strings.Index(ddl, "ENGINE=")
				ddl = ddl[12:pos]
				crc64Int := crc64.Checksum([]byte(ddl), crc64Table)
				v.TableCrc = crc64Int
			}
			tblList = append(tblList, v)
			vars[v.TableSchema+"."+v.TableName] = v
		}
		rows.Close()
	}
	return vars, tblList, logs, nil
}

func GetUsers(db *sqlx.DB, myver *MySQLVersion) (map[string]Grant, string, error) {
	vars := make(map[string]Grant)
	// password was remover from system table in mysql 8.0

	query := "SELECT user, host, password, CONV(LEFT(MD5(concat(user,host)), 16), 16, 10)    FROM mysql.user where host<>'localhost' "
	if myver.IsPPostgreSQL() {
		query = "SELECT usename as user , '%' as host , 'unknow'  as password, 0 FROM pg_catalog.pg_user"
	} else if (myver.IsMySQL() || myver.IsPercona()) && (myver.Major > 7 || (myver.Major == 5 && myver.Minor >= 7)) {
		if myver.Major > 7 {
			query = "SELECT user, host, authentication_string as password, CONV(LEFT(MD5(concat(user,host)), 16), 16, 10)  FROM mysql.user"
		} else {
			query = "SELECT user, host, '****' as password, CONV(LEFT(MD5(concat(user,host)), 16), 16, 10)    FROM mysql.user"
		}
	}

	rows, err := db.Queryx(query)
	if err != nil {
		return nil, query, errors.New("Could not get DB user list")
	}
	defer rows.Close()
	for rows.Next() {
		var g Grant
		err = rows.Scan(&g.User, &g.Host, &g.Password, &g.Hash)
		if err != nil {
			return vars, query, err
		}
		vars["'"+g.User+"'@'"+g.Host+"'"] = g
	}
	return vars, query, nil
}

func GetProxySQLUsers(db *sqlx.DB) (map[string]Grant, string, error) {
	vars := make(map[string]Grant)
	query := "SELECT username, password  FROM mysql_users"
	rows, err := db.Queryx(query)
	if err != nil {
		return nil, query, errors.New("Could not get proxySQL user list")
	}
	defer rows.Close()
	for rows.Next() {
		var g Grant
		err = rows.Scan(&g.User, &g.Password)
		if err != nil {
			return vars, query, err
		}
		vars[g.User+":"+g.Password] = g
	}
	return vars, query, nil
}

func GetSchemas(db *sqlx.DB) ([]string, string, error) {
	sch := []string{}
	query := "SELECT SCHEMA_NAME FROM information_schema.SCHEMATA WHERE  SCHEMA_NAME NOT IN('information_schema','mysql','performance_schema','sys') AND SCHEMA_NAME NOT LIKE '#%' "
	err := db.Select(&sch, query)
	if err != nil {
		return nil, query, errors.New("Could not get table list")
	}
	return sch, query, nil
}

func GetSchemasMap(db *sqlx.DB) (map[string]string, string, error) {
	query := "SELECT SCHEMA_NAME FROM information_schema.SCHEMATA WHERE  SCHEMA_NAME NOT IN('information_schema','mysql','performance_schema')"
	schemas := make(map[string]string)
	rows, err := db.Queryx(query)
	if err != nil {
		return nil, query, errors.New("Could not get schema list")
	}
	defer rows.Close()
	for rows.Next() {
		var schema string
		err = rows.Scan(&schema)
		if err != nil {
			return schemas, query, err
		}
		schemas[schema] = schema
	}
	return schemas, query, nil
}

func GetVariableByName(db *sqlx.DB, name string, myver *MySQLVersion) (string, string, error) {
	var value string
	source := GetVariableSource(db, myver)
	query := "SELECT UPPER(Variable_Value) AS Value FROM " + source + ".global_variables WHERE Variable_Name = ?"
	err := db.QueryRowx("SELECT UPPER(Variable_Value) AS Value FROM "+source+".global_variables WHERE Variable_Name = ?", name).Scan(&value)
	if err != nil {
		return "", query, errors.New("Could not get variable by name")
	}
	return value, query, nil
}

func FlushBinaryLogsLocal(db *sqlx.DB) (string, error) {
	_, err := db.Exec("FLUSH LOCAL BINARY LOGS")
	return "FLUSH LOCAL BINARY LOGS", err
}

func FlushBinaryLogs(db *sqlx.DB) (string, error) {
	_, err := db.Exec("FLUSH  BINARY LOGS")
	return "FLUSH BINARY LOGS", err
}

func FlushTables(db *sqlx.DB) (string, error) {
	_, err := db.Exec("FLUSH TABLES")
	return "FLUSH TABLES", err
}

func FlushTablesNoLog(db *sqlx.DB) (string, error) {
	_, err := db.Exec("FLUSH NO_WRITE_TO_BINLOG TABLES")
	return "FLUSH NO_WRITE_TO_BINLOG TABLES", err
}

func MariaDBFlushTablesNoLogTimeout(db *sqlx.DB, timeout string) (string, error) {
	query := "SET STATEMENT max_statement_time=" + timeout + " FOR FLUSH NO_WRITE_TO_BINLOG TABLES"
	_, err := db.Exec(query)
	//MySQL does not support DML timeout only SELECT
	return query, err
}

func FlushTablesWithReadLock(db *sqlx.DB, myver *MySQLVersion) (string, error) {
	query := "FLUSH NO_WRITE_TO_BINLOG TABLES WITH READ LOCK"
	_, err := db.Exec(query)
	return query, err
}

func UnlockTables(db *sqlx.DB) (string, error) {
	query := "UNLOCK TABLES"
	_, err := db.Exec(query)
	return query, err
}

func StopSlave(db *sqlx.DB, Channel string, myver *MySQLVersion) (string, error) {
	cmd := ""
	if myver.IsPPostgreSQL() {
		if Channel == "" {
			Channel = "alltables"
		}
		cmd += "ALTER SUBSCRIPTION " + Channel + " DISABLE"
	} else {
		cmd += "STOP SLAVE"
		if myver.IsMariaDB() && Channel != "" {
			cmd += " '" + Channel + "'"
		}
		if myver.IsMySQLOrPercona() && Channel != "" {
			cmd += " FOR CHANNEL '" + Channel + "'"
		}
	}
	_, err := db.Exec(cmd)
	return cmd, err
}

func StopSlaveIOThread(db *sqlx.DB, Channel string, myver *MySQLVersion) (string, error) {
	cmd := "STOP SLAVE IO_THREAD"
	if myver.IsMariaDB() && Channel != "" {
		cmd = "STOP SLAVE '" + Channel + "'  IO_THREAD"
	}
	if myver.IsMySQLOrPercona() && Channel != "" {
		cmd += " FOR CHANNEL '" + Channel + "'"
	}
	_, err := db.Exec(cmd)
	return cmd, err
}
func StopSlaveSQLThread(db *sqlx.DB, Channel string, myver *MySQLVersion) (string, error) {
	cmd := "STOP SLAVE SQL_THREAD"
	if myver.IsMariaDB() && Channel != "" {
		cmd = "STOP SLAVE '" + Channel + "' SQL_THREAD"
	}
	if myver.IsMySQLOrPercona() && Channel != "" {
		cmd += " FOR CHANNEL '" + Channel + "'"
	}
	_, err := db.Exec(cmd)
	return cmd, err
}

func SetSlaveHeartbeat(db *sqlx.DB, interval string, Channel string, myver *MySQLVersion) (string, error) {
	var err error
	logs := ""
	log := ""
	log, err = StopSlave(db, Channel, myver)
	logs += log
	if err != nil {
		return logs, err
	}
	stmt := "change master to MASTER_HEARTBEAT_PERIOD=" + interval
	logs += "\n" + stmt
	_, err = db.Exec(stmt)

	if err != nil {
		return logs, err
	}
	log, err = StartSlave(db, Channel, myver)
	logs += "\n" + stmt
	if err != nil {
		return logs, err
	}
	return logs, err
}

func SetSlaveGTIDMode(db *sqlx.DB, mode string, Channel string, myver *MySQLVersion) (string, error) {
	var err error
	logs := ""
	log := ""
	logs, err = StopSlave(db, Channel, myver)
	logs += log
	if err != nil {
		return logs, err
	}
	stmt := "change master to master_use_gtid=" + mode
	logs += "\n" + stmt
	_, err = db.Exec(stmt)
	if err != nil {
		return logs, err
	}
	log, err = StartSlave(db, Channel, myver)
	logs += "\n" + stmt
	if err != nil {
		return logs, err
	}
	return logs, err
}

func SetGTIDSlavePos(db *sqlx.DB, gtid string) (string, error) {
	query := "SET GLOBAL gtid_slave_pos='" + gtid + "'"
	_, err := db.Exec(query)
	return query, err
}

func GetBinlogDumpThreads(db *sqlx.DB, myver *MySQLVersion) (int, string, error) {
	var i int
	query := "SELECT COUNT(*) AS n FROM INFORMATION_SCHEMA.PROCESSLIST WHERE command LIKE 'binlog dump%'"
	err := db.Get(&i, query)
	return i, query, err
}

func SetMaxConnections(db *sqlx.DB, connections string, myver *MySQLVersion) (string, error) {

	query := "SET GLOBAL max_connections=" + connections
	_, err := db.Exec(query)
	return query, err
}

func SetSemiSyncSlave(db *sqlx.DB, myver *MySQLVersion) (string, error) {

	query := "SET GLOBAL rpl-semi-sync-slave-enabled=1"
	if myver.IsMySQL() && ((myver.Major >= 8 && myver.Minor > 0) || (myver.Major >= 8 && myver.Minor == 0 && myver.Release >= 26)) {
		query = "SET GLOBAL rpl_semi_sync_replica_enabled=1"
	}
	_, err := db.Exec(query)
	if err != nil {
		return query, err
	}
	query = "SET GLOBAL rpl-semi-sync-master-enabled=0"
	if myver.IsMySQL() && ((myver.Major >= 8 && myver.Minor > 0) || (myver.Major >= 8 && myver.Minor == 0 && myver.Release >= 26)) {
		query = "SET GLOBAL rpl_semi_sync_source_enabled=0"
	}
	_, err = db.Exec(query)
	return query, err
}

func SetSemiSyncMaster(db *sqlx.DB, myver *MySQLVersion) (string, error) {

	query := "SET GLOBAL rpl-semi-sync-master-enabled=1"
	if myver.IsMySQL() && ((myver.Major >= 8 && myver.Minor > 0) || (myver.Major >= 8 && myver.Minor == 0 && myver.Release >= 26)) {
		query = "SET GLOBAL rpl_semi_sync_source_enabled=1"
	}
	_, err := db.Exec(query)
	if err != nil {
		return query, err
	}
	query = "SET GLOBAL rpl-semi-sync-slave-enabled=0"
	if myver.IsMySQL() && ((myver.Major >= 8 && myver.Minor > 0) || (myver.Major >= 8 && myver.Minor == 0 && myver.Release >= 26)) {
		query = "SET GLOBAL rpl_semi_sync_replica_enabled=0"
	}
	_, err = db.Exec(query)
	return query, err
}

func SetSlaveGTIDModeStrict(db *sqlx.DB, myver *MySQLVersion) (string, error) {
	var err error
	stmt := ""
	//MySQL is strict per default with GTID tracking gap trx
	if myver.IsMariaDB() {
		stmt = "set global gtid_strict_mode=1"
		_, err = db.Exec(stmt)
		if err != nil {
			return stmt, err
		}
	}
	return stmt, nil
}

func StopAllSlaves(db *sqlx.DB, myver *MySQLVersion) (string, error) {
	_, err := db.Exec("STOP ALL SLAVES")
	return "STOP ALL SLAVES", err
}

func SkipBinlogEvent(db *sqlx.DB, Channel string, myver *MySQLVersion) (string, error) {
	if myver.IsMariaDB() {
		stmt := "SET @@default_master_connection='" + Channel + "'"
		_, err := db.Exec(stmt)
		if err != nil {
			return stmt, err
		}
	}
	query := "SET GLOBAL sql_slave_skip_counter=1"
	_, err := db.Exec(query)
	return query, err
}

func StartSlave(db *sqlx.DB, Channel string, myver *MySQLVersion) (string, error) {
	cmd := ""
	if myver.IsPPostgreSQL() {
		if Channel == "" {
			Channel = "alltables"
		}
		cmd += "ALTER SUBSCRIPTION " + Channel + " ENABLE"
	} else {
		cmd += "START SLAVE"
		if myver.IsMariaDB() && Channel != "" {
			cmd += " '" + Channel + "'"
		}
		if myver.IsMySQLOrPercona() && Channel != "" {
			cmd += " FOR CHANNEL '" + Channel + "'"
		}
	}
	_, err := db.Exec(cmd)
	return cmd, err
}

func StartGroupReplication(db *sqlx.DB, myver *MySQLVersion) (string, error) {
	cmd := "START GROUP_REPLICATION"
	_, err := db.Exec(cmd)
	return cmd, err
}

func BootstrapGroupReplication(db *sqlx.DB, myver *MySQLVersion) (string, error) {
	cmd := "SET GLOBAL group_replication_bootstrap_group = ON"

	_, err := db.Exec(cmd)
	if err != nil {
		return cmd, err
	}
	cmd, err = StartGroupReplication(db, myver)
	if err != nil {
		return cmd, err
	}
	cmd = "SET GLOBAL group_replication_bootstrap_group = OFF"
	_, err = db.Exec(cmd)

	return cmd, err
}
func ResetSlave(db *sqlx.DB, all bool, Channel string, myver *MySQLVersion) (string, error) {
	stmt := ""
	if myver.IsPPostgreSQL() {
		if Channel == "" {
			Channel = "alltables"
		}
		stmt += "DROP SUBSCRIPTION " + Channel
	} else {
		stmt += "RESET SLAVE"
		if myver.IsMariaDB() && Channel != "" {
			stmt += " '" + Channel + "'"
		}
		if all == true {
			stmt += " ALL"
			if myver.IsMySQLOrPercona() && Channel != "" {
				stmt += " FOR CHANNEL '" + Channel + "'"
			}
		}
	}
	_, err := db.Exec(stmt)
	return stmt, err
}

func ResetMaster(db *sqlx.DB, Channel string, myver *MySQLVersion) (string, error) {
	stmt := ""
	if myver.IsPPostgreSQL() {
		if Channel == "" {
			Channel = "alltables"
		}
		stmt += "DROP PUBLICATION " + Channel
	} else {
		stmt += "RESET MASTER"
	}
	_, err := db.Exec(stmt)

	return stmt, err
}

func PostgresGetChannel(db *sqlx.DB, myver *MySQLVersion) (string, string, error) {
	stmt := ""
	if myver.IsPPostgreSQL() {

		stmt += "select slot_name from pg_replication_slots"
		channels := []string{}
		err := db.Select(&channels, stmt)
		return channels[0], stmt, err
	}
	return "", stmt, errors.New("Not PostgreSQL")

}

func SetDefaultMasterConn(db *sqlx.DB, dmc string, myver *MySQLVersion) (string, error) {

	if myver.IsMariaDB() {
		stmt := "SET @@default_master_connection='" + dmc + "'"
		_, err := db.Exec(stmt)
		return stmt, err
	}
	// MySQL replication channels are not supported at the moment
	return "", nil
}

/*
	Check for a list of slave prerequisites.

- Slave is connected
- Binary log on
- Connected to master
- No replication filters
*/
func CheckSlavePrerequisites(db *sqlx.DB, s string, myver *MySQLVersion) bool {
	if debug {
		log.Printf("CheckSlavePrerequisites called") // remove those warnings !!
	}
	err := db.Ping()
	/* If slave is not online, skip to next iteration */
	if err != nil {
		log.Printf("WARN : Slave %s is offline. Skipping", s)
		return false
	}
	vars, _, _ := GetVariables(db, myver)
	if vars["LOG_BIN"] == "OFF" {
		return false
	}
	return true
}

func CheckBinlogFilters(m *sqlx.DB, s *sqlx.DB, myver *MySQLVersion) (bool, string, error) {
	logs := ""

	ms, log, err := GetMasterStatus(m, myver)
	logs += log
	if err != nil {
		return false, log, errors.New("Cannot check binlog status on master")
	}

	ss, log, err := GetMasterStatus(s, myver)
	logs += "\n" + log
	if err != nil {
		return false, logs, errors.New("ERROR: Can't check binlog status on slave")
	}
	if ms.Binlog_Do_DB == ss.Binlog_Do_DB && ms.Binlog_Ignore_DB == ss.Binlog_Ignore_DB {
		return true, logs, nil
	}
	return false, logs, nil
}

func CheckReplicationFilters(m *sqlx.DB, s *sqlx.DB, myver *MySQLVersion) bool {
	mv, _, _ := GetVariables(m, myver)
	sv, _, _ := GetVariables(s, myver)
	if mv["REPLICATE_DO_TABLE"] == sv["REPLICATE_DO_TABLE"] && mv["REPLICATE_IGNORE_TABLE"] == sv["REPLICATE_IGNORE_TABLE"] && mv["REPLICATE_WILD_DO_TABLE"] == sv["REPLICATE_WILD_DO_TABLE"] && mv["REPLICATE_WILD_IGNORE_TABLE"] == sv["REPLICATE_WILD_IGNORE_TABLE"] && mv["REPLICATE_DO_DB"] == sv["REPLICATE_DO_DB"] && mv["REPLICATE_IGNORE_DB"] == sv["REPLICATE_IGNORE_DB"] {
		return true
	} else {
		return false
	}
}

func GetEventScheduler(dbM *sqlx.DB, myver *MySQLVersion) bool {

	sES, _, _ := GetVariableByName(dbM, "EVENT_SCHEDULER", myver)
	if sES != "ON" {
		return false
	}
	return true
}

func SetEventScheduler(db *sqlx.DB, state bool, myver *MySQLVersion) (string, error) {
	var err error
	stmt := ""
	if state {
		stmt = "SET GLOBAL event_scheduler=1"
	} else {
		stmt = "SET GLOBAL event_scheduler=0"
	}
	_, err = db.Exec(stmt)
	return stmt, err
}

/* Check if a slave is in sync with his master */
func CheckSlaveSync(dbS *sqlx.DB, dbM *sqlx.DB, myver *MySQLVersion) bool {
	if debug {
		log.Printf("CheckSlaveSync called")
	}
	sGtid, _, _ := GetVariableByName(dbS, "GTID_CURRENT_POS", myver)
	mGtid, _, _ := GetVariableByName(dbM, "GTID_CURRENT_POS", myver)
	if sGtid == mGtid {
		return true
	} else {
		return false
	}
}

func CheckSlaveSemiSync(dbS *sqlx.DB, myver *MySQLVersion) bool {
	if debug {
		log.Printf("CheckSlaveSemiSync called")
	}
	sync, _, _ := GetVariableByName(dbS, "RPL_SEMI_SYNC_SLAVE_STATUS", myver)

	if sync == "ON" {
		return true
	} else {
		return false
	}
}

func MasterWaitGTID(db *sqlx.DB, gtid string, timeout int) (string, error) {
	query := "SELECT MASTER_GTID_WAIT(?, ?)"
	_, err := db.Exec(query, gtid, timeout)
	return query + "(" + gtid + "-" + strconv.Itoa(timeout) + ")", err
}

func MasterPosWait(db *sqlx.DB, myver *MySQLVersion, log string, pos string, timeout int, channel string) (string, error) {
	// SOURCE_POS_WAIT  before MySQL 8.0.26
	funcname := "MASTER_POS_WAIT"
	if (myver.Major >= 8 && myver.Minor > 0) || (myver.Major >= 8 && myver.Minor == 0 && myver.Release >= 26) {
		funcname = "SOURCE_POS_WAIT"
	}

	if channel == "" {
		query := "SELECT " + funcname + "(?, ?, ?)"
		_, err := db.Exec(query, log, pos, timeout)
		return query + "(" + log + "-" + pos + "-" + strconv.Itoa(timeout) + ")", err
	} else {
		query := "SELECT " + funcname + "(?, ?, ?, ?)"
		_, err := db.Exec(query, log, pos, timeout, channel)
		return query + "(" + log + "-" + pos + "-" + strconv.Itoa(timeout) + ")", err
	}
}

func SetReadOnly(db *sqlx.DB, flag bool) (string, error) {
	if flag == true {
		query := "SET GLOBAL read_only=1"
		_, err := db.Exec(query)
		return query, err
	} else {
		query := "SET GLOBAL read_only=0"
		_, err := db.Exec(query)
		return query, err
	}
}

func SetSuperReadOnly(db *sqlx.DB, flag bool) (string, error) {
	if flag == true {
		_, err := db.Exec("SET GLOBAL super_read_only=1")
		return "SET GLOBAL super_read_only=1", err
	} else {
		_, err := db.Exec("SET GLOBAL super_read_only=0")
		return "SET GLOBAL super_read_only=0", err
	}
}

func SetQueryCaptureMode(db *sqlx.DB, mode string) (string, error) {
	var err error
	query := "SET GLOBAL log_output='" + mode + "'"

	if mode == "TABLE" || mode == "FILE" {
		_, err = db.Exec(query)
	} else {
		err = errors.New("Unvalid mode")
	}
	return query, err
}

func CheckLongRunningWrites(db *sqlx.DB, thresh int) (int, string, error) {
	var count int
	query := "select SUM(ct) from ( select count(*) as ct from information_schema.processlist  where command = 'Query' and time >= ? and info not like 'select%' union all select count(*) as ct  FROM  INFORMATION_SCHEMA.INNODB_TRX trx WHERE trx.trx_started < CURRENT_TIMESTAMP - INTERVAL ? SECOND) A"
	err := db.QueryRowx(query, thresh, thresh).Scan(&count)
	return count, query + "(" + strconv.Itoa(thresh) + ")", err
}

func KillThreads(db *sqlx.DB, myver *MySQLVersion) (string, error) {
	//SELECT pg_terminate_backend(11929);
	var ids []int
	query := "SELECT Id FROM information_schema.PROCESSLIST WHERE Command != 'binlog dump' AND User != 'system user' AND Id != CONNECTION_ID()"
	if myver.IsPPostgreSQL() {
		query = "SELECT pid  FROM pg_stat_activity where backend_type='client backend' and pid<>pg_backend_pid()"
	}
	logs := query
	err := db.Select(&ids, query)
	if err != nil {
		return logs, err
	}
	for _, id := range ids {
		log, err := KillThread(db, strconv.Itoa(id), myver)
		logs += log
		//Should we exit in case of error ?
		if err != nil {
			return logs, err
		}
	}
	return logs, err

}

func KillThread(db *sqlx.DB, id string, myver *MySQLVersion) (string, error) {
	if myver.IsPPostgreSQL() {
		_, err := db.Exec("SELECT pg_terminate_backend(" + id + ")")
		return "SELECT pg_terminate_backend(" + id + ")", err
	}
	_, err := db.Exec("KILL ?", id)
	return "KILL ? (" + id + ")", err
}

func KillQuery(db *sqlx.DB, id string, myver *MySQLVersion) (string, error) {

	if myver.IsPPostgreSQL() {
		_, err := db.Exec("SELECT pg_terminate_backend(" + id + ")")
		return "SELECT pg_terminate_backend(" + id + ")", err
	}
	_, err := db.Exec("KILL QUERY ?", id)
	return "KILL QUERY ? (" + id + ")", err

}

/* Check if string is an IP address or a hostname, return a IP address */
func CheckHostAddr(h string) (string, error) {
	var err error
	if net.ParseIP(h) != nil {
		return h, err
	}
	ha, err := net.LookupHost(h)
	if err != nil {
		return "", err
	}
	return ha[0], err
}

func GetSpiderShardUrl(db *sqlx.DB) (string, error) {
	var value string
	value = ""
	err := db.QueryRowx("select coalesce(group_concat(distinct concat(coalesce(st.host,s.host ),':',coalesce(st.port,s.port))),'') as value  from mysql.spider_tables st left join mysql.servers s on st.server=s.server_name").Scan(&value)
	if err != nil {
		log.Println("ERROR: Could not get spider shards", err)
	}
	return value, err
}

func GetSpiderMonitor(db *sqlx.DB) (string, error) {
	var value string
	value = ""
	err := db.QueryRowx("select  coalesce(group_concat(distinct concat(coalesce(st.host,s.host ),':',coalesce(st.port,s.port))),'') as value  from mysql.spider_link_mon_servers st left join mysql.servers s on st.server=s.server_name").Scan(&value)
	if err != nil {
		log.Println("ERROR: Could not get spider shards", err)
	}
	return value, err
}

func GetSpiderTableToSync(db *sqlx.DB) (map[string]SpiderTableNoSync, error) {
	vars := make(map[string]SpiderTableNoSync)
	rows, err := db.Queryx(`
		select usync.*, sync.srv_sync from (
		  select  group_concat( distinct concat(db_name, '.',substring_index(table_name,'#P#', 1))) as tbl_src ,  group_concat( distinct concat(db_name, '.', table_name)) as tbl_src_link,concat( coalesce(st.tgt_db_name,s.db) ,'.', tgt_table_name ) as tbl_dest, concat(coalesce(st.host,s.host ),':',coalesce(st.port,s.port)) as srv_desync  from (select * from mysql.spider_tables where link_status=3) st left join mysql.servers s on st.server=s.server_name group by tbl_dest, srv_desync
		) usync inner join (
		  select  group_concat( distinct concat(db_name, '.',table_name)) as tbl_src ,concat( coalesce(st.tgt_db_name,s.db) ,'.', tgt_table_name ) as tbl_dest, concat(coalesce(st.host,s.host ),':',coalesce(st.port,s.port)) as srv_sync  from (select * from mysql.spider_tables where link_status=1) st left join mysql.servers s on st.server=s.server_name group by tbl_dest, srv_sync
		) sync ON  usync.tbl_src_link= sync.tbl_src and usync.tbl_dest=sync.tbl_dest
		`)
	if err != nil {
		return vars, err
	}
	defer rows.Close()
	for rows.Next() {
		var v SpiderTableNoSync
		rows.Scan(&v.Tbl_src, &v.Tbl_src_link, &v.Tbl_dest, &v.Srv_dsync, &v.Srv_sync)
		vars[v.Tbl_src] = v
	}
	return vars, err
}

func runPreparedExecConcurrent(db *sqlx.DB, n int, co int) error {
	query := "UPDATE replication_manager_schema.bench SET val=val+1 WHERE id=1"
	stmt, err := db.Prepare(query)
	if err != nil {
		return err
	}

	remain := int64(n)
	var wg sync.WaitGroup
	wg.Add(co)

	for i := 0; i < co; i++ {
		go func() {
			for {
				if atomic.AddInt64(&remain, -1) < 0 {
					wg.Done()
					return
				}

				if _, err1 := stmt.Exec(); err1 != nil {
					wg.Done()
					err = err1
					return
				}
			}
		}()
	}
	wg.Wait()
	stmt.Close()
	return err
}

func runPreparedQueryConcurrent(db *sqlx.DB, n int, co int) error {
	stmt, err := db.Prepare("SELECT ?, \"foobar\"")
	if err != nil {
		return err
	}

	remain := int64(n)
	var wg sync.WaitGroup
	wg.Add(co)

	for i := 0; i < co; i++ {
		go func() {
			var id int
			var str string
			for {
				if atomic.AddInt64(&remain, -1) < 0 {
					wg.Done()
					return
				}

				if err1 := stmt.QueryRow(i).Scan(&id, &str); err1 != nil {
					wg.Done()
					err = err1
					return
				}
			}
		}()
	}
	wg.Wait()
	stmt.Close()
	return err
}

func benchPreparedExecConcurrent1(db *sqlx.DB, n int) error {
	return runPreparedExecConcurrent(db, n, 1)
}

func benchPreparedExecConcurrent2(db *sqlx.DB, n int) error {
	return runPreparedExecConcurrent(db, n, 2)
}

func benchPreparedExecConcurrent4(db *sqlx.DB, n int) error {
	return runPreparedExecConcurrent(db, n, 4)
}

func benchPreparedExecConcurrent8(db *sqlx.DB, n int) error {
	return runPreparedExecConcurrent(db, n, 8)
}

func benchPreparedExecConcurrent16(db *sqlx.DB, n int) error {
	return runPreparedExecConcurrent(db, n, 16)
}

func InjectLongTrx(db *sqlx.DB, time int) error {
	benchWarmup(db)
	_, err := db.Exec("set binlog_format='STATEMENT'")
	_, err = db.Exec("INSERT INTO replication_manager_schema.bench(val)  select  sleep(" + fmt.Sprintf("%d", time) + ") from dual")
	if err != nil {
		return err
	}
	return nil
}

func InjectTrx(db *sqlx.DB) error {

	_, err := db.Exec("INSERT INTO replication_manager_schema.bench(val)  VALUES(1)")
	if err != nil {
		return err
	}
	return nil
}

func BenchCleanup(db *sqlx.DB) error {
	_, err := db.Exec("DROP TABLE replication_manager_schema.bench")
	if err != nil {
		return err
	}
	return nil
}

func ChecksumTable(db *sqlx.DB, table string) (string, error) {
	var tableres string
	var checkres string
	tableres = ""
	checkres = ""
	err := db.QueryRowx("CHECKSUM TABLE "+table+" EXTENDED").Scan(&tableres, &checkres)
	if err != nil {
		log.Println("ERROR: Could not checksum table", err)
	}
	return checkres, err
}

func InjectTrxWithoutCommit(db *sqlx.DB) error {
	benchWarmup(db)
	_, err := db.Exec("START TRANSACTION")
	if err != nil {
		return err
	}
	_, err = db.Exec("INSERT INTO replication_manager_schema.bench(val)  VALUES(1)")
	if err != nil {
		return err
	}
	return nil
}

func benchWarmup(db *sqlx.DB) error {
	db.SetMaxIdleConns(16)
	_, err := db.Exec("CREATE DATABASE IF NOT EXISTS  replication_manager_schema")
	if err != nil {
		return err
	}
	_, err = db.Exec("DROP TABLE IF EXISTS replication_manager_schema.bench")
	if err != nil {
		return err
	}
	_, err = db.Exec("CREATE TABLE IF NOT EXISTS replication_manager_schema.bench(id bigint unsigned primary key auto_increment, val bigint unsigned  )")
	if err != nil {
		return err
	}
	_, err = db.Exec("INSERT INTO replication_manager_schema.bench(val) VALUES(1)")
	if err != nil {
		return err
	}

	for i := 0; i < 2; i++ {
		rows, err := db.Query("SELECT val FROM replication_manager_schema.bench")
		if err != nil {
			return err
		}

		if err = rows.Close(); err != nil {
			return err
		}
	}
	return nil
}

func WriteConcurrent2(dsn string, qt int) (string, error) {
	var err error

	bs := BenchmarkSuite{
		WarmUp:      benchWarmup,
		Repetitions: 1,
		PrintStats:  true,
	}

	if err = bs.AddDriver("mysql", "mysql", dsn); err != nil {
		return "", err
	}

	bs.AddBenchmark("PreparedExecConcurrent2", qt, benchPreparedExecConcurrent2)

	result := bs.Run()
	return result, nil
}

func IsGroupReplicationMaster(db *sqlx.DB, myver *MySQLVersion, host string) (bool, error) {
	var value bool
	value = false
	err := db.QueryRowx("SELECT 1 FROM  performance_schema.replication_group_members WHERE  MEMBER_STATE='ONLINE' AND MEMBER_ROLE='PRIMARY' AND MEMBER_HOST='" + host + "'").Scan(&value)
	if err == sql.ErrNoRows {
		return false, nil
	}
	if err != nil {
		log.Println("ERROR: Could not check Group Replication Master", err)
	}
	return value, nil
}

func IsGroupReplicationSlave(db *sqlx.DB, myver *MySQLVersion, host string) (bool, error) {
	var value bool
	value = false
	err := db.QueryRowx("SELECT 1 FROM  performance_schema.replication_group_members WHERE  MEMBER_STATE='ONLINE' AND MEMBER_ROLE='SECONDARY' AND MEMBER_HOST='" + host + "'").Scan(&value)
	if err == sql.ErrNoRows {
		return false, nil
	}
	if err != nil {
		log.Println("ERROR: Could not check Group Replication Secondary", err)
	}
	return value, nil
}

func SetGroupReplicationPrimary(db *sqlx.DB, myver *MySQLVersion) (string, error) {
	var value string
	value = ""
	uuid := ""
	err := db.QueryRowx("SELECT @@server_uuid").Scan(&uuid)
	if err != nil {
		return "", err
	}

	err = db.QueryRowx("SELECT group_replication_set_as_primary('" + uuid + "')").Scan(&value)

	if err != nil {
		log.Println("ERROR: Could not set Group Replication Primary", err)
	}
	return value, nil
}

func AddMonitoringUser(db *sqlx.DB, myver *MySQLVersion, user string, password string, method string) error {

	return nil
}

func AddReplicationUser(db *sqlx.DB, myver *MySQLVersion, user string, password string, method string) error {

	return nil
}

func SetUserPassword(db *sqlx.DB, myver *MySQLVersion, user_host string, user_name string, new_password string) (string, error) {
	query := "ALTER USER '" + user_name + "'@'" + user_host + "' IDENTIFIED BY '" + new_password + "'"
	_, err := db.Exec(query)
	if err != nil {

		return query, err
	}
	return query, nil
}

func RenameUserPassword(db *sqlx.DB, myver *MySQLVersion, user_host string, old_user_name string, new_password string, new_user_name string) (string, error) {
	query := "RENAME USER '" + old_user_name + "'@'" + user_host + "' TO '" + new_user_name + "'@'" + user_host + "'"
	_, err := db.Exec(query)
	if err != nil {

		return query, err
	}
	return query, nil
}

func DuplicateUserPassword(db *sqlx.DB, myver *MySQLVersion, old_user_name string, user_host string, new_user_name string) (string, error) {
	if myver.IsMySQLOrPercona() && myver.Major >= 8 {
		query := "SHOW CREATE USER  `" + old_user_name + "`@`" + user_host + "`"
		rows, err := db.Queryx(query)
		if err != nil {
			return query, errors.New("Could not get grant for user ")
		}
		defer rows.Close()
		var grant string

		for rows.Next() {
			err = rows.Scan(&grant)
			if err != nil {
				return query, err
			}
			querygrant := strings.Replace(grant, old_user_name, new_user_name, 1)
			query += ";" + querygrant
			_, err = db.Queryx(querygrant)
			if err != nil {
				return query, err
			}
		}
	}
	query := "SHOW GRANTS FOR '" + old_user_name + "'@'" + user_host + "'"
	rows, err := db.Queryx(query)
	if err != nil {
		return query, errors.New("Could not get grant for user ")
	}
	defer rows.Close()
	var grant string

	for rows.Next() {
		err = rows.Scan(&grant)
		if err != nil {
			return query, err
		}
		querygrant := strings.Replace(grant, old_user_name, new_user_name, 1)
		query += ";" + querygrant
		_, err = db.Queryx(querygrant)
		if err != nil {
			return query, err
		}
	}
	return query, nil
}<|MERGE_RESOLUTION|>--- conflicted
+++ resolved
@@ -683,11 +683,9 @@
 	db.MapperFunc(strings.Title)
 	var value string
 	value = ""
-<<<<<<< HEAD
-	query := "select SUM(CPU_TIME) FROM INFORMATION_SCHEMA.USER_STATISTICS"
-=======
+
 	query := "select SUM(BUSY_TIME) FROM INFORMATION_SCHEMA.USER_STATISTICS"
->>>>>>> f2ee1233
+
 	err := db.QueryRowx(query).Scan(&value)
 	return value, query, err
 }
@@ -839,7 +837,7 @@
 			var pass, upass string
 			err = rows.Scan(&pass, &upass)
 			if err != nil {
-				return false, stmt, err
+ 				return false, stmt, err
 			}
 			if pass != upass {
 				return false, stmt, nil
