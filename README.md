## replication-manager [![Build Status](https://travis-ci.org/mariadb-corporation/replication-manager.svg?branch=master)](https://travis-ci.org/mariadb-corporation/replication-manager)

**replication-manager** is an high availability solution to manage MariaDB 10.x GTID replication.  
It detects topology and monitor health to trigger slave to master promotion (aka switchover), or elect a new master on failure detection (aka failover).

To perform switchover, preserving data consistency, replication-manager uses a mechanism similar to common MySQL failover tools such as MHA:

  * Verify replication settings
  * Check (configurable) replication on the slaves
  * Check for long running queries on master
  * Elect a new master (usually the most up to date, but it could also be a designated candidate)
  * Put down the IP address on master by calling an optional script
  * Reject writes on master by calling FLUSH TABLES WITH READ LOCK
  * Reject writes on master by setting READ_ONLY FLAG
  * Reject writes on master by decreasing MAX_CONNECTIONS
  * Kill pending connections on master if any remaining
  * Watching for all slaves to catch up to the current GTID position
  * Promote the candidate slave to be a new master
  * Put up the IP address on new master by calling an optional script
  * Switch other slaves and old master to be slaves of the new master and set them as read-only

When **replication-manager** is used as an arbitrator it will have to drive a proxy that routes the database traffic to the leader database node (aka the MASTER). We can advise usage of:

- A layer 7 proxy as MariaDB MaxScale that can transparently follow a newly elected topology via similar settings:

```
[MySQL Monitor]  
type=monitor  
module=mysqlmon  
servers=%%ENV:SERVERS_LIST%%  
user=root  
passwd=%%ENV:MYROOTPWD%%  
monitor_interval=500  
detect_stale_master=true

[Write Connection Router]  
type=service  
router=readconnroute  
router_options=master  
servers=%%ENV:SERVERS_LIST%%  
user=root  
passwd=%%ENV:MYROOTPWD%%  
enable_root_user=true  
```

- With monitor-less proxies, **replication-manager** can call scripts that set and reload the new configuration of the leader route. A common scenario is an VRRP Active Passive HAProxy sharing configuration via a network disk with the **replication-manager** scripts           
- Using **replication-manager** as an API component of a group communication cluster. MRM can be called as a Pacemaker resource that moves alongside a VIP, the monitoring of the cluster is in this case already in charge of the GCC.

## ADVANTAGES

A **replication-manager** Leader Election Cluster is best to use in such scenarios:

   * Dysfunctional node does not impact Availability and Performance  
   * Heterogeneous node in configuration and resources does not impact Availability and Performance  
   * Leader Pick Performance is not impacted by the data replication
   * Read scalability does not impact write scalability
   * Network inter connect quality fluctuation
   * Can benefit of human expertise on false positive failure detection
   * Can benefit a minimum cluster size of two data nodes
   * Can benefit having different storage engine

This is achieved via following drawbacks:

   * Overloading the leader can lead to data loss during failover  
   * READ Replica is eventually consistent  
   * ACID can be preserved via route to leader always
   * READ Replica can be guaranteed COMMITTED READ under monitoring of semi-sync no slave behind feature

The history of MariaDB replication has reached a point that replication can almost in any case catch with the master. It can be ensured using new features like Group Commit improvement, optimistic in-order parallel replication and semi-synchronous replication.

MariaDB 10.1 settings for in-order optimistic parallel replication:

```
slave_parallel_mode = optimistic  
slave_domain_parallel_threads = %%ENV:CORES%%  
slave_parallel_threads = %%ENV:CORES%%  
expire_logs_days = 5  
sync_binlog = 1  
log_slave_updates = ON
```

<<<<<<< HEAD
Leader Election Asynchronous Cluster can guarantee continuity of service at no cost for the leader and possibly with "No Data Loss" under some given SLA (Service Level Availability).  

That is not always preferable to perform automatic failover in an asynchronous cluster **replication-manager** impose tunable parameters to constraint the architecture state on when the failover can happen.

In the field, a regular scenario is to have long period of time between hardware crashes: what was the state of the replication when this happen? Is state was in sync the failover can be done without data lost.

**replication-manager** Wait for all replicated events to be applied to the elected replica, before re opening traffic.

For standing inside this in sync state we advice usage of semisync replication that enable to delay TRX commit until the TRX events reach at least one replica. The "In Sync" status will be lost only passing a tunable replication delay. This Sync status is checked by **replication-manager** to compute the last SLA metrics, the time i can auto failover without loosing data and can reintroduce the dead leader without re re provisioning it.

Without semi-sync **replication-manager** will only know about data lost after the lost leader show up again.  
=======
Leader Election Asynchronous Cluster can guarantee continuity of service at no cost for the leader and possibly with "No Data Loss" under some given SLA (Service Level Availability).      
Because it is not always desirable to perform automatic failover in an asynchronous cluster, **replication-manager** enforces some tunable settings to constraint the architecture state in which the failover can happen. In the field, a regular scenario is to have long periods of time between hardware crashes: what was the state of the replication when this happens? If the replication was in sync, the failover can be done without loss of data, provided that we wait for all replicated events to be applied to the elected replica, before re-opening traffic. In order to reach this state most of the time, we advise usage of semi-synchronous replication that enables to delay transaction commit until the transactional event reaches at least one replica. The "In Sync" status will be lost only when a tunable replication delay is attained. This Sync status is checked by **replication-manager** to compute the last SLA metrics, the time we may auto-failover without losing data and when we can reintroduce the dead leader without re-provisioning it.
>>>>>>> 47d5ebc5

The MariaDB recommended settings for semi-sync are the following:

```
plugin_load = "semisync_master.so;semisync_slave.so"  
rpl_semi_sync_master = ON  
rpl_semi_sync_slave = ON  
loose_rpl_semi_sync_master_enabled = ON  
loose_rpl_semi_sync_slave_enabled = ON
```

<<<<<<< HEAD
**replication-manager** can still auto failover when replication is delay up to reasonable amount, in this case you agree to lose data and give higher priority to HA  compare to acceptable amount of data lost. This is the second SLA display. This SLA track the time i can failover under the conditions that was predefined in the **replication-manager** parameters, number of possible failover exceeded, all slaves delays exceeded, time before next failover not yet reached, no slave to failover.
=======
**replication-manager** can still auto failover when replication is delayed up to a reasonable time, in such case we will lose data, giving to HA a bigger priority compared to the quantity of possible data lost. This is the second SLA display. This SLA tracks the time we can failover under the conditions that were predefined in the **replication-manager** parameters, number of possible failovers exceeded, all slave delays exceeded, time before next failover not yet reached, no slave available to failover.
>>>>>>> 47d5ebc5

The first SLA is the one that tracks the presence of a valid topology from  **replication-manager**, when a leader is reachable.                        

Consistency during switchover and in case of split brain on active active routers:
**replication-manager** has no other way on the long run to prevent additional writes to set READ_ONLY flag on the old leader, if routers are still sending Write Transactions, they can pile-up until timeout, despite being killed by **replication-manager**, additional caution to make sure that piled writes do not happen is that **replication-manager** will decrease max_connections to the server to 1 and use the last one connection by not killing himself. This works but in yet unknown scenarios we would not let a node in a state where it cannot be connected to anymore, so we advise using extra port provided with MariaDB pool of threads feature :

```
thread_handling = pool-of-threads  
extra_port = 3307   
extra_max_connections = 10
```   

Also, to better protect consistency it is strongly advised to disable *SUPER* privilege to users that perform writes, such as the MaxScale user when the Read-Write split module is instructed to check for replication lag.  

```
[Splitter Service]
type=service
router=readwritesplit
max_slave_replication_lag=30
```

## Procedural command line examples

Run replication-manager in switchover mode with master host db1 and slaves db2 and db3:

`replication-manager switchover --hosts=db1,db2,db3 --user=root --rpluser=replicator --interactive`

Run replication-manager in non-interactive failover mode, using full host and port syntax, using root login for management and repl login for replication switchover, with failover scripts and added verbosity. Accept a maximum slave delay of 15 seconds before performing switchover:

`replication-manager failover --hosts=db1:3306,db2:3306,db2:3306 --user=root:pass --rpluser=repl:pass --pre-failover-script="/usr/local/bin/vipdown.sh" -post-failover-script="/usr/local/bin/vipup.sh" --verbose --maxdelay=15`

## Monitoring

Start replication-manager in console mode to monitor the cluster

`replication-manager monitor --hosts=db1:3306,db2:3306,db2:3306 --user=root:pass --rpluser=repl:pass`

![mrmconsole](https://cloud.githubusercontent.com/assets/971260/16738035/45f2bbf2-4794-11e6-8286-65f9a3179e31.png)

The console mode accepts several commands:

```
Ctrl-D  Print debug information
Ctrl-F  Manual Failover
Ctrl-R  Set slaves read-only
Ctrl-S  Switchover
Ctrl-Q  Quit
Ctrl-W  Set slaves read-write
```

Start replication-manager in background to monitor the cluster, using the http server to control the daemon

`replication-manager monitor --hosts=db1:3306,db2:3306,db2:3306 --user=root:pass --rpluser=repl:pass --daemon --http-server`

The http server is accessible on http://localhost:10001 by default, and looks like this:

![mrmdash](https://cloud.githubusercontent.com/assets/971260/16737848/807d6106-4793-11e6-9e65-cd86fdca3b68.png)

The http dashboard is an experimental angularjs application, please don't use it in production as it has no protected access for now (or use creativity to restrict access to it).

## Available commands

```
  agent       Starts replication monitoring agent
  bootstrap   Bootstrap a replication environment
  failover    Failover a dead master
  monitor     Start the interactive replication monitor
  provision   Provision a replica server
  switchover  Perform a master switch
  topology    Print replication topology
  version     Print the replication manager version number
```

## Options

At a minimum, required options are: a list of hosts (replication-manager can autodetect topologies), user with privileges (SUPER, REPLICATION CLIENT, RELOAD), and replication user (with REPLICATION SLAVE privileges)

  * --autorejoin `bool`

    Automatically rejoin a failed server to the current master. (default true)

  * --connect-timeout `secs`

    Database connection timeout in seconds (default 5)

  * --failover `<state>`

    Start the replication manager in failover mode. `state` can be either `monitor` or `force`, whether the manager should run in monitoring or command line mode. The action will result in removing the master of the current replication topology.

  * --failcount `secs`

    Trigger failover after N failures (interval 1s) (default 5)

  * --failover-limit `count`

    In auto-monitor mode, quit after N failovers (0: unlimited)

  * --failover-time-limit `secs`

    In auto-monitor mode, wait N seconds before attempting next failover (0: do not wait)

  * --gtidcheck `<boolean>`

    _DEPRECATED_ Check that GTID sequence numbers are identical before initiating failover. Default false. This must be used if you want your servers to be perfectly in sync before initiating master switchover. If false, mariadb-repmgr will wait for the slaves to be in sync before initiating.

  * --hosts `<address>:[port],`

    List of MariaDB hosts IP and port (optional), specified in the `host:[port]` format and comma-separated.

  * --ignore-servers `<address>:[port],`

    List of servers in the `host:[port]` format to be ignored for slave promotion operations.

  * --interactive `<boolean>`

    Runs the MariaDB monitor in interactive mode (default), asking for user interaction when failures are detected. A value of false also allows mariadb-repmgr to invoke switchover without displaying the interactive monitor.

  * --logfile `path`

    Write MRM messages to a log file.

  * --maxdelay `<seconds>`

    Maximum slave replication delay allowed for initiating switchover, in seconds.

  * --post-failover-script `<path>`

    Path of post-failover script, to be invoked after new master promotion.

  * --pre-failover-script `<path>`

    Path of pre-failover script to be invoked before master election.

  * --prefmaster `<address>`

    Preferred candidate server for master failover, in `host:[port]` format.

  * --readonly `<boolean>`

    Set slaves as read-only when performing switchover. Default true.

  * --rpluser `<user>:[password]`

    Replication user and password. This user must have REPLICATION SLAVE privileges and is used to setup the old master as a new slave.

  * --switchover `<action>`

    Starts the replication manager in switchover mode. Action can be either `keep` to degrade the old master as a new slave, or `kill` to remove the old master from the replication topology.

  * --socket `<path>`

    Path of MariaDB unix socket. Default is "/var/run/mysqld/mysqld.sock"

  * --user `<user>:[password]`

    User for MariaDB login, specified in the `user:[password]` format. Must have administrative privileges. This user is used to perform switchover.

  * --verbose

    Print detailed execution information.

  * --version

    Return softawre version.

  * --wait-kill `<msecs>`

    Wait this many milliseconds before killing threads on demoted master. Default 5000 ms.

## System Requirements

`replication-manager` is a self-contained binary, which means that no dependencies are needed at the operating system level.
On the MariaDB side, slaves need to use GTID for replication. Old-style positional replication is not supported (yet).

## Bugs

Check https://github.com/mariadb-corporation/replication-manager/issues for a list of issues.

## Roadmap

 * High availability support with leader election

 * Semi-sync replication support

 * Provisioning

## Authors

Guillaume Lefranc <guillaume@mariadb.com>
Stephane Varoqui <stephane@mariadb.com>

## License

THIS PROGRAM IS PROVIDED “AS IS” AND WITHOUT ANY EXPRESS OR IMPLIED WARRANTIES, INCLUDING, WITHOUT LIMITATION, THE IMPLIED WARRANTIES OF MERCHANTABILITY AND FITNESS FOR A PARTICULAR PURPOSE.

This program is free software; you can redistribute it and/or modify it under the terms of the GNU General Public License as published by the Free Software Foundation, version 3.

You should have received a copy of the GNU General Public License along with this program; if not, write to the Free Software Foundation, Inc., 59 Temple Place, Suite 330, Boston, MA 02111-1307 USA.

## Version

**replication-manager** 0.7.0<|MERGE_RESOLUTION|>--- conflicted
+++ resolved
@@ -79,22 +79,8 @@
 log_slave_updates = ON
 ```
 
-<<<<<<< HEAD
-Leader Election Asynchronous Cluster can guarantee continuity of service at no cost for the leader and possibly with "No Data Loss" under some given SLA (Service Level Availability).  
-
-That is not always preferable to perform automatic failover in an asynchronous cluster **replication-manager** impose tunable parameters to constraint the architecture state on when the failover can happen.
-
-In the field, a regular scenario is to have long period of time between hardware crashes: what was the state of the replication when this happen? Is state was in sync the failover can be done without data lost.
-
-**replication-manager** Wait for all replicated events to be applied to the elected replica, before re opening traffic.
-
-For standing inside this in sync state we advice usage of semisync replication that enable to delay TRX commit until the TRX events reach at least one replica. The "In Sync" status will be lost only passing a tunable replication delay. This Sync status is checked by **replication-manager** to compute the last SLA metrics, the time i can auto failover without loosing data and can reintroduce the dead leader without re re provisioning it.
-
-Without semi-sync **replication-manager** will only know about data lost after the lost leader show up again.  
-=======
 Leader Election Asynchronous Cluster can guarantee continuity of service at no cost for the leader and possibly with "No Data Loss" under some given SLA (Service Level Availability).      
 Because it is not always desirable to perform automatic failover in an asynchronous cluster, **replication-manager** enforces some tunable settings to constraint the architecture state in which the failover can happen. In the field, a regular scenario is to have long periods of time between hardware crashes: what was the state of the replication when this happens? If the replication was in sync, the failover can be done without loss of data, provided that we wait for all replicated events to be applied to the elected replica, before re-opening traffic. In order to reach this state most of the time, we advise usage of semi-synchronous replication that enables to delay transaction commit until the transactional event reaches at least one replica. The "In Sync" status will be lost only when a tunable replication delay is attained. This Sync status is checked by **replication-manager** to compute the last SLA metrics, the time we may auto-failover without losing data and when we can reintroduce the dead leader without re-provisioning it.
->>>>>>> 47d5ebc5
 
 The MariaDB recommended settings for semi-sync are the following:
 
@@ -106,11 +92,7 @@
 loose_rpl_semi_sync_slave_enabled = ON
 ```
 
-<<<<<<< HEAD
-**replication-manager** can still auto failover when replication is delay up to reasonable amount, in this case you agree to lose data and give higher priority to HA  compare to acceptable amount of data lost. This is the second SLA display. This SLA track the time i can failover under the conditions that was predefined in the **replication-manager** parameters, number of possible failover exceeded, all slaves delays exceeded, time before next failover not yet reached, no slave to failover.
-=======
 **replication-manager** can still auto failover when replication is delayed up to a reasonable time, in such case we will lose data, giving to HA a bigger priority compared to the quantity of possible data lost. This is the second SLA display. This SLA tracks the time we can failover under the conditions that were predefined in the **replication-manager** parameters, number of possible failovers exceeded, all slave delays exceeded, time before next failover not yet reached, no slave available to failover.
->>>>>>> 47d5ebc5
 
 The first SLA is the one that tracks the presence of a valid topology from  **replication-manager**, when a leader is reachable.                        
 
